// SPDX-License-Identifier: GPL-2.0-only
/* Copyright (c) 2011-2014 PLUMgrid, http://plumgrid.com
 * Copyright (c) 2016 Facebook
 * Copyright (c) 2018 Covalent IO, Inc. http://covalent.io
 */
#include <uapi/linux/btf.h>
#include <linux/kernel.h>
#include <linux/types.h>
#include <linux/slab.h>
#include <linux/bpf.h>
#include <linux/btf.h>
#include <linux/bpf_verifier.h>
#include <linux/filter.h>
#include <net/netlink.h>
#include <linux/file.h>
#include <linux/vmalloc.h>
#include <linux/stringify.h>
#include <linux/bsearch.h>
#include <linux/sort.h>
#include <linux/perf_event.h>
#include <linux/ctype.h>
#include <linux/error-injection.h>
#include <linux/bpf_lsm.h>

#include "disasm.h"

static const struct bpf_verifier_ops * const bpf_verifier_ops[] = {
#define BPF_PROG_TYPE(_id, _name, prog_ctx_type, kern_ctx_type) \
	[_id] = & _name ## _verifier_ops,
#define BPF_MAP_TYPE(_id, _ops)
#include <linux/bpf_types.h>
#undef BPF_PROG_TYPE
#undef BPF_MAP_TYPE
};

/* bpf_check() is a static code analyzer that walks eBPF program
 * instruction by instruction and updates register/stack state.
 * All paths of conditional branches are analyzed until 'bpf_exit' insn.
 *
 * The first pass is depth-first-search to check that the program is a DAG.
 * It rejects the following programs:
 * - larger than BPF_MAXINSNS insns
 * - if loop is present (detected via back-edge)
 * - unreachable insns exist (shouldn't be a forest. program = one function)
 * - out of bounds or malformed jumps
 * The second pass is all possible path descent from the 1st insn.
 * Since it's analyzing all pathes through the program, the length of the
 * analysis is limited to 64k insn, which may be hit even if total number of
 * insn is less then 4K, but there are too many branches that change stack/regs.
 * Number of 'branches to be analyzed' is limited to 1k
 *
 * On entry to each instruction, each register has a type, and the instruction
 * changes the types of the registers depending on instruction semantics.
 * If instruction is BPF_MOV64_REG(BPF_REG_1, BPF_REG_5), then type of R5 is
 * copied to R1.
 *
 * All registers are 64-bit.
 * R0 - return register
 * R1-R5 argument passing registers
 * R6-R9 callee saved registers
 * R10 - frame pointer read-only
 *
 * At the start of BPF program the register R1 contains a pointer to bpf_context
 * and has type PTR_TO_CTX.
 *
 * Verifier tracks arithmetic operations on pointers in case:
 *    BPF_MOV64_REG(BPF_REG_1, BPF_REG_10),
 *    BPF_ALU64_IMM(BPF_ADD, BPF_REG_1, -20),
 * 1st insn copies R10 (which has FRAME_PTR) type into R1
 * and 2nd arithmetic instruction is pattern matched to recognize
 * that it wants to construct a pointer to some element within stack.
 * So after 2nd insn, the register R1 has type PTR_TO_STACK
 * (and -20 constant is saved for further stack bounds checking).
 * Meaning that this reg is a pointer to stack plus known immediate constant.
 *
 * Most of the time the registers have SCALAR_VALUE type, which
 * means the register has some value, but it's not a valid pointer.
 * (like pointer plus pointer becomes SCALAR_VALUE type)
 *
 * When verifier sees load or store instructions the type of base register
 * can be: PTR_TO_MAP_VALUE, PTR_TO_CTX, PTR_TO_STACK, PTR_TO_SOCKET. These are
 * four pointer types recognized by check_mem_access() function.
 *
 * PTR_TO_MAP_VALUE means that this register is pointing to 'map element value'
 * and the range of [ptr, ptr + map's value_size) is accessible.
 *
 * registers used to pass values to function calls are checked against
 * function argument constraints.
 *
 * ARG_PTR_TO_MAP_KEY is one of such argument constraints.
 * It means that the register type passed to this function must be
 * PTR_TO_STACK and it will be used inside the function as
 * 'pointer to map element key'
 *
 * For example the argument constraints for bpf_map_lookup_elem():
 *   .ret_type = RET_PTR_TO_MAP_VALUE_OR_NULL,
 *   .arg1_type = ARG_CONST_MAP_PTR,
 *   .arg2_type = ARG_PTR_TO_MAP_KEY,
 *
 * ret_type says that this function returns 'pointer to map elem value or null'
 * function expects 1st argument to be a const pointer to 'struct bpf_map' and
 * 2nd argument should be a pointer to stack, which will be used inside
 * the helper function as a pointer to map element key.
 *
 * On the kernel side the helper function looks like:
 * u64 bpf_map_lookup_elem(u64 r1, u64 r2, u64 r3, u64 r4, u64 r5)
 * {
 *    struct bpf_map *map = (struct bpf_map *) (unsigned long) r1;
 *    void *key = (void *) (unsigned long) r2;
 *    void *value;
 *
 *    here kernel can access 'key' and 'map' pointers safely, knowing that
 *    [key, key + map->key_size) bytes are valid and were initialized on
 *    the stack of eBPF program.
 * }
 *
 * Corresponding eBPF program may look like:
 *    BPF_MOV64_REG(BPF_REG_2, BPF_REG_10),  // after this insn R2 type is FRAME_PTR
 *    BPF_ALU64_IMM(BPF_ADD, BPF_REG_2, -4), // after this insn R2 type is PTR_TO_STACK
 *    BPF_LD_MAP_FD(BPF_REG_1, map_fd),      // after this insn R1 type is CONST_PTR_TO_MAP
 *    BPF_RAW_INSN(BPF_JMP | BPF_CALL, 0, 0, 0, BPF_FUNC_map_lookup_elem),
 * here verifier looks at prototype of map_lookup_elem() and sees:
 * .arg1_type == ARG_CONST_MAP_PTR and R1->type == CONST_PTR_TO_MAP, which is ok,
 * Now verifier knows that this map has key of R1->map_ptr->key_size bytes
 *
 * Then .arg2_type == ARG_PTR_TO_MAP_KEY and R2->type == PTR_TO_STACK, ok so far,
 * Now verifier checks that [R2, R2 + map's key_size) are within stack limits
 * and were initialized prior to this call.
 * If it's ok, then verifier allows this BPF_CALL insn and looks at
 * .ret_type which is RET_PTR_TO_MAP_VALUE_OR_NULL, so it sets
 * R0->type = PTR_TO_MAP_VALUE_OR_NULL which means bpf_map_lookup_elem() function
 * returns ether pointer to map value or NULL.
 *
 * When type PTR_TO_MAP_VALUE_OR_NULL passes through 'if (reg != 0) goto +off'
 * insn, the register holding that pointer in the true branch changes state to
 * PTR_TO_MAP_VALUE and the same register changes state to CONST_IMM in the false
 * branch. See check_cond_jmp_op().
 *
 * After the call R0 is set to return type of the function and registers R1-R5
 * are set to NOT_INIT to indicate that they are no longer readable.
 *
 * The following reference types represent a potential reference to a kernel
 * resource which, after first being allocated, must be checked and freed by
 * the BPF program:
 * - PTR_TO_SOCKET_OR_NULL, PTR_TO_SOCKET
 *
 * When the verifier sees a helper call return a reference type, it allocates a
 * pointer id for the reference and stores it in the current function state.
 * Similar to the way that PTR_TO_MAP_VALUE_OR_NULL is converted into
 * PTR_TO_MAP_VALUE, PTR_TO_SOCKET_OR_NULL becomes PTR_TO_SOCKET when the type
 * passes through a NULL-check conditional. For the branch wherein the state is
 * changed to CONST_IMM, the verifier releases the reference.
 *
 * For each helper function that allocates a reference, such as
 * bpf_sk_lookup_tcp(), there is a corresponding release function, such as
 * bpf_sk_release(). When a reference type passes into the release function,
 * the verifier also releases the reference. If any unchecked or unreleased
 * reference remains at the end of the program, the verifier rejects it.
 */

/* verifier_state + insn_idx are pushed to stack when branch is encountered */
struct bpf_verifier_stack_elem {
	/* verifer state is 'st'
	 * before processing instruction 'insn_idx'
	 * and after processing instruction 'prev_insn_idx'
	 */
	struct bpf_verifier_state st;
	int insn_idx;
	int prev_insn_idx;
	struct bpf_verifier_stack_elem *next;
};

#define BPF_COMPLEXITY_LIMIT_JMP_SEQ	8192
#define BPF_COMPLEXITY_LIMIT_STATES	64

#define BPF_MAP_KEY_POISON	(1ULL << 63)
#define BPF_MAP_KEY_SEEN	(1ULL << 62)

#define BPF_MAP_PTR_UNPRIV	1UL
#define BPF_MAP_PTR_POISON	((void *)((0xeB9FUL << 1) +	\
					  POISON_POINTER_DELTA))
#define BPF_MAP_PTR(X)		((struct bpf_map *)((X) & ~BPF_MAP_PTR_UNPRIV))

static bool bpf_map_ptr_poisoned(const struct bpf_insn_aux_data *aux)
{
	return BPF_MAP_PTR(aux->map_ptr_state) == BPF_MAP_PTR_POISON;
}

static bool bpf_map_ptr_unpriv(const struct bpf_insn_aux_data *aux)
{
	return aux->map_ptr_state & BPF_MAP_PTR_UNPRIV;
}

static void bpf_map_ptr_store(struct bpf_insn_aux_data *aux,
			      const struct bpf_map *map, bool unpriv)
{
	BUILD_BUG_ON((unsigned long)BPF_MAP_PTR_POISON & BPF_MAP_PTR_UNPRIV);
	unpriv |= bpf_map_ptr_unpriv(aux);
	aux->map_ptr_state = (unsigned long)map |
			     (unpriv ? BPF_MAP_PTR_UNPRIV : 0UL);
}

static bool bpf_map_key_poisoned(const struct bpf_insn_aux_data *aux)
{
	return aux->map_key_state & BPF_MAP_KEY_POISON;
}

static bool bpf_map_key_unseen(const struct bpf_insn_aux_data *aux)
{
	return !(aux->map_key_state & BPF_MAP_KEY_SEEN);
}

static u64 bpf_map_key_immediate(const struct bpf_insn_aux_data *aux)
{
	return aux->map_key_state & ~(BPF_MAP_KEY_SEEN | BPF_MAP_KEY_POISON);
}

static void bpf_map_key_store(struct bpf_insn_aux_data *aux, u64 state)
{
	bool poisoned = bpf_map_key_poisoned(aux);

	aux->map_key_state = state | BPF_MAP_KEY_SEEN |
			     (poisoned ? BPF_MAP_KEY_POISON : 0ULL);
}

struct bpf_call_arg_meta {
	struct bpf_map *map_ptr;
	bool raw_mode;
	bool pkt_access;
	int regno;
	int access_size;
	u64 msize_max_value;
	int ref_obj_id;
	int func_id;
	u32 btf_id;
};

struct btf *btf_vmlinux;

static DEFINE_MUTEX(bpf_verifier_lock);

static const struct bpf_line_info *
find_linfo(const struct bpf_verifier_env *env, u32 insn_off)
{
	const struct bpf_line_info *linfo;
	const struct bpf_prog *prog;
	u32 i, nr_linfo;

	prog = env->prog;
	nr_linfo = prog->aux->nr_linfo;

	if (!nr_linfo || insn_off >= prog->len)
		return NULL;

	linfo = prog->aux->linfo;
	for (i = 1; i < nr_linfo; i++)
		if (insn_off < linfo[i].insn_off)
			break;

	return &linfo[i - 1];
}

void bpf_verifier_vlog(struct bpf_verifier_log *log, const char *fmt,
		       va_list args)
{
	unsigned int n;

	n = vscnprintf(log->kbuf, BPF_VERIFIER_TMP_LOG_SIZE, fmt, args);

	WARN_ONCE(n >= BPF_VERIFIER_TMP_LOG_SIZE - 1,
		  "verifier log line truncated - local buffer too short\n");

	n = min(log->len_total - log->len_used - 1, n);
	log->kbuf[n] = '\0';

	if (log->level == BPF_LOG_KERNEL) {
		pr_err("BPF:%s\n", log->kbuf);
		return;
	}
	if (!copy_to_user(log->ubuf + log->len_used, log->kbuf, n + 1))
		log->len_used += n;
	else
		log->ubuf = NULL;
}

/* log_level controls verbosity level of eBPF verifier.
 * bpf_verifier_log_write() is used to dump the verification trace to the log,
 * so the user can figure out what's wrong with the program
 */
__printf(2, 3) void bpf_verifier_log_write(struct bpf_verifier_env *env,
					   const char *fmt, ...)
{
	va_list args;

	if (!bpf_verifier_log_needed(&env->log))
		return;

	va_start(args, fmt);
	bpf_verifier_vlog(&env->log, fmt, args);
	va_end(args);
}
EXPORT_SYMBOL_GPL(bpf_verifier_log_write);

__printf(2, 3) static void verbose(void *private_data, const char *fmt, ...)
{
	struct bpf_verifier_env *env = private_data;
	va_list args;

	if (!bpf_verifier_log_needed(&env->log))
		return;

	va_start(args, fmt);
	bpf_verifier_vlog(&env->log, fmt, args);
	va_end(args);
}

__printf(2, 3) void bpf_log(struct bpf_verifier_log *log,
			    const char *fmt, ...)
{
	va_list args;

	if (!bpf_verifier_log_needed(log))
		return;

	va_start(args, fmt);
	bpf_verifier_vlog(log, fmt, args);
	va_end(args);
}

static const char *ltrim(const char *s)
{
	while (isspace(*s))
		s++;

	return s;
}

__printf(3, 4) static void verbose_linfo(struct bpf_verifier_env *env,
					 u32 insn_off,
					 const char *prefix_fmt, ...)
{
	const struct bpf_line_info *linfo;

	if (!bpf_verifier_log_needed(&env->log))
		return;

	linfo = find_linfo(env, insn_off);
	if (!linfo || linfo == env->prev_linfo)
		return;

	if (prefix_fmt) {
		va_list args;

		va_start(args, prefix_fmt);
		bpf_verifier_vlog(&env->log, prefix_fmt, args);
		va_end(args);
	}

	verbose(env, "%s\n",
		ltrim(btf_name_by_offset(env->prog->aux->btf,
					 linfo->line_off)));

	env->prev_linfo = linfo;
}

static bool type_is_pkt_pointer(enum bpf_reg_type type)
{
	return type == PTR_TO_PACKET ||
	       type == PTR_TO_PACKET_META;
}

static bool type_is_sk_pointer(enum bpf_reg_type type)
{
	return type == PTR_TO_SOCKET ||
		type == PTR_TO_SOCK_COMMON ||
		type == PTR_TO_TCP_SOCK ||
		type == PTR_TO_XDP_SOCK;
}

static bool reg_type_may_be_null(enum bpf_reg_type type)
{
	return type == PTR_TO_MAP_VALUE_OR_NULL ||
	       type == PTR_TO_SOCKET_OR_NULL ||
	       type == PTR_TO_SOCK_COMMON_OR_NULL ||
	       type == PTR_TO_TCP_SOCK_OR_NULL;
}

static bool reg_may_point_to_spin_lock(const struct bpf_reg_state *reg)
{
	return reg->type == PTR_TO_MAP_VALUE &&
		map_value_has_spin_lock(reg->map_ptr);
}

static bool reg_type_may_be_refcounted_or_null(enum bpf_reg_type type)
{
	return type == PTR_TO_SOCKET ||
		type == PTR_TO_SOCKET_OR_NULL ||
		type == PTR_TO_TCP_SOCK ||
		type == PTR_TO_TCP_SOCK_OR_NULL;
}

static bool arg_type_may_be_refcounted(enum bpf_arg_type type)
{
	return type == ARG_PTR_TO_SOCK_COMMON;
}

/* Determine whether the function releases some resources allocated by another
 * function call. The first reference type argument will be assumed to be
 * released by release_reference().
 */
static bool is_release_function(enum bpf_func_id func_id)
{
	return func_id == BPF_FUNC_sk_release;
}

static bool is_acquire_function(enum bpf_func_id func_id)
{
	return func_id == BPF_FUNC_sk_lookup_tcp ||
		func_id == BPF_FUNC_sk_lookup_udp ||
		func_id == BPF_FUNC_skc_lookup_tcp;
}

static bool is_ptr_cast_function(enum bpf_func_id func_id)
{
	return func_id == BPF_FUNC_tcp_sock ||
		func_id == BPF_FUNC_sk_fullsock;
}

/* string representation of 'enum bpf_reg_type' */
static const char * const reg_type_str[] = {
	[NOT_INIT]		= "?",
	[SCALAR_VALUE]		= "inv",
	[PTR_TO_CTX]		= "ctx",
	[CONST_PTR_TO_MAP]	= "map_ptr",
	[PTR_TO_MAP_VALUE]	= "map_value",
	[PTR_TO_MAP_VALUE_OR_NULL] = "map_value_or_null",
	[PTR_TO_STACK]		= "fp",
	[PTR_TO_PACKET]		= "pkt",
	[PTR_TO_PACKET_META]	= "pkt_meta",
	[PTR_TO_PACKET_END]	= "pkt_end",
	[PTR_TO_FLOW_KEYS]	= "flow_keys",
	[PTR_TO_SOCKET]		= "sock",
	[PTR_TO_SOCKET_OR_NULL] = "sock_or_null",
	[PTR_TO_SOCK_COMMON]	= "sock_common",
	[PTR_TO_SOCK_COMMON_OR_NULL] = "sock_common_or_null",
	[PTR_TO_TCP_SOCK]	= "tcp_sock",
	[PTR_TO_TCP_SOCK_OR_NULL] = "tcp_sock_or_null",
	[PTR_TO_TP_BUFFER]	= "tp_buffer",
	[PTR_TO_XDP_SOCK]	= "xdp_sock",
	[PTR_TO_BTF_ID]		= "ptr_",
};

static char slot_type_char[] = {
	[STACK_INVALID]	= '?',
	[STACK_SPILL]	= 'r',
	[STACK_MISC]	= 'm',
	[STACK_ZERO]	= '0',
};

static void print_liveness(struct bpf_verifier_env *env,
			   enum bpf_reg_liveness live)
{
	if (live & (REG_LIVE_READ | REG_LIVE_WRITTEN | REG_LIVE_DONE))
	    verbose(env, "_");
	if (live & REG_LIVE_READ)
		verbose(env, "r");
	if (live & REG_LIVE_WRITTEN)
		verbose(env, "w");
	if (live & REG_LIVE_DONE)
		verbose(env, "D");
}

static struct bpf_func_state *func(struct bpf_verifier_env *env,
				   const struct bpf_reg_state *reg)
{
	struct bpf_verifier_state *cur = env->cur_state;

	return cur->frame[reg->frameno];
}

const char *kernel_type_name(u32 id)
{
	return btf_name_by_offset(btf_vmlinux,
				  btf_type_by_id(btf_vmlinux, id)->name_off);
}

static void print_verifier_state(struct bpf_verifier_env *env,
				 const struct bpf_func_state *state)
{
	const struct bpf_reg_state *reg;
	enum bpf_reg_type t;
	int i;

	if (state->frameno)
		verbose(env, " frame%d:", state->frameno);
	for (i = 0; i < MAX_BPF_REG; i++) {
		reg = &state->regs[i];
		t = reg->type;
		if (t == NOT_INIT)
			continue;
		verbose(env, " R%d", i);
		print_liveness(env, reg->live);
		verbose(env, "=%s", reg_type_str[t]);
		if (t == SCALAR_VALUE && reg->precise)
			verbose(env, "P");
		if ((t == SCALAR_VALUE || t == PTR_TO_STACK) &&
		    tnum_is_const(reg->var_off)) {
			/* reg->off should be 0 for SCALAR_VALUE */
			verbose(env, "%lld", reg->var_off.value + reg->off);
		} else {
			if (t == PTR_TO_BTF_ID)
				verbose(env, "%s", kernel_type_name(reg->btf_id));
			verbose(env, "(id=%d", reg->id);
			if (reg_type_may_be_refcounted_or_null(t))
				verbose(env, ",ref_obj_id=%d", reg->ref_obj_id);
			if (t != SCALAR_VALUE)
				verbose(env, ",off=%d", reg->off);
			if (type_is_pkt_pointer(t))
				verbose(env, ",r=%d", reg->range);
			else if (t == CONST_PTR_TO_MAP ||
				 t == PTR_TO_MAP_VALUE ||
				 t == PTR_TO_MAP_VALUE_OR_NULL)
				verbose(env, ",ks=%d,vs=%d",
					reg->map_ptr->key_size,
					reg->map_ptr->value_size);
			if (tnum_is_const(reg->var_off)) {
				/* Typically an immediate SCALAR_VALUE, but
				 * could be a pointer whose offset is too big
				 * for reg->off
				 */
				verbose(env, ",imm=%llx", reg->var_off.value);
			} else {
				if (reg->smin_value != reg->umin_value &&
				    reg->smin_value != S64_MIN)
					verbose(env, ",smin_value=%lld",
						(long long)reg->smin_value);
				if (reg->smax_value != reg->umax_value &&
				    reg->smax_value != S64_MAX)
					verbose(env, ",smax_value=%lld",
						(long long)reg->smax_value);
				if (reg->umin_value != 0)
					verbose(env, ",umin_value=%llu",
						(unsigned long long)reg->umin_value);
				if (reg->umax_value != U64_MAX)
					verbose(env, ",umax_value=%llu",
						(unsigned long long)reg->umax_value);
				if (!tnum_is_unknown(reg->var_off)) {
					char tn_buf[48];

					tnum_strn(tn_buf, sizeof(tn_buf), reg->var_off);
					verbose(env, ",var_off=%s", tn_buf);
				}
				if (reg->s32_min_value != reg->smin_value &&
				    reg->s32_min_value != S32_MIN)
					verbose(env, ",s32_min_value=%d",
						(int)(reg->s32_min_value));
				if (reg->s32_max_value != reg->smax_value &&
				    reg->s32_max_value != S32_MAX)
					verbose(env, ",s32_max_value=%d",
						(int)(reg->s32_max_value));
				if (reg->u32_min_value != reg->umin_value &&
				    reg->u32_min_value != U32_MIN)
					verbose(env, ",u32_min_value=%d",
						(int)(reg->u32_min_value));
				if (reg->u32_max_value != reg->umax_value &&
				    reg->u32_max_value != U32_MAX)
					verbose(env, ",u32_max_value=%d",
						(int)(reg->u32_max_value));
			}
			verbose(env, ")");
		}
	}
	for (i = 0; i < state->allocated_stack / BPF_REG_SIZE; i++) {
		char types_buf[BPF_REG_SIZE + 1];
		bool valid = false;
		int j;

		for (j = 0; j < BPF_REG_SIZE; j++) {
			if (state->stack[i].slot_type[j] != STACK_INVALID)
				valid = true;
			types_buf[j] = slot_type_char[
					state->stack[i].slot_type[j]];
		}
		types_buf[BPF_REG_SIZE] = 0;
		if (!valid)
			continue;
		verbose(env, " fp%d", (-i - 1) * BPF_REG_SIZE);
		print_liveness(env, state->stack[i].spilled_ptr.live);
		if (state->stack[i].slot_type[0] == STACK_SPILL) {
			reg = &state->stack[i].spilled_ptr;
			t = reg->type;
			verbose(env, "=%s", reg_type_str[t]);
			if (t == SCALAR_VALUE && reg->precise)
				verbose(env, "P");
			if (t == SCALAR_VALUE && tnum_is_const(reg->var_off))
				verbose(env, "%lld", reg->var_off.value + reg->off);
		} else {
			verbose(env, "=%s", types_buf);
		}
	}
	if (state->acquired_refs && state->refs[0].id) {
		verbose(env, " refs=%d", state->refs[0].id);
		for (i = 1; i < state->acquired_refs; i++)
			if (state->refs[i].id)
				verbose(env, ",%d", state->refs[i].id);
	}
	verbose(env, "\n");
}

#define COPY_STATE_FN(NAME, COUNT, FIELD, SIZE)				\
static int copy_##NAME##_state(struct bpf_func_state *dst,		\
			       const struct bpf_func_state *src)	\
{									\
	if (!src->FIELD)						\
		return 0;						\
	if (WARN_ON_ONCE(dst->COUNT < src->COUNT)) {			\
		/* internal bug, make state invalid to reject the program */ \
		memset(dst, 0, sizeof(*dst));				\
		return -EFAULT;						\
	}								\
	memcpy(dst->FIELD, src->FIELD,					\
	       sizeof(*src->FIELD) * (src->COUNT / SIZE));		\
	return 0;							\
}
/* copy_reference_state() */
COPY_STATE_FN(reference, acquired_refs, refs, 1)
/* copy_stack_state() */
COPY_STATE_FN(stack, allocated_stack, stack, BPF_REG_SIZE)
#undef COPY_STATE_FN

#define REALLOC_STATE_FN(NAME, COUNT, FIELD, SIZE)			\
static int realloc_##NAME##_state(struct bpf_func_state *state, int size, \
				  bool copy_old)			\
{									\
	u32 old_size = state->COUNT;					\
	struct bpf_##NAME##_state *new_##FIELD;				\
	int slot = size / SIZE;						\
									\
	if (size <= old_size || !size) {				\
		if (copy_old)						\
			return 0;					\
		state->COUNT = slot * SIZE;				\
		if (!size && old_size) {				\
			kfree(state->FIELD);				\
			state->FIELD = NULL;				\
		}							\
		return 0;						\
	}								\
	new_##FIELD = kmalloc_array(slot, sizeof(struct bpf_##NAME##_state), \
				    GFP_KERNEL);			\
	if (!new_##FIELD)						\
		return -ENOMEM;						\
	if (copy_old) {							\
		if (state->FIELD)					\
			memcpy(new_##FIELD, state->FIELD,		\
			       sizeof(*new_##FIELD) * (old_size / SIZE)); \
		memset(new_##FIELD + old_size / SIZE, 0,		\
		       sizeof(*new_##FIELD) * (size - old_size) / SIZE); \
	}								\
	state->COUNT = slot * SIZE;					\
	kfree(state->FIELD);						\
	state->FIELD = new_##FIELD;					\
	return 0;							\
}
/* realloc_reference_state() */
REALLOC_STATE_FN(reference, acquired_refs, refs, 1)
/* realloc_stack_state() */
REALLOC_STATE_FN(stack, allocated_stack, stack, BPF_REG_SIZE)
#undef REALLOC_STATE_FN

/* do_check() starts with zero-sized stack in struct bpf_verifier_state to
 * make it consume minimal amount of memory. check_stack_write() access from
 * the program calls into realloc_func_state() to grow the stack size.
 * Note there is a non-zero 'parent' pointer inside bpf_verifier_state
 * which realloc_stack_state() copies over. It points to previous
 * bpf_verifier_state which is never reallocated.
 */
static int realloc_func_state(struct bpf_func_state *state, int stack_size,
			      int refs_size, bool copy_old)
{
	int err = realloc_reference_state(state, refs_size, copy_old);
	if (err)
		return err;
	return realloc_stack_state(state, stack_size, copy_old);
}

/* Acquire a pointer id from the env and update the state->refs to include
 * this new pointer reference.
 * On success, returns a valid pointer id to associate with the register
 * On failure, returns a negative errno.
 */
static int acquire_reference_state(struct bpf_verifier_env *env, int insn_idx)
{
	struct bpf_func_state *state = cur_func(env);
	int new_ofs = state->acquired_refs;
	int id, err;

	err = realloc_reference_state(state, state->acquired_refs + 1, true);
	if (err)
		return err;
	id = ++env->id_gen;
	state->refs[new_ofs].id = id;
	state->refs[new_ofs].insn_idx = insn_idx;

	return id;
}

/* release function corresponding to acquire_reference_state(). Idempotent. */
static int release_reference_state(struct bpf_func_state *state, int ptr_id)
{
	int i, last_idx;

	last_idx = state->acquired_refs - 1;
	for (i = 0; i < state->acquired_refs; i++) {
		if (state->refs[i].id == ptr_id) {
			if (last_idx && i != last_idx)
				memcpy(&state->refs[i], &state->refs[last_idx],
				       sizeof(*state->refs));
			memset(&state->refs[last_idx], 0, sizeof(*state->refs));
			state->acquired_refs--;
			return 0;
		}
	}
	return -EINVAL;
}

static int transfer_reference_state(struct bpf_func_state *dst,
				    struct bpf_func_state *src)
{
	int err = realloc_reference_state(dst, src->acquired_refs, false);
	if (err)
		return err;
	err = copy_reference_state(dst, src);
	if (err)
		return err;
	return 0;
}

static void free_func_state(struct bpf_func_state *state)
{
	if (!state)
		return;
	kfree(state->refs);
	kfree(state->stack);
	kfree(state);
}

static void clear_jmp_history(struct bpf_verifier_state *state)
{
	kfree(state->jmp_history);
	state->jmp_history = NULL;
	state->jmp_history_cnt = 0;
}

static void free_verifier_state(struct bpf_verifier_state *state,
				bool free_self)
{
	int i;

	for (i = 0; i <= state->curframe; i++) {
		free_func_state(state->frame[i]);
		state->frame[i] = NULL;
	}
	clear_jmp_history(state);
	if (free_self)
		kfree(state);
}

/* copy verifier state from src to dst growing dst stack space
 * when necessary to accommodate larger src stack
 */
static int copy_func_state(struct bpf_func_state *dst,
			   const struct bpf_func_state *src)
{
	int err;

	err = realloc_func_state(dst, src->allocated_stack, src->acquired_refs,
				 false);
	if (err)
		return err;
	memcpy(dst, src, offsetof(struct bpf_func_state, acquired_refs));
	err = copy_reference_state(dst, src);
	if (err)
		return err;
	return copy_stack_state(dst, src);
}

static int copy_verifier_state(struct bpf_verifier_state *dst_state,
			       const struct bpf_verifier_state *src)
{
	struct bpf_func_state *dst;
	u32 jmp_sz = sizeof(struct bpf_idx_pair) * src->jmp_history_cnt;
	int i, err;

	if (dst_state->jmp_history_cnt < src->jmp_history_cnt) {
		kfree(dst_state->jmp_history);
		dst_state->jmp_history = kmalloc(jmp_sz, GFP_USER);
		if (!dst_state->jmp_history)
			return -ENOMEM;
	}
	memcpy(dst_state->jmp_history, src->jmp_history, jmp_sz);
	dst_state->jmp_history_cnt = src->jmp_history_cnt;

	/* if dst has more stack frames then src frame, free them */
	for (i = src->curframe + 1; i <= dst_state->curframe; i++) {
		free_func_state(dst_state->frame[i]);
		dst_state->frame[i] = NULL;
	}
	dst_state->speculative = src->speculative;
	dst_state->curframe = src->curframe;
	dst_state->active_spin_lock = src->active_spin_lock;
	dst_state->branches = src->branches;
	dst_state->parent = src->parent;
	dst_state->first_insn_idx = src->first_insn_idx;
	dst_state->last_insn_idx = src->last_insn_idx;
	for (i = 0; i <= src->curframe; i++) {
		dst = dst_state->frame[i];
		if (!dst) {
			dst = kzalloc(sizeof(*dst), GFP_KERNEL);
			if (!dst)
				return -ENOMEM;
			dst_state->frame[i] = dst;
		}
		err = copy_func_state(dst, src->frame[i]);
		if (err)
			return err;
	}
	return 0;
}

static void update_branch_counts(struct bpf_verifier_env *env, struct bpf_verifier_state *st)
{
	while (st) {
		u32 br = --st->branches;

		/* WARN_ON(br > 1) technically makes sense here,
		 * but see comment in push_stack(), hence:
		 */
		WARN_ONCE((int)br < 0,
			  "BUG update_branch_counts:branches_to_explore=%d\n",
			  br);
		if (br)
			break;
		st = st->parent;
	}
}

static int pop_stack(struct bpf_verifier_env *env, int *prev_insn_idx,
		     int *insn_idx)
{
	struct bpf_verifier_state *cur = env->cur_state;
	struct bpf_verifier_stack_elem *elem, *head = env->head;
	int err;

	if (env->head == NULL)
		return -ENOENT;

	if (cur) {
		err = copy_verifier_state(cur, &head->st);
		if (err)
			return err;
	}
	if (insn_idx)
		*insn_idx = head->insn_idx;
	if (prev_insn_idx)
		*prev_insn_idx = head->prev_insn_idx;
	elem = head->next;
	free_verifier_state(&head->st, false);
	kfree(head);
	env->head = elem;
	env->stack_size--;
	return 0;
}

static struct bpf_verifier_state *push_stack(struct bpf_verifier_env *env,
					     int insn_idx, int prev_insn_idx,
					     bool speculative)
{
	struct bpf_verifier_state *cur = env->cur_state;
	struct bpf_verifier_stack_elem *elem;
	int err;

	elem = kzalloc(sizeof(struct bpf_verifier_stack_elem), GFP_KERNEL);
	if (!elem)
		goto err;

	elem->insn_idx = insn_idx;
	elem->prev_insn_idx = prev_insn_idx;
	elem->next = env->head;
	env->head = elem;
	env->stack_size++;
	err = copy_verifier_state(&elem->st, cur);
	if (err)
		goto err;
	elem->st.speculative |= speculative;
	if (env->stack_size > BPF_COMPLEXITY_LIMIT_JMP_SEQ) {
		verbose(env, "The sequence of %d jumps is too complex.\n",
			env->stack_size);
		goto err;
	}
	if (elem->st.parent) {
		++elem->st.parent->branches;
		/* WARN_ON(branches > 2) technically makes sense here,
		 * but
		 * 1. speculative states will bump 'branches' for non-branch
		 * instructions
		 * 2. is_state_visited() heuristics may decide not to create
		 * a new state for a sequence of branches and all such current
		 * and cloned states will be pointing to a single parent state
		 * which might have large 'branches' count.
		 */
	}
	return &elem->st;
err:
	free_verifier_state(env->cur_state, true);
	env->cur_state = NULL;
	/* pop all elements and return */
	while (!pop_stack(env, NULL, NULL));
	return NULL;
}

#define CALLER_SAVED_REGS 6
static const int caller_saved[CALLER_SAVED_REGS] = {
	BPF_REG_0, BPF_REG_1, BPF_REG_2, BPF_REG_3, BPF_REG_4, BPF_REG_5
};

static void __mark_reg_not_init(const struct bpf_verifier_env *env,
				struct bpf_reg_state *reg);

/* Mark the unknown part of a register (variable offset or scalar value) as
 * known to have the value @imm.
 */
static void __mark_reg_known(struct bpf_reg_state *reg, u64 imm)
{
	/* Clear id, off, and union(map_ptr, range) */
	memset(((u8 *)reg) + sizeof(reg->type), 0,
	       offsetof(struct bpf_reg_state, var_off) - sizeof(reg->type));
	reg->var_off = tnum_const(imm);
	reg->smin_value = (s64)imm;
	reg->smax_value = (s64)imm;
	reg->umin_value = imm;
	reg->umax_value = imm;

	reg->s32_min_value = (s32)imm;
	reg->s32_max_value = (s32)imm;
	reg->u32_min_value = (u32)imm;
	reg->u32_max_value = (u32)imm;
}

static void __mark_reg32_known(struct bpf_reg_state *reg, u64 imm)
{
	reg->var_off = tnum_const_subreg(reg->var_off, imm);
	reg->s32_min_value = (s32)imm;
	reg->s32_max_value = (s32)imm;
	reg->u32_min_value = (u32)imm;
	reg->u32_max_value = (u32)imm;
}

/* Mark the 'variable offset' part of a register as zero.  This should be
 * used only on registers holding a pointer type.
 */
static void __mark_reg_known_zero(struct bpf_reg_state *reg)
{
	__mark_reg_known(reg, 0);
}

static void __mark_reg_const_zero(struct bpf_reg_state *reg)
{
	__mark_reg_known(reg, 0);
	reg->type = SCALAR_VALUE;
}

static void mark_reg_known_zero(struct bpf_verifier_env *env,
				struct bpf_reg_state *regs, u32 regno)
{
	if (WARN_ON(regno >= MAX_BPF_REG)) {
		verbose(env, "mark_reg_known_zero(regs, %u)\n", regno);
		/* Something bad happened, let's kill all regs */
		for (regno = 0; regno < MAX_BPF_REG; regno++)
			__mark_reg_not_init(env, regs + regno);
		return;
	}
	__mark_reg_known_zero(regs + regno);
}

static bool reg_is_pkt_pointer(const struct bpf_reg_state *reg)
{
	return type_is_pkt_pointer(reg->type);
}

static bool reg_is_pkt_pointer_any(const struct bpf_reg_state *reg)
{
	return reg_is_pkt_pointer(reg) ||
	       reg->type == PTR_TO_PACKET_END;
}

/* Unmodified PTR_TO_PACKET[_META,_END] register from ctx access. */
static bool reg_is_init_pkt_pointer(const struct bpf_reg_state *reg,
				    enum bpf_reg_type which)
{
	/* The register can already have a range from prior markings.
	 * This is fine as long as it hasn't been advanced from its
	 * origin.
	 */
	return reg->type == which &&
	       reg->id == 0 &&
	       reg->off == 0 &&
	       tnum_equals_const(reg->var_off, 0);
}

/* Reset the min/max bounds of a register */
static void __mark_reg_unbounded(struct bpf_reg_state *reg)
{
	reg->smin_value = S64_MIN;
	reg->smax_value = S64_MAX;
	reg->umin_value = 0;
	reg->umax_value = U64_MAX;

	reg->s32_min_value = S32_MIN;
	reg->s32_max_value = S32_MAX;
	reg->u32_min_value = 0;
	reg->u32_max_value = U32_MAX;
}

static void __mark_reg64_unbounded(struct bpf_reg_state *reg)
{
	reg->smin_value = S64_MIN;
	reg->smax_value = S64_MAX;
	reg->umin_value = 0;
	reg->umax_value = U64_MAX;
}

static void __mark_reg32_unbounded(struct bpf_reg_state *reg)
{
	reg->s32_min_value = S32_MIN;
	reg->s32_max_value = S32_MAX;
	reg->u32_min_value = 0;
	reg->u32_max_value = U32_MAX;
}

static void __update_reg32_bounds(struct bpf_reg_state *reg)
{
	struct tnum var32_off = tnum_subreg(reg->var_off);

	/* min signed is max(sign bit) | min(other bits) */
	reg->s32_min_value = max_t(s32, reg->s32_min_value,
			var32_off.value | (var32_off.mask & S32_MIN));
	/* max signed is min(sign bit) | max(other bits) */
	reg->s32_max_value = min_t(s32, reg->s32_max_value,
			var32_off.value | (var32_off.mask & S32_MAX));
	reg->u32_min_value = max_t(u32, reg->u32_min_value, (u32)var32_off.value);
	reg->u32_max_value = min(reg->u32_max_value,
				 (u32)(var32_off.value | var32_off.mask));
}

static void __update_reg64_bounds(struct bpf_reg_state *reg)
{
	/* min signed is max(sign bit) | min(other bits) */
	reg->smin_value = max_t(s64, reg->smin_value,
				reg->var_off.value | (reg->var_off.mask & S64_MIN));
	/* max signed is min(sign bit) | max(other bits) */
	reg->smax_value = min_t(s64, reg->smax_value,
				reg->var_off.value | (reg->var_off.mask & S64_MAX));
	reg->umin_value = max(reg->umin_value, reg->var_off.value);
	reg->umax_value = min(reg->umax_value,
			      reg->var_off.value | reg->var_off.mask);
}

static void __update_reg_bounds(struct bpf_reg_state *reg)
{
	__update_reg32_bounds(reg);
	__update_reg64_bounds(reg);
}

/* Uses signed min/max values to inform unsigned, and vice-versa */
static void __reg32_deduce_bounds(struct bpf_reg_state *reg)
{
	/* Learn sign from signed bounds.
	 * If we cannot cross the sign boundary, then signed and unsigned bounds
	 * are the same, so combine.  This works even in the negative case, e.g.
	 * -3 s<= x s<= -1 implies 0xf...fd u<= x u<= 0xf...ff.
	 */
	if (reg->s32_min_value >= 0 || reg->s32_max_value < 0) {
		reg->s32_min_value = reg->u32_min_value =
			max_t(u32, reg->s32_min_value, reg->u32_min_value);
		reg->s32_max_value = reg->u32_max_value =
			min_t(u32, reg->s32_max_value, reg->u32_max_value);
		return;
	}
	/* Learn sign from unsigned bounds.  Signed bounds cross the sign
	 * boundary, so we must be careful.
	 */
	if ((s32)reg->u32_max_value >= 0) {
		/* Positive.  We can't learn anything from the smin, but smax
		 * is positive, hence safe.
		 */
		reg->s32_min_value = reg->u32_min_value;
		reg->s32_max_value = reg->u32_max_value =
			min_t(u32, reg->s32_max_value, reg->u32_max_value);
	} else if ((s32)reg->u32_min_value < 0) {
		/* Negative.  We can't learn anything from the smax, but smin
		 * is negative, hence safe.
		 */
		reg->s32_min_value = reg->u32_min_value =
			max_t(u32, reg->s32_min_value, reg->u32_min_value);
		reg->s32_max_value = reg->u32_max_value;
	}
}

static void __reg64_deduce_bounds(struct bpf_reg_state *reg)
{
	/* Learn sign from signed bounds.
	 * If we cannot cross the sign boundary, then signed and unsigned bounds
	 * are the same, so combine.  This works even in the negative case, e.g.
	 * -3 s<= x s<= -1 implies 0xf...fd u<= x u<= 0xf...ff.
	 */
	if (reg->smin_value >= 0 || reg->smax_value < 0) {
		reg->smin_value = reg->umin_value = max_t(u64, reg->smin_value,
							  reg->umin_value);
		reg->smax_value = reg->umax_value = min_t(u64, reg->smax_value,
							  reg->umax_value);
		return;
	}
	/* Learn sign from unsigned bounds.  Signed bounds cross the sign
	 * boundary, so we must be careful.
	 */
	if ((s64)reg->umax_value >= 0) {
		/* Positive.  We can't learn anything from the smin, but smax
		 * is positive, hence safe.
		 */
		reg->smin_value = reg->umin_value;
		reg->smax_value = reg->umax_value = min_t(u64, reg->smax_value,
							  reg->umax_value);
	} else if ((s64)reg->umin_value < 0) {
		/* Negative.  We can't learn anything from the smax, but smin
		 * is negative, hence safe.
		 */
		reg->smin_value = reg->umin_value = max_t(u64, reg->smin_value,
							  reg->umin_value);
		reg->smax_value = reg->umax_value;
	}
}

static void __reg_deduce_bounds(struct bpf_reg_state *reg)
{
	__reg32_deduce_bounds(reg);
	__reg64_deduce_bounds(reg);
}

/* Attempts to improve var_off based on unsigned min/max information */
static void __reg_bound_offset(struct bpf_reg_state *reg)
{
	struct tnum var64_off = tnum_intersect(reg->var_off,
					       tnum_range(reg->umin_value,
							  reg->umax_value));
	struct tnum var32_off = tnum_intersect(tnum_subreg(reg->var_off),
						tnum_range(reg->u32_min_value,
							   reg->u32_max_value));

	reg->var_off = tnum_or(tnum_clear_subreg(var64_off), var32_off);
}

static void __reg_assign_32_into_64(struct bpf_reg_state *reg)
{
	reg->umin_value = reg->u32_min_value;
	reg->umax_value = reg->u32_max_value;
	/* Attempt to pull 32-bit signed bounds into 64-bit bounds
	 * but must be positive otherwise set to worse case bounds
	 * and refine later from tnum.
	 */
	if (reg->s32_min_value >= 0 && reg->s32_max_value >= 0)
		reg->smax_value = reg->s32_max_value;
	else
		reg->smax_value = U32_MAX;
	if (reg->s32_min_value >= 0)
		reg->smin_value = reg->s32_min_value;
	else
		reg->smin_value = 0;
}

static void __reg_combine_32_into_64(struct bpf_reg_state *reg)
{
	/* special case when 64-bit register has upper 32-bit register
	 * zeroed. Typically happens after zext or <<32, >>32 sequence
	 * allowing us to use 32-bit bounds directly,
	 */
	if (tnum_equals_const(tnum_clear_subreg(reg->var_off), 0)) {
		__reg_assign_32_into_64(reg);
	} else {
		/* Otherwise the best we can do is push lower 32bit known and
		 * unknown bits into register (var_off set from jmp logic)
		 * then learn as much as possible from the 64-bit tnum
		 * known and unknown bits. The previous smin/smax bounds are
		 * invalid here because of jmp32 compare so mark them unknown
		 * so they do not impact tnum bounds calculation.
		 */
		__mark_reg64_unbounded(reg);
		__update_reg_bounds(reg);
	}

	/* Intersecting with the old var_off might have improved our bounds
	 * slightly.  e.g. if umax was 0x7f...f and var_off was (0; 0xf...fc),
	 * then new var_off is (0; 0x7f...fc) which improves our umax.
	 */
	__reg_deduce_bounds(reg);
	__reg_bound_offset(reg);
	__update_reg_bounds(reg);
}

static bool __reg64_bound_s32(s64 a)
{
	if (a > S32_MIN && a < S32_MAX)
		return true;
	return false;
}

static bool __reg64_bound_u32(u64 a)
{
	if (a > U32_MIN && a < U32_MAX)
		return true;
	return false;
}

static void __reg_combine_64_into_32(struct bpf_reg_state *reg)
{
	__mark_reg32_unbounded(reg);

	if (__reg64_bound_s32(reg->smin_value))
		reg->s32_min_value = (s32)reg->smin_value;
	if (__reg64_bound_s32(reg->smax_value))
		reg->s32_max_value = (s32)reg->smax_value;
	if (__reg64_bound_u32(reg->umin_value))
		reg->u32_min_value = (u32)reg->umin_value;
	if (__reg64_bound_u32(reg->umax_value))
		reg->u32_max_value = (u32)reg->umax_value;

	/* Intersecting with the old var_off might have improved our bounds
	 * slightly.  e.g. if umax was 0x7f...f and var_off was (0; 0xf...fc),
	 * then new var_off is (0; 0x7f...fc) which improves our umax.
	 */
	__reg_deduce_bounds(reg);
	__reg_bound_offset(reg);
	__update_reg_bounds(reg);
}

/* Mark a register as having a completely unknown (scalar) value. */
static void __mark_reg_unknown(const struct bpf_verifier_env *env,
			       struct bpf_reg_state *reg)
{
	/*
	 * Clear type, id, off, and union(map_ptr, range) and
	 * padding between 'type' and union
	 */
	memset(reg, 0, offsetof(struct bpf_reg_state, var_off));
	reg->type = SCALAR_VALUE;
	reg->var_off = tnum_unknown;
	reg->frameno = 0;
	reg->precise = env->subprog_cnt > 1 || !env->allow_ptr_leaks;
	__mark_reg_unbounded(reg);
}

static void mark_reg_unknown(struct bpf_verifier_env *env,
			     struct bpf_reg_state *regs, u32 regno)
{
	if (WARN_ON(regno >= MAX_BPF_REG)) {
		verbose(env, "mark_reg_unknown(regs, %u)\n", regno);
		/* Something bad happened, let's kill all regs except FP */
		for (regno = 0; regno < BPF_REG_FP; regno++)
			__mark_reg_not_init(env, regs + regno);
		return;
	}
	__mark_reg_unknown(env, regs + regno);
}

static void __mark_reg_not_init(const struct bpf_verifier_env *env,
				struct bpf_reg_state *reg)
{
	__mark_reg_unknown(env, reg);
	reg->type = NOT_INIT;
}

static void mark_reg_not_init(struct bpf_verifier_env *env,
			      struct bpf_reg_state *regs, u32 regno)
{
	if (WARN_ON(regno >= MAX_BPF_REG)) {
		verbose(env, "mark_reg_not_init(regs, %u)\n", regno);
		/* Something bad happened, let's kill all regs except FP */
		for (regno = 0; regno < BPF_REG_FP; regno++)
			__mark_reg_not_init(env, regs + regno);
		return;
	}
	__mark_reg_not_init(env, regs + regno);
}

#define DEF_NOT_SUBREG	(0)
static void init_reg_state(struct bpf_verifier_env *env,
			   struct bpf_func_state *state)
{
	struct bpf_reg_state *regs = state->regs;
	int i;

	for (i = 0; i < MAX_BPF_REG; i++) {
		mark_reg_not_init(env, regs, i);
		regs[i].live = REG_LIVE_NONE;
		regs[i].parent = NULL;
		regs[i].subreg_def = DEF_NOT_SUBREG;
	}

	/* frame pointer */
	regs[BPF_REG_FP].type = PTR_TO_STACK;
	mark_reg_known_zero(env, regs, BPF_REG_FP);
	regs[BPF_REG_FP].frameno = state->frameno;
}

#define BPF_MAIN_FUNC (-1)
static void init_func_state(struct bpf_verifier_env *env,
			    struct bpf_func_state *state,
			    int callsite, int frameno, int subprogno)
{
	state->callsite = callsite;
	state->frameno = frameno;
	state->subprogno = subprogno;
	init_reg_state(env, state);
}

enum reg_arg_type {
	SRC_OP,		/* register is used as source operand */
	DST_OP,		/* register is used as destination operand */
	DST_OP_NO_MARK	/* same as above, check only, don't mark */
};

static int cmp_subprogs(const void *a, const void *b)
{
	return ((struct bpf_subprog_info *)a)->start -
	       ((struct bpf_subprog_info *)b)->start;
}

static int find_subprog(struct bpf_verifier_env *env, int off)
{
	struct bpf_subprog_info *p;

	p = bsearch(&off, env->subprog_info, env->subprog_cnt,
		    sizeof(env->subprog_info[0]), cmp_subprogs);
	if (!p)
		return -ENOENT;
	return p - env->subprog_info;

}

static int add_subprog(struct bpf_verifier_env *env, int off)
{
	int insn_cnt = env->prog->len;
	int ret;

	if (off >= insn_cnt || off < 0) {
		verbose(env, "call to invalid destination\n");
		return -EINVAL;
	}
	ret = find_subprog(env, off);
	if (ret >= 0)
		return 0;
	if (env->subprog_cnt >= BPF_MAX_SUBPROGS) {
		verbose(env, "too many subprograms\n");
		return -E2BIG;
	}
	env->subprog_info[env->subprog_cnt++].start = off;
	sort(env->subprog_info, env->subprog_cnt,
	     sizeof(env->subprog_info[0]), cmp_subprogs, NULL);
	return 0;
}

static int check_subprogs(struct bpf_verifier_env *env)
{
	int i, ret, subprog_start, subprog_end, off, cur_subprog = 0;
	struct bpf_subprog_info *subprog = env->subprog_info;
	struct bpf_insn *insn = env->prog->insnsi;
	int insn_cnt = env->prog->len;

	/* Add entry function. */
	ret = add_subprog(env, 0);
	if (ret < 0)
		return ret;

	/* determine subprog starts. The end is one before the next starts */
	for (i = 0; i < insn_cnt; i++) {
		if (insn[i].code != (BPF_JMP | BPF_CALL))
			continue;
		if (insn[i].src_reg != BPF_PSEUDO_CALL)
			continue;
		if (!env->allow_ptr_leaks) {
			verbose(env, "function calls to other bpf functions are allowed for root only\n");
			return -EPERM;
		}
		ret = add_subprog(env, i + insn[i].imm + 1);
		if (ret < 0)
			return ret;
	}

	/* Add a fake 'exit' subprog which could simplify subprog iteration
	 * logic. 'subprog_cnt' should not be increased.
	 */
	subprog[env->subprog_cnt].start = insn_cnt;

	if (env->log.level & BPF_LOG_LEVEL2)
		for (i = 0; i < env->subprog_cnt; i++)
			verbose(env, "func#%d @%d\n", i, subprog[i].start);

	/* now check that all jumps are within the same subprog */
	subprog_start = subprog[cur_subprog].start;
	subprog_end = subprog[cur_subprog + 1].start;
	for (i = 0; i < insn_cnt; i++) {
		u8 code = insn[i].code;

		if (BPF_CLASS(code) != BPF_JMP && BPF_CLASS(code) != BPF_JMP32)
			goto next;
		if (BPF_OP(code) == BPF_EXIT || BPF_OP(code) == BPF_CALL)
			goto next;
		off = i + insn[i].off + 1;
		if (off < subprog_start || off >= subprog_end) {
			verbose(env, "jump out of range from insn %d to %d\n", i, off);
			return -EINVAL;
		}
next:
		if (i == subprog_end - 1) {
			/* to avoid fall-through from one subprog into another
			 * the last insn of the subprog should be either exit
			 * or unconditional jump back
			 */
			if (code != (BPF_JMP | BPF_EXIT) &&
			    code != (BPF_JMP | BPF_JA)) {
				verbose(env, "last insn is not an exit or jmp\n");
				return -EINVAL;
			}
			subprog_start = subprog_end;
			cur_subprog++;
			if (cur_subprog < env->subprog_cnt)
				subprog_end = subprog[cur_subprog + 1].start;
		}
	}
	return 0;
}

/* Parentage chain of this register (or stack slot) should take care of all
 * issues like callee-saved registers, stack slot allocation time, etc.
 */
static int mark_reg_read(struct bpf_verifier_env *env,
			 const struct bpf_reg_state *state,
			 struct bpf_reg_state *parent, u8 flag)
{
	bool writes = parent == state->parent; /* Observe write marks */
	int cnt = 0;

	while (parent) {
		/* if read wasn't screened by an earlier write ... */
		if (writes && state->live & REG_LIVE_WRITTEN)
			break;
		if (parent->live & REG_LIVE_DONE) {
			verbose(env, "verifier BUG type %s var_off %lld off %d\n",
				reg_type_str[parent->type],
				parent->var_off.value, parent->off);
			return -EFAULT;
		}
		/* The first condition is more likely to be true than the
		 * second, checked it first.
		 */
		if ((parent->live & REG_LIVE_READ) == flag ||
		    parent->live & REG_LIVE_READ64)
			/* The parentage chain never changes and
			 * this parent was already marked as LIVE_READ.
			 * There is no need to keep walking the chain again and
			 * keep re-marking all parents as LIVE_READ.
			 * This case happens when the same register is read
			 * multiple times without writes into it in-between.
			 * Also, if parent has the stronger REG_LIVE_READ64 set,
			 * then no need to set the weak REG_LIVE_READ32.
			 */
			break;
		/* ... then we depend on parent's value */
		parent->live |= flag;
		/* REG_LIVE_READ64 overrides REG_LIVE_READ32. */
		if (flag == REG_LIVE_READ64)
			parent->live &= ~REG_LIVE_READ32;
		state = parent;
		parent = state->parent;
		writes = true;
		cnt++;
	}

	if (env->longest_mark_read_walk < cnt)
		env->longest_mark_read_walk = cnt;
	return 0;
}

/* This function is supposed to be used by the following 32-bit optimization
 * code only. It returns TRUE if the source or destination register operates
 * on 64-bit, otherwise return FALSE.
 */
static bool is_reg64(struct bpf_verifier_env *env, struct bpf_insn *insn,
		     u32 regno, struct bpf_reg_state *reg, enum reg_arg_type t)
{
	u8 code, class, op;

	code = insn->code;
	class = BPF_CLASS(code);
	op = BPF_OP(code);
	if (class == BPF_JMP) {
		/* BPF_EXIT for "main" will reach here. Return TRUE
		 * conservatively.
		 */
		if (op == BPF_EXIT)
			return true;
		if (op == BPF_CALL) {
			/* BPF to BPF call will reach here because of marking
			 * caller saved clobber with DST_OP_NO_MARK for which we
			 * don't care the register def because they are anyway
			 * marked as NOT_INIT already.
			 */
			if (insn->src_reg == BPF_PSEUDO_CALL)
				return false;
			/* Helper call will reach here because of arg type
			 * check, conservatively return TRUE.
			 */
			if (t == SRC_OP)
				return true;

			return false;
		}
	}

	if (class == BPF_ALU64 || class == BPF_JMP ||
	    /* BPF_END always use BPF_ALU class. */
	    (class == BPF_ALU && op == BPF_END && insn->imm == 64))
		return true;

	if (class == BPF_ALU || class == BPF_JMP32)
		return false;

	if (class == BPF_LDX) {
		if (t != SRC_OP)
			return BPF_SIZE(code) == BPF_DW;
		/* LDX source must be ptr. */
		return true;
	}

	if (class == BPF_STX) {
		if (reg->type != SCALAR_VALUE)
			return true;
		return BPF_SIZE(code) == BPF_DW;
	}

	if (class == BPF_LD) {
		u8 mode = BPF_MODE(code);

		/* LD_IMM64 */
		if (mode == BPF_IMM)
			return true;

		/* Both LD_IND and LD_ABS return 32-bit data. */
		if (t != SRC_OP)
			return  false;

		/* Implicit ctx ptr. */
		if (regno == BPF_REG_6)
			return true;

		/* Explicit source could be any width. */
		return true;
	}

	if (class == BPF_ST)
		/* The only source register for BPF_ST is a ptr. */
		return true;

	/* Conservatively return true at default. */
	return true;
}

/* Return TRUE if INSN doesn't have explicit value define. */
static bool insn_no_def(struct bpf_insn *insn)
{
	u8 class = BPF_CLASS(insn->code);

	return (class == BPF_JMP || class == BPF_JMP32 ||
		class == BPF_STX || class == BPF_ST);
}

/* Return TRUE if INSN has defined any 32-bit value explicitly. */
static bool insn_has_def32(struct bpf_verifier_env *env, struct bpf_insn *insn)
{
	if (insn_no_def(insn))
		return false;

	return !is_reg64(env, insn, insn->dst_reg, NULL, DST_OP);
}

static void mark_insn_zext(struct bpf_verifier_env *env,
			   struct bpf_reg_state *reg)
{
	s32 def_idx = reg->subreg_def;

	if (def_idx == DEF_NOT_SUBREG)
		return;

	env->insn_aux_data[def_idx - 1].zext_dst = true;
	/* The dst will be zero extended, so won't be sub-register anymore. */
	reg->subreg_def = DEF_NOT_SUBREG;
}

static int check_reg_arg(struct bpf_verifier_env *env, u32 regno,
			 enum reg_arg_type t)
{
	struct bpf_verifier_state *vstate = env->cur_state;
	struct bpf_func_state *state = vstate->frame[vstate->curframe];
	struct bpf_insn *insn = env->prog->insnsi + env->insn_idx;
	struct bpf_reg_state *reg, *regs = state->regs;
	bool rw64;

	if (regno >= MAX_BPF_REG) {
		verbose(env, "R%d is invalid\n", regno);
		return -EINVAL;
	}

	reg = &regs[regno];
	rw64 = is_reg64(env, insn, regno, reg, t);
	if (t == SRC_OP) {
		/* check whether register used as source operand can be read */
		if (reg->type == NOT_INIT) {
			verbose(env, "R%d !read_ok\n", regno);
			return -EACCES;
		}
		/* We don't need to worry about FP liveness because it's read-only */
		if (regno == BPF_REG_FP)
			return 0;

		if (rw64)
			mark_insn_zext(env, reg);

		return mark_reg_read(env, reg, reg->parent,
				     rw64 ? REG_LIVE_READ64 : REG_LIVE_READ32);
	} else {
		/* check whether register used as dest operand can be written to */
		if (regno == BPF_REG_FP) {
			verbose(env, "frame pointer is read only\n");
			return -EACCES;
		}
		reg->live |= REG_LIVE_WRITTEN;
		reg->subreg_def = rw64 ? DEF_NOT_SUBREG : env->insn_idx + 1;
		if (t == DST_OP)
			mark_reg_unknown(env, regs, regno);
	}
	return 0;
}

/* for any branch, call, exit record the history of jmps in the given state */
static int push_jmp_history(struct bpf_verifier_env *env,
			    struct bpf_verifier_state *cur)
{
	u32 cnt = cur->jmp_history_cnt;
	struct bpf_idx_pair *p;

	cnt++;
	p = krealloc(cur->jmp_history, cnt * sizeof(*p), GFP_USER);
	if (!p)
		return -ENOMEM;
	p[cnt - 1].idx = env->insn_idx;
	p[cnt - 1].prev_idx = env->prev_insn_idx;
	cur->jmp_history = p;
	cur->jmp_history_cnt = cnt;
	return 0;
}

/* Backtrack one insn at a time. If idx is not at the top of recorded
 * history then previous instruction came from straight line execution.
 */
static int get_prev_insn_idx(struct bpf_verifier_state *st, int i,
			     u32 *history)
{
	u32 cnt = *history;

	if (cnt && st->jmp_history[cnt - 1].idx == i) {
		i = st->jmp_history[cnt - 1].prev_idx;
		(*history)--;
	} else {
		i--;
	}
	return i;
}

/* For given verifier state backtrack_insn() is called from the last insn to
 * the first insn. Its purpose is to compute a bitmask of registers and
 * stack slots that needs precision in the parent verifier state.
 */
static int backtrack_insn(struct bpf_verifier_env *env, int idx,
			  u32 *reg_mask, u64 *stack_mask)
{
	const struct bpf_insn_cbs cbs = {
		.cb_print	= verbose,
		.private_data	= env,
	};
	struct bpf_insn *insn = env->prog->insnsi + idx;
	u8 class = BPF_CLASS(insn->code);
	u8 opcode = BPF_OP(insn->code);
	u8 mode = BPF_MODE(insn->code);
	u32 dreg = 1u << insn->dst_reg;
	u32 sreg = 1u << insn->src_reg;
	u32 spi;

	if (insn->code == 0)
		return 0;
	if (env->log.level & BPF_LOG_LEVEL) {
		verbose(env, "regs=%x stack=%llx before ", *reg_mask, *stack_mask);
		verbose(env, "%d: ", idx);
		print_bpf_insn(&cbs, insn, env->allow_ptr_leaks);
	}

	if (class == BPF_ALU || class == BPF_ALU64) {
		if (!(*reg_mask & dreg))
			return 0;
		if (opcode == BPF_MOV) {
			if (BPF_SRC(insn->code) == BPF_X) {
				/* dreg = sreg
				 * dreg needs precision after this insn
				 * sreg needs precision before this insn
				 */
				*reg_mask &= ~dreg;
				*reg_mask |= sreg;
			} else {
				/* dreg = K
				 * dreg needs precision after this insn.
				 * Corresponding register is already marked
				 * as precise=true in this verifier state.
				 * No further markings in parent are necessary
				 */
				*reg_mask &= ~dreg;
			}
		} else {
			if (BPF_SRC(insn->code) == BPF_X) {
				/* dreg += sreg
				 * both dreg and sreg need precision
				 * before this insn
				 */
				*reg_mask |= sreg;
			} /* else dreg += K
			   * dreg still needs precision before this insn
			   */
		}
	} else if (class == BPF_LDX) {
		if (!(*reg_mask & dreg))
			return 0;
		*reg_mask &= ~dreg;

		/* scalars can only be spilled into stack w/o losing precision.
		 * Load from any other memory can be zero extended.
		 * The desire to keep that precision is already indicated
		 * by 'precise' mark in corresponding register of this state.
		 * No further tracking necessary.
		 */
		if (insn->src_reg != BPF_REG_FP)
			return 0;
		if (BPF_SIZE(insn->code) != BPF_DW)
			return 0;

		/* dreg = *(u64 *)[fp - off] was a fill from the stack.
		 * that [fp - off] slot contains scalar that needs to be
		 * tracked with precision
		 */
		spi = (-insn->off - 1) / BPF_REG_SIZE;
		if (spi >= 64) {
			verbose(env, "BUG spi %d\n", spi);
			WARN_ONCE(1, "verifier backtracking bug");
			return -EFAULT;
		}
		*stack_mask |= 1ull << spi;
	} else if (class == BPF_STX || class == BPF_ST) {
		if (*reg_mask & dreg)
			/* stx & st shouldn't be using _scalar_ dst_reg
			 * to access memory. It means backtracking
			 * encountered a case of pointer subtraction.
			 */
			return -ENOTSUPP;
		/* scalars can only be spilled into stack */
		if (insn->dst_reg != BPF_REG_FP)
			return 0;
		if (BPF_SIZE(insn->code) != BPF_DW)
			return 0;
		spi = (-insn->off - 1) / BPF_REG_SIZE;
		if (spi >= 64) {
			verbose(env, "BUG spi %d\n", spi);
			WARN_ONCE(1, "verifier backtracking bug");
			return -EFAULT;
		}
		if (!(*stack_mask & (1ull << spi)))
			return 0;
		*stack_mask &= ~(1ull << spi);
		if (class == BPF_STX)
			*reg_mask |= sreg;
	} else if (class == BPF_JMP || class == BPF_JMP32) {
		if (opcode == BPF_CALL) {
			if (insn->src_reg == BPF_PSEUDO_CALL)
				return -ENOTSUPP;
			/* regular helper call sets R0 */
			*reg_mask &= ~1;
			if (*reg_mask & 0x3f) {
				/* if backtracing was looking for registers R1-R5
				 * they should have been found already.
				 */
				verbose(env, "BUG regs %x\n", *reg_mask);
				WARN_ONCE(1, "verifier backtracking bug");
				return -EFAULT;
			}
		} else if (opcode == BPF_EXIT) {
			return -ENOTSUPP;
		}
	} else if (class == BPF_LD) {
		if (!(*reg_mask & dreg))
			return 0;
		*reg_mask &= ~dreg;
		/* It's ld_imm64 or ld_abs or ld_ind.
		 * For ld_imm64 no further tracking of precision
		 * into parent is necessary
		 */
		if (mode == BPF_IND || mode == BPF_ABS)
			/* to be analyzed */
			return -ENOTSUPP;
	}
	return 0;
}

/* the scalar precision tracking algorithm:
 * . at the start all registers have precise=false.
 * . scalar ranges are tracked as normal through alu and jmp insns.
 * . once precise value of the scalar register is used in:
 *   .  ptr + scalar alu
 *   . if (scalar cond K|scalar)
 *   .  helper_call(.., scalar, ...) where ARG_CONST is expected
 *   backtrack through the verifier states and mark all registers and
 *   stack slots with spilled constants that these scalar regisers
 *   should be precise.
 * . during state pruning two registers (or spilled stack slots)
 *   are equivalent if both are not precise.
 *
 * Note the verifier cannot simply walk register parentage chain,
 * since many different registers and stack slots could have been
 * used to compute single precise scalar.
 *
 * The approach of starting with precise=true for all registers and then
 * backtrack to mark a register as not precise when the verifier detects
 * that program doesn't care about specific value (e.g., when helper
 * takes register as ARG_ANYTHING parameter) is not safe.
 *
 * It's ok to walk single parentage chain of the verifier states.
 * It's possible that this backtracking will go all the way till 1st insn.
 * All other branches will be explored for needing precision later.
 *
 * The backtracking needs to deal with cases like:
 *   R8=map_value(id=0,off=0,ks=4,vs=1952,imm=0) R9_w=map_value(id=0,off=40,ks=4,vs=1952,imm=0)
 * r9 -= r8
 * r5 = r9
 * if r5 > 0x79f goto pc+7
 *    R5_w=inv(id=0,umax_value=1951,var_off=(0x0; 0x7ff))
 * r5 += 1
 * ...
 * call bpf_perf_event_output#25
 *   where .arg5_type = ARG_CONST_SIZE_OR_ZERO
 *
 * and this case:
 * r6 = 1
 * call foo // uses callee's r6 inside to compute r0
 * r0 += r6
 * if r0 == 0 goto
 *
 * to track above reg_mask/stack_mask needs to be independent for each frame.
 *
 * Also if parent's curframe > frame where backtracking started,
 * the verifier need to mark registers in both frames, otherwise callees
 * may incorrectly prune callers. This is similar to
 * commit 7640ead93924 ("bpf: verifier: make sure callees don't prune with caller differences")
 *
 * For now backtracking falls back into conservative marking.
 */
static void mark_all_scalars_precise(struct bpf_verifier_env *env,
				     struct bpf_verifier_state *st)
{
	struct bpf_func_state *func;
	struct bpf_reg_state *reg;
	int i, j;

	/* big hammer: mark all scalars precise in this path.
	 * pop_stack may still get !precise scalars.
	 */
	for (; st; st = st->parent)
		for (i = 0; i <= st->curframe; i++) {
			func = st->frame[i];
			for (j = 0; j < BPF_REG_FP; j++) {
				reg = &func->regs[j];
				if (reg->type != SCALAR_VALUE)
					continue;
				reg->precise = true;
			}
			for (j = 0; j < func->allocated_stack / BPF_REG_SIZE; j++) {
				if (func->stack[j].slot_type[0] != STACK_SPILL)
					continue;
				reg = &func->stack[j].spilled_ptr;
				if (reg->type != SCALAR_VALUE)
					continue;
				reg->precise = true;
			}
		}
}

static int __mark_chain_precision(struct bpf_verifier_env *env, int regno,
				  int spi)
{
	struct bpf_verifier_state *st = env->cur_state;
	int first_idx = st->first_insn_idx;
	int last_idx = env->insn_idx;
	struct bpf_func_state *func;
	struct bpf_reg_state *reg;
	u32 reg_mask = regno >= 0 ? 1u << regno : 0;
	u64 stack_mask = spi >= 0 ? 1ull << spi : 0;
	bool skip_first = true;
	bool new_marks = false;
	int i, err;

	if (!env->allow_ptr_leaks)
		/* backtracking is root only for now */
		return 0;

	func = st->frame[st->curframe];
	if (regno >= 0) {
		reg = &func->regs[regno];
		if (reg->type != SCALAR_VALUE) {
			WARN_ONCE(1, "backtracing misuse");
			return -EFAULT;
		}
		if (!reg->precise)
			new_marks = true;
		else
			reg_mask = 0;
		reg->precise = true;
	}

	while (spi >= 0) {
		if (func->stack[spi].slot_type[0] != STACK_SPILL) {
			stack_mask = 0;
			break;
		}
		reg = &func->stack[spi].spilled_ptr;
		if (reg->type != SCALAR_VALUE) {
			stack_mask = 0;
			break;
		}
		if (!reg->precise)
			new_marks = true;
		else
			stack_mask = 0;
		reg->precise = true;
		break;
	}

	if (!new_marks)
		return 0;
	if (!reg_mask && !stack_mask)
		return 0;
	for (;;) {
		DECLARE_BITMAP(mask, 64);
		u32 history = st->jmp_history_cnt;

		if (env->log.level & BPF_LOG_LEVEL)
			verbose(env, "last_idx %d first_idx %d\n", last_idx, first_idx);
		for (i = last_idx;;) {
			if (skip_first) {
				err = 0;
				skip_first = false;
			} else {
				err = backtrack_insn(env, i, &reg_mask, &stack_mask);
			}
			if (err == -ENOTSUPP) {
				mark_all_scalars_precise(env, st);
				return 0;
			} else if (err) {
				return err;
			}
			if (!reg_mask && !stack_mask)
				/* Found assignment(s) into tracked register in this state.
				 * Since this state is already marked, just return.
				 * Nothing to be tracked further in the parent state.
				 */
				return 0;
			if (i == first_idx)
				break;
			i = get_prev_insn_idx(st, i, &history);
			if (i >= env->prog->len) {
				/* This can happen if backtracking reached insn 0
				 * and there are still reg_mask or stack_mask
				 * to backtrack.
				 * It means the backtracking missed the spot where
				 * particular register was initialized with a constant.
				 */
				verbose(env, "BUG backtracking idx %d\n", i);
				WARN_ONCE(1, "verifier backtracking bug");
				return -EFAULT;
			}
		}
		st = st->parent;
		if (!st)
			break;

		new_marks = false;
		func = st->frame[st->curframe];
		bitmap_from_u64(mask, reg_mask);
		for_each_set_bit(i, mask, 32) {
			reg = &func->regs[i];
			if (reg->type != SCALAR_VALUE) {
				reg_mask &= ~(1u << i);
				continue;
			}
			if (!reg->precise)
				new_marks = true;
			reg->precise = true;
		}

		bitmap_from_u64(mask, stack_mask);
		for_each_set_bit(i, mask, 64) {
			if (i >= func->allocated_stack / BPF_REG_SIZE) {
				/* the sequence of instructions:
				 * 2: (bf) r3 = r10
				 * 3: (7b) *(u64 *)(r3 -8) = r0
				 * 4: (79) r4 = *(u64 *)(r10 -8)
				 * doesn't contain jmps. It's backtracked
				 * as a single block.
				 * During backtracking insn 3 is not recognized as
				 * stack access, so at the end of backtracking
				 * stack slot fp-8 is still marked in stack_mask.
				 * However the parent state may not have accessed
				 * fp-8 and it's "unallocated" stack space.
				 * In such case fallback to conservative.
				 */
				mark_all_scalars_precise(env, st);
				return 0;
			}

			if (func->stack[i].slot_type[0] != STACK_SPILL) {
				stack_mask &= ~(1ull << i);
				continue;
			}
			reg = &func->stack[i].spilled_ptr;
			if (reg->type != SCALAR_VALUE) {
				stack_mask &= ~(1ull << i);
				continue;
			}
			if (!reg->precise)
				new_marks = true;
			reg->precise = true;
		}
		if (env->log.level & BPF_LOG_LEVEL) {
			print_verifier_state(env, func);
			verbose(env, "parent %s regs=%x stack=%llx marks\n",
				new_marks ? "didn't have" : "already had",
				reg_mask, stack_mask);
		}

		if (!reg_mask && !stack_mask)
			break;
		if (!new_marks)
			break;

		last_idx = st->last_insn_idx;
		first_idx = st->first_insn_idx;
	}
	return 0;
}

static int mark_chain_precision(struct bpf_verifier_env *env, int regno)
{
	return __mark_chain_precision(env, regno, -1);
}

static int mark_chain_precision_stack(struct bpf_verifier_env *env, int spi)
{
	return __mark_chain_precision(env, -1, spi);
}

static bool is_spillable_regtype(enum bpf_reg_type type)
{
	switch (type) {
	case PTR_TO_MAP_VALUE:
	case PTR_TO_MAP_VALUE_OR_NULL:
	case PTR_TO_STACK:
	case PTR_TO_CTX:
	case PTR_TO_PACKET:
	case PTR_TO_PACKET_META:
	case PTR_TO_PACKET_END:
	case PTR_TO_FLOW_KEYS:
	case CONST_PTR_TO_MAP:
	case PTR_TO_SOCKET:
	case PTR_TO_SOCKET_OR_NULL:
	case PTR_TO_SOCK_COMMON:
	case PTR_TO_SOCK_COMMON_OR_NULL:
	case PTR_TO_TCP_SOCK:
	case PTR_TO_TCP_SOCK_OR_NULL:
	case PTR_TO_XDP_SOCK:
	case PTR_TO_BTF_ID:
		return true;
	default:
		return false;
	}
}

/* Does this register contain a constant zero? */
static bool register_is_null(struct bpf_reg_state *reg)
{
	return reg->type == SCALAR_VALUE && tnum_equals_const(reg->var_off, 0);
}

static bool register_is_const(struct bpf_reg_state *reg)
{
	return reg->type == SCALAR_VALUE && tnum_is_const(reg->var_off);
}

static bool __is_pointer_value(bool allow_ptr_leaks,
			       const struct bpf_reg_state *reg)
{
	if (allow_ptr_leaks)
		return false;

	return reg->type != SCALAR_VALUE;
}

static void save_register_state(struct bpf_func_state *state,
				int spi, struct bpf_reg_state *reg)
{
	int i;

	state->stack[spi].spilled_ptr = *reg;
	state->stack[spi].spilled_ptr.live |= REG_LIVE_WRITTEN;

	for (i = 0; i < BPF_REG_SIZE; i++)
		state->stack[spi].slot_type[i] = STACK_SPILL;
}

/* check_stack_read/write functions track spill/fill of registers,
 * stack boundary and alignment are checked in check_mem_access()
 */
static int check_stack_write(struct bpf_verifier_env *env,
			     struct bpf_func_state *state, /* func where register points to */
			     int off, int size, int value_regno, int insn_idx)
{
	struct bpf_func_state *cur; /* state of the current function */
	int i, slot = -off - 1, spi = slot / BPF_REG_SIZE, err;
	u32 dst_reg = env->prog->insnsi[insn_idx].dst_reg;
	struct bpf_reg_state *reg = NULL;

	err = realloc_func_state(state, round_up(slot + 1, BPF_REG_SIZE),
				 state->acquired_refs, true);
	if (err)
		return err;
	/* caller checked that off % size == 0 and -MAX_BPF_STACK <= off < 0,
	 * so it's aligned access and [off, off + size) are within stack limits
	 */
	if (!env->allow_ptr_leaks &&
	    state->stack[spi].slot_type[0] == STACK_SPILL &&
	    size != BPF_REG_SIZE) {
		verbose(env, "attempt to corrupt spilled pointer on stack\n");
		return -EACCES;
	}

	cur = env->cur_state->frame[env->cur_state->curframe];
	if (value_regno >= 0)
		reg = &cur->regs[value_regno];

	if (reg && size == BPF_REG_SIZE && register_is_const(reg) &&
	    !register_is_null(reg) && env->allow_ptr_leaks) {
		if (dst_reg != BPF_REG_FP) {
			/* The backtracking logic can only recognize explicit
			 * stack slot address like [fp - 8]. Other spill of
			 * scalar via different register has to be conervative.
			 * Backtrack from here and mark all registers as precise
			 * that contributed into 'reg' being a constant.
			 */
			err = mark_chain_precision(env, value_regno);
			if (err)
				return err;
		}
		save_register_state(state, spi, reg);
	} else if (reg && is_spillable_regtype(reg->type)) {
		/* register containing pointer is being spilled into stack */
		if (size != BPF_REG_SIZE) {
			verbose_linfo(env, insn_idx, "; ");
			verbose(env, "invalid size of register spill\n");
			return -EACCES;
		}

		if (state != cur && reg->type == PTR_TO_STACK) {
			verbose(env, "cannot spill pointers to stack into stack frame of the caller\n");
			return -EINVAL;
		}

		if (!env->allow_ptr_leaks) {
			bool sanitize = false;

			if (state->stack[spi].slot_type[0] == STACK_SPILL &&
			    register_is_const(&state->stack[spi].spilled_ptr))
				sanitize = true;
			for (i = 0; i < BPF_REG_SIZE; i++)
				if (state->stack[spi].slot_type[i] == STACK_MISC) {
					sanitize = true;
					break;
				}
			if (sanitize) {
				int *poff = &env->insn_aux_data[insn_idx].sanitize_stack_off;
				int soff = (-spi - 1) * BPF_REG_SIZE;

				/* detected reuse of integer stack slot with a pointer
				 * which means either llvm is reusing stack slot or
				 * an attacker is trying to exploit CVE-2018-3639
				 * (speculative store bypass)
				 * Have to sanitize that slot with preemptive
				 * store of zero.
				 */
				if (*poff && *poff != soff) {
					/* disallow programs where single insn stores
					 * into two different stack slots, since verifier
					 * cannot sanitize them
					 */
					verbose(env,
						"insn %d cannot access two stack slots fp%d and fp%d",
						insn_idx, *poff, soff);
					return -EINVAL;
				}
				*poff = soff;
			}
		}
		save_register_state(state, spi, reg);
	} else {
		u8 type = STACK_MISC;

		/* regular write of data into stack destroys any spilled ptr */
		state->stack[spi].spilled_ptr.type = NOT_INIT;
		/* Mark slots as STACK_MISC if they belonged to spilled ptr. */
		if (state->stack[spi].slot_type[0] == STACK_SPILL)
			for (i = 0; i < BPF_REG_SIZE; i++)
				state->stack[spi].slot_type[i] = STACK_MISC;

		/* only mark the slot as written if all 8 bytes were written
		 * otherwise read propagation may incorrectly stop too soon
		 * when stack slots are partially written.
		 * This heuristic means that read propagation will be
		 * conservative, since it will add reg_live_read marks
		 * to stack slots all the way to first state when programs
		 * writes+reads less than 8 bytes
		 */
		if (size == BPF_REG_SIZE)
			state->stack[spi].spilled_ptr.live |= REG_LIVE_WRITTEN;

		/* when we zero initialize stack slots mark them as such */
		if (reg && register_is_null(reg)) {
			/* backtracking doesn't work for STACK_ZERO yet. */
			err = mark_chain_precision(env, value_regno);
			if (err)
				return err;
			type = STACK_ZERO;
		}

		/* Mark slots affected by this stack write. */
		for (i = 0; i < size; i++)
			state->stack[spi].slot_type[(slot - i) % BPF_REG_SIZE] =
				type;
	}
	return 0;
}

static int check_stack_read(struct bpf_verifier_env *env,
			    struct bpf_func_state *reg_state /* func where register points to */,
			    int off, int size, int value_regno)
{
	struct bpf_verifier_state *vstate = env->cur_state;
	struct bpf_func_state *state = vstate->frame[vstate->curframe];
	int i, slot = -off - 1, spi = slot / BPF_REG_SIZE;
	struct bpf_reg_state *reg;
	u8 *stype;

	if (reg_state->allocated_stack <= slot) {
		verbose(env, "invalid read from stack off %d+0 size %d\n",
			off, size);
		return -EACCES;
	}
	stype = reg_state->stack[spi].slot_type;
	reg = &reg_state->stack[spi].spilled_ptr;

	if (stype[0] == STACK_SPILL) {
		if (size != BPF_REG_SIZE) {
			if (reg->type != SCALAR_VALUE) {
				verbose_linfo(env, env->insn_idx, "; ");
				verbose(env, "invalid size of register fill\n");
				return -EACCES;
			}
			if (value_regno >= 0) {
				mark_reg_unknown(env, state->regs, value_regno);
				state->regs[value_regno].live |= REG_LIVE_WRITTEN;
			}
			mark_reg_read(env, reg, reg->parent, REG_LIVE_READ64);
			return 0;
		}
		for (i = 1; i < BPF_REG_SIZE; i++) {
			if (stype[(slot - i) % BPF_REG_SIZE] != STACK_SPILL) {
				verbose(env, "corrupted spill memory\n");
				return -EACCES;
			}
		}

		if (value_regno >= 0) {
			/* restore register state from stack */
			state->regs[value_regno] = *reg;
			/* mark reg as written since spilled pointer state likely
			 * has its liveness marks cleared by is_state_visited()
			 * which resets stack/reg liveness for state transitions
			 */
			state->regs[value_regno].live |= REG_LIVE_WRITTEN;
		} else if (__is_pointer_value(env->allow_ptr_leaks, reg)) {
			/* If value_regno==-1, the caller is asking us whether
			 * it is acceptable to use this value as a SCALAR_VALUE
			 * (e.g. for XADD).
			 * We must not allow unprivileged callers to do that
			 * with spilled pointers.
			 */
			verbose(env, "leaking pointer from stack off %d\n",
				off);
			return -EACCES;
		}
		mark_reg_read(env, reg, reg->parent, REG_LIVE_READ64);
	} else {
		int zeros = 0;

		for (i = 0; i < size; i++) {
			if (stype[(slot - i) % BPF_REG_SIZE] == STACK_MISC)
				continue;
			if (stype[(slot - i) % BPF_REG_SIZE] == STACK_ZERO) {
				zeros++;
				continue;
			}
			verbose(env, "invalid read from stack off %d+%d size %d\n",
				off, i, size);
			return -EACCES;
		}
		mark_reg_read(env, reg, reg->parent, REG_LIVE_READ64);
		if (value_regno >= 0) {
			if (zeros == size) {
				/* any size read into register is zero extended,
				 * so the whole register == const_zero
				 */
				__mark_reg_const_zero(&state->regs[value_regno]);
				/* backtracking doesn't support STACK_ZERO yet,
				 * so mark it precise here, so that later
				 * backtracking can stop here.
				 * Backtracking may not need this if this register
				 * doesn't participate in pointer adjustment.
				 * Forward propagation of precise flag is not
				 * necessary either. This mark is only to stop
				 * backtracking. Any register that contributed
				 * to const 0 was marked precise before spill.
				 */
				state->regs[value_regno].precise = true;
			} else {
				/* have read misc data from the stack */
				mark_reg_unknown(env, state->regs, value_regno);
			}
			state->regs[value_regno].live |= REG_LIVE_WRITTEN;
		}
	}
	return 0;
}

static int check_stack_access(struct bpf_verifier_env *env,
			      const struct bpf_reg_state *reg,
			      int off, int size)
{
	/* Stack accesses must be at a fixed offset, so that we
	 * can determine what type of data were returned. See
	 * check_stack_read().
	 */
	if (!tnum_is_const(reg->var_off)) {
		char tn_buf[48];

		tnum_strn(tn_buf, sizeof(tn_buf), reg->var_off);
		verbose(env, "variable stack access var_off=%s off=%d size=%d\n",
			tn_buf, off, size);
		return -EACCES;
	}

	if (off >= 0 || off < -MAX_BPF_STACK) {
		verbose(env, "invalid stack off=%d size=%d\n", off, size);
		return -EACCES;
	}

	return 0;
}

static int check_map_access_type(struct bpf_verifier_env *env, u32 regno,
				 int off, int size, enum bpf_access_type type)
{
	struct bpf_reg_state *regs = cur_regs(env);
	struct bpf_map *map = regs[regno].map_ptr;
	u32 cap = bpf_map_flags_to_cap(map);

	if (type == BPF_WRITE && !(cap & BPF_MAP_CAN_WRITE)) {
		verbose(env, "write into map forbidden, value_size=%d off=%d size=%d\n",
			map->value_size, off, size);
		return -EACCES;
	}

	if (type == BPF_READ && !(cap & BPF_MAP_CAN_READ)) {
		verbose(env, "read from map forbidden, value_size=%d off=%d size=%d\n",
			map->value_size, off, size);
		return -EACCES;
	}

	return 0;
}

/* check read/write into map element returned by bpf_map_lookup_elem() */
static int __check_map_access(struct bpf_verifier_env *env, u32 regno, int off,
			      int size, bool zero_size_allowed)
{
	struct bpf_reg_state *regs = cur_regs(env);
	struct bpf_map *map = regs[regno].map_ptr;

	if (off < 0 || size < 0 || (size == 0 && !zero_size_allowed) ||
	    off + size > map->value_size) {
		verbose(env, "invalid access to map value, value_size=%d off=%d size=%d\n",
			map->value_size, off, size);
		return -EACCES;
	}
	return 0;
}

/* check read/write into a map element with possible variable offset */
static int check_map_access(struct bpf_verifier_env *env, u32 regno,
			    int off, int size, bool zero_size_allowed)
{
	struct bpf_verifier_state *vstate = env->cur_state;
	struct bpf_func_state *state = vstate->frame[vstate->curframe];
	struct bpf_reg_state *reg = &state->regs[regno];
	int err;

	/* We may have adjusted the register to this map value, so we
	 * need to try adding each of min_value and max_value to off
	 * to make sure our theoretical access will be safe.
	 */
	if (env->log.level & BPF_LOG_LEVEL)
		print_verifier_state(env, state);

	/* The minimum value is only important with signed
	 * comparisons where we can't assume the floor of a
	 * value is 0.  If we are using signed variables for our
	 * index'es we need to make sure that whatever we use
	 * will have a set floor within our range.
	 */
	if (reg->smin_value < 0 &&
	    (reg->smin_value == S64_MIN ||
	     (off + reg->smin_value != (s64)(s32)(off + reg->smin_value)) ||
	      reg->smin_value + off < 0)) {
		verbose(env, "R%d min value is negative, either use unsigned index or do a if (index >=0) check.\n",
			regno);
		return -EACCES;
	}
	err = __check_map_access(env, regno, reg->smin_value + off, size,
				 zero_size_allowed);
	if (err) {
		verbose(env, "R%d min value is outside of the array range\n",
			regno);
		return err;
	}

	/* If we haven't set a max value then we need to bail since we can't be
	 * sure we won't do bad things.
	 * If reg->umax_value + off could overflow, treat that as unbounded too.
	 */
	if (reg->umax_value >= BPF_MAX_VAR_OFF) {
		verbose(env, "R%d unbounded memory access, make sure to bounds check any array access into a map\n",
			regno);
		return -EACCES;
	}
	err = __check_map_access(env, regno, reg->umax_value + off, size,
				 zero_size_allowed);
	if (err)
		verbose(env, "R%d max value is outside of the array range\n",
			regno);

	if (map_value_has_spin_lock(reg->map_ptr)) {
		u32 lock = reg->map_ptr->spin_lock_off;

		/* if any part of struct bpf_spin_lock can be touched by
		 * load/store reject this program.
		 * To check that [x1, x2) overlaps with [y1, y2)
		 * it is sufficient to check x1 < y2 && y1 < x2.
		 */
		if (reg->smin_value + off < lock + sizeof(struct bpf_spin_lock) &&
		     lock < reg->umax_value + off + size) {
			verbose(env, "bpf_spin_lock cannot be accessed directly by load/store\n");
			return -EACCES;
		}
	}
	return err;
}

#define MAX_PACKET_OFF 0xffff

static bool may_access_direct_pkt_data(struct bpf_verifier_env *env,
				       const struct bpf_call_arg_meta *meta,
				       enum bpf_access_type t)
{
	switch (env->prog->type) {
	/* Program types only with direct read access go here! */
	case BPF_PROG_TYPE_LWT_IN:
	case BPF_PROG_TYPE_LWT_OUT:
	case BPF_PROG_TYPE_LWT_SEG6LOCAL:
	case BPF_PROG_TYPE_SK_REUSEPORT:
	case BPF_PROG_TYPE_FLOW_DISSECTOR:
	case BPF_PROG_TYPE_CGROUP_SKB:
		if (t == BPF_WRITE)
			return false;
		/* fallthrough */

	/* Program types with direct read + write access go here! */
	case BPF_PROG_TYPE_SCHED_CLS:
	case BPF_PROG_TYPE_SCHED_ACT:
	case BPF_PROG_TYPE_XDP:
	case BPF_PROG_TYPE_LWT_XMIT:
	case BPF_PROG_TYPE_SK_SKB:
	case BPF_PROG_TYPE_SK_MSG:
		if (meta)
			return meta->pkt_access;

		env->seen_direct_write = true;
		return true;

	case BPF_PROG_TYPE_CGROUP_SOCKOPT:
		if (t == BPF_WRITE)
			env->seen_direct_write = true;

		return true;

	default:
		return false;
	}
}

static int __check_packet_access(struct bpf_verifier_env *env, u32 regno,
				 int off, int size, bool zero_size_allowed)
{
	struct bpf_reg_state *regs = cur_regs(env);
	struct bpf_reg_state *reg = &regs[regno];

	if (off < 0 || size < 0 || (size == 0 && !zero_size_allowed) ||
	    (u64)off + size > reg->range) {
		verbose(env, "invalid access to packet, off=%d size=%d, R%d(id=%d,off=%d,r=%d)\n",
			off, size, regno, reg->id, reg->off, reg->range);
		return -EACCES;
	}
	return 0;
}

static int check_packet_access(struct bpf_verifier_env *env, u32 regno, int off,
			       int size, bool zero_size_allowed)
{
	struct bpf_reg_state *regs = cur_regs(env);
	struct bpf_reg_state *reg = &regs[regno];
	int err;

	/* We may have added a variable offset to the packet pointer; but any
	 * reg->range we have comes after that.  We are only checking the fixed
	 * offset.
	 */

	/* We don't allow negative numbers, because we aren't tracking enough
	 * detail to prove they're safe.
	 */
	if (reg->smin_value < 0) {
		verbose(env, "R%d min value is negative, either use unsigned index or do a if (index >=0) check.\n",
			regno);
		return -EACCES;
	}
	err = __check_packet_access(env, regno, off, size, zero_size_allowed);
	if (err) {
		verbose(env, "R%d offset is outside of the packet\n", regno);
		return err;
	}

	/* __check_packet_access has made sure "off + size - 1" is within u16.
	 * reg->umax_value can't be bigger than MAX_PACKET_OFF which is 0xffff,
	 * otherwise find_good_pkt_pointers would have refused to set range info
	 * that __check_packet_access would have rejected this pkt access.
	 * Therefore, "off + reg->umax_value + size - 1" won't overflow u32.
	 */
	env->prog->aux->max_pkt_offset =
		max_t(u32, env->prog->aux->max_pkt_offset,
		      off + reg->umax_value + size - 1);

	return err;
}

/* check access to 'struct bpf_context' fields.  Supports fixed offsets only */
static int check_ctx_access(struct bpf_verifier_env *env, int insn_idx, int off, int size,
			    enum bpf_access_type t, enum bpf_reg_type *reg_type,
			    u32 *btf_id)
{
	struct bpf_insn_access_aux info = {
		.reg_type = *reg_type,
		.log = &env->log,
	};

	if (env->ops->is_valid_access &&
	    env->ops->is_valid_access(off, size, t, env->prog, &info)) {
		/* A non zero info.ctx_field_size indicates that this field is a
		 * candidate for later verifier transformation to load the whole
		 * field and then apply a mask when accessed with a narrower
		 * access than actual ctx access size. A zero info.ctx_field_size
		 * will only allow for whole field access and rejects any other
		 * type of narrower access.
		 */
		*reg_type = info.reg_type;

		if (*reg_type == PTR_TO_BTF_ID)
			*btf_id = info.btf_id;
		else
			env->insn_aux_data[insn_idx].ctx_field_size = info.ctx_field_size;
		/* remember the offset of last byte accessed in ctx */
		if (env->prog->aux->max_ctx_offset < off + size)
			env->prog->aux->max_ctx_offset = off + size;
		return 0;
	}

	verbose(env, "invalid bpf_context access off=%d size=%d\n", off, size);
	return -EACCES;
}

static int check_flow_keys_access(struct bpf_verifier_env *env, int off,
				  int size)
{
	if (size < 0 || off < 0 ||
	    (u64)off + size > sizeof(struct bpf_flow_keys)) {
		verbose(env, "invalid access to flow keys off=%d size=%d\n",
			off, size);
		return -EACCES;
	}
	return 0;
}

static int check_sock_access(struct bpf_verifier_env *env, int insn_idx,
			     u32 regno, int off, int size,
			     enum bpf_access_type t)
{
	struct bpf_reg_state *regs = cur_regs(env);
	struct bpf_reg_state *reg = &regs[regno];
	struct bpf_insn_access_aux info = {};
	bool valid;

	if (reg->smin_value < 0) {
		verbose(env, "R%d min value is negative, either use unsigned index or do a if (index >=0) check.\n",
			regno);
		return -EACCES;
	}

	switch (reg->type) {
	case PTR_TO_SOCK_COMMON:
		valid = bpf_sock_common_is_valid_access(off, size, t, &info);
		break;
	case PTR_TO_SOCKET:
		valid = bpf_sock_is_valid_access(off, size, t, &info);
		break;
	case PTR_TO_TCP_SOCK:
		valid = bpf_tcp_sock_is_valid_access(off, size, t, &info);
		break;
	case PTR_TO_XDP_SOCK:
		valid = bpf_xdp_sock_is_valid_access(off, size, t, &info);
		break;
	default:
		valid = false;
	}


	if (valid) {
		env->insn_aux_data[insn_idx].ctx_field_size =
			info.ctx_field_size;
		return 0;
	}

	verbose(env, "R%d invalid %s access off=%d size=%d\n",
		regno, reg_type_str[reg->type], off, size);

	return -EACCES;
}

static struct bpf_reg_state *reg_state(struct bpf_verifier_env *env, int regno)
{
	return cur_regs(env) + regno;
}

static bool is_pointer_value(struct bpf_verifier_env *env, int regno)
{
	return __is_pointer_value(env->allow_ptr_leaks, reg_state(env, regno));
}

static bool is_ctx_reg(struct bpf_verifier_env *env, int regno)
{
	const struct bpf_reg_state *reg = reg_state(env, regno);

	return reg->type == PTR_TO_CTX;
}

static bool is_sk_reg(struct bpf_verifier_env *env, int regno)
{
	const struct bpf_reg_state *reg = reg_state(env, regno);

	return type_is_sk_pointer(reg->type);
}

static bool is_pkt_reg(struct bpf_verifier_env *env, int regno)
{
	const struct bpf_reg_state *reg = reg_state(env, regno);

	return type_is_pkt_pointer(reg->type);
}

static bool is_flow_key_reg(struct bpf_verifier_env *env, int regno)
{
	const struct bpf_reg_state *reg = reg_state(env, regno);

	/* Separate to is_ctx_reg() since we still want to allow BPF_ST here. */
	return reg->type == PTR_TO_FLOW_KEYS;
}

static int check_pkt_ptr_alignment(struct bpf_verifier_env *env,
				   const struct bpf_reg_state *reg,
				   int off, int size, bool strict)
{
	struct tnum reg_off;
	int ip_align;

	/* Byte size accesses are always allowed. */
	if (!strict || size == 1)
		return 0;

	/* For platforms that do not have a Kconfig enabling
	 * CONFIG_HAVE_EFFICIENT_UNALIGNED_ACCESS the value of
	 * NET_IP_ALIGN is universally set to '2'.  And on platforms
	 * that do set CONFIG_HAVE_EFFICIENT_UNALIGNED_ACCESS, we get
	 * to this code only in strict mode where we want to emulate
	 * the NET_IP_ALIGN==2 checking.  Therefore use an
	 * unconditional IP align value of '2'.
	 */
	ip_align = 2;

	reg_off = tnum_add(reg->var_off, tnum_const(ip_align + reg->off + off));
	if (!tnum_is_aligned(reg_off, size)) {
		char tn_buf[48];

		tnum_strn(tn_buf, sizeof(tn_buf), reg->var_off);
		verbose(env,
			"misaligned packet access off %d+%s+%d+%d size %d\n",
			ip_align, tn_buf, reg->off, off, size);
		return -EACCES;
	}

	return 0;
}

static int check_generic_ptr_alignment(struct bpf_verifier_env *env,
				       const struct bpf_reg_state *reg,
				       const char *pointer_desc,
				       int off, int size, bool strict)
{
	struct tnum reg_off;

	/* Byte size accesses are always allowed. */
	if (!strict || size == 1)
		return 0;

	reg_off = tnum_add(reg->var_off, tnum_const(reg->off + off));
	if (!tnum_is_aligned(reg_off, size)) {
		char tn_buf[48];

		tnum_strn(tn_buf, sizeof(tn_buf), reg->var_off);
		verbose(env, "misaligned %saccess off %s+%d+%d size %d\n",
			pointer_desc, tn_buf, reg->off, off, size);
		return -EACCES;
	}

	return 0;
}

static int check_ptr_alignment(struct bpf_verifier_env *env,
			       const struct bpf_reg_state *reg, int off,
			       int size, bool strict_alignment_once)
{
	bool strict = env->strict_alignment || strict_alignment_once;
	const char *pointer_desc = "";

	switch (reg->type) {
	case PTR_TO_PACKET:
	case PTR_TO_PACKET_META:
		/* Special case, because of NET_IP_ALIGN. Given metadata sits
		 * right in front, treat it the very same way.
		 */
		return check_pkt_ptr_alignment(env, reg, off, size, strict);
	case PTR_TO_FLOW_KEYS:
		pointer_desc = "flow keys ";
		break;
	case PTR_TO_MAP_VALUE:
		pointer_desc = "value ";
		break;
	case PTR_TO_CTX:
		pointer_desc = "context ";
		break;
	case PTR_TO_STACK:
		pointer_desc = "stack ";
		/* The stack spill tracking logic in check_stack_write()
		 * and check_stack_read() relies on stack accesses being
		 * aligned.
		 */
		strict = true;
		break;
	case PTR_TO_SOCKET:
		pointer_desc = "sock ";
		break;
	case PTR_TO_SOCK_COMMON:
		pointer_desc = "sock_common ";
		break;
	case PTR_TO_TCP_SOCK:
		pointer_desc = "tcp_sock ";
		break;
	case PTR_TO_XDP_SOCK:
		pointer_desc = "xdp_sock ";
		break;
	default:
		break;
	}
	return check_generic_ptr_alignment(env, reg, pointer_desc, off, size,
					   strict);
}

static int update_stack_depth(struct bpf_verifier_env *env,
			      const struct bpf_func_state *func,
			      int off)
{
	u16 stack = env->subprog_info[func->subprogno].stack_depth;

	if (stack >= -off)
		return 0;

	/* update known max for given subprogram */
	env->subprog_info[func->subprogno].stack_depth = -off;
	return 0;
}

/* starting from main bpf function walk all instructions of the function
 * and recursively walk all callees that given function can call.
 * Ignore jump and exit insns.
 * Since recursion is prevented by check_cfg() this algorithm
 * only needs a local stack of MAX_CALL_FRAMES to remember callsites
 */
static int check_max_stack_depth(struct bpf_verifier_env *env)
{
	int depth = 0, frame = 0, idx = 0, i = 0, subprog_end;
	struct bpf_subprog_info *subprog = env->subprog_info;
	struct bpf_insn *insn = env->prog->insnsi;
	int ret_insn[MAX_CALL_FRAMES];
	int ret_prog[MAX_CALL_FRAMES];

process_func:
	/* round up to 32-bytes, since this is granularity
	 * of interpreter stack size
	 */
	depth += round_up(max_t(u32, subprog[idx].stack_depth, 1), 32);
	if (depth > MAX_BPF_STACK) {
		verbose(env, "combined stack size of %d calls is %d. Too large\n",
			frame + 1, depth);
		return -EACCES;
	}
continue_func:
	subprog_end = subprog[idx + 1].start;
	for (; i < subprog_end; i++) {
		if (insn[i].code != (BPF_JMP | BPF_CALL))
			continue;
		if (insn[i].src_reg != BPF_PSEUDO_CALL)
			continue;
		/* remember insn and function to return to */
		ret_insn[frame] = i + 1;
		ret_prog[frame] = idx;

		/* find the callee */
		i = i + insn[i].imm + 1;
		idx = find_subprog(env, i);
		if (idx < 0) {
			WARN_ONCE(1, "verifier bug. No program starts at insn %d\n",
				  i);
			return -EFAULT;
		}
		frame++;
		if (frame >= MAX_CALL_FRAMES) {
			verbose(env, "the call stack of %d frames is too deep !\n",
				frame);
			return -E2BIG;
		}
		goto process_func;
	}
	/* end of for() loop means the last insn of the 'subprog'
	 * was reached. Doesn't matter whether it was JA or EXIT
	 */
	if (frame == 0)
		return 0;
	depth -= round_up(max_t(u32, subprog[idx].stack_depth, 1), 32);
	frame--;
	i = ret_insn[frame];
	idx = ret_prog[frame];
	goto continue_func;
}

#ifndef CONFIG_BPF_JIT_ALWAYS_ON
static int get_callee_stack_depth(struct bpf_verifier_env *env,
				  const struct bpf_insn *insn, int idx)
{
	int start = idx + insn->imm + 1, subprog;

	subprog = find_subprog(env, start);
	if (subprog < 0) {
		WARN_ONCE(1, "verifier bug. No program starts at insn %d\n",
			  start);
		return -EFAULT;
	}
	return env->subprog_info[subprog].stack_depth;
}
#endif

int check_ctx_reg(struct bpf_verifier_env *env,
		  const struct bpf_reg_state *reg, int regno)
{
	/* Access to ctx or passing it to a helper is only allowed in
	 * its original, unmodified form.
	 */

	if (reg->off) {
		verbose(env, "dereference of modified ctx ptr R%d off=%d disallowed\n",
			regno, reg->off);
		return -EACCES;
	}

	if (!tnum_is_const(reg->var_off) || reg->var_off.value) {
		char tn_buf[48];

		tnum_strn(tn_buf, sizeof(tn_buf), reg->var_off);
		verbose(env, "variable ctx access var_off=%s disallowed\n", tn_buf);
		return -EACCES;
	}

	return 0;
}

static int check_tp_buffer_access(struct bpf_verifier_env *env,
				  const struct bpf_reg_state *reg,
				  int regno, int off, int size)
{
	if (off < 0) {
		verbose(env,
			"R%d invalid tracepoint buffer access: off=%d, size=%d",
			regno, off, size);
		return -EACCES;
	}
	if (!tnum_is_const(reg->var_off) || reg->var_off.value) {
		char tn_buf[48];

		tnum_strn(tn_buf, sizeof(tn_buf), reg->var_off);
		verbose(env,
			"R%d invalid variable buffer offset: off=%d, var_off=%s",
			regno, off, tn_buf);
		return -EACCES;
	}
	if (off + size > env->prog->aux->max_tp_access)
		env->prog->aux->max_tp_access = off + size;

	return 0;
}

/* BPF architecture zero extends alu32 ops into 64-bit registesr */
static void zext_32_to_64(struct bpf_reg_state *reg)
{
	reg->var_off = tnum_subreg(reg->var_off);
	__reg_assign_32_into_64(reg);
}

/* truncate register to smaller size (in bytes)
 * must be called with size < BPF_REG_SIZE
 */
static void coerce_reg_to_size(struct bpf_reg_state *reg, int size)
{
	u64 mask;

	/* clear high bits in bit representation */
	reg->var_off = tnum_cast(reg->var_off, size);

	/* fix arithmetic bounds */
	mask = ((u64)1 << (size * 8)) - 1;
	if ((reg->umin_value & ~mask) == (reg->umax_value & ~mask)) {
		reg->umin_value &= mask;
		reg->umax_value &= mask;
	} else {
		reg->umin_value = 0;
		reg->umax_value = mask;
	}
	reg->smin_value = reg->umin_value;
	reg->smax_value = reg->umax_value;

	/* If size is smaller than 32bit register the 32bit register
	 * values are also truncated so we push 64-bit bounds into
	 * 32-bit bounds. Above were truncated < 32-bits already.
	 */
	if (size >= 4)
		return;
	__reg_combine_64_into_32(reg);
}

static bool bpf_map_is_rdonly(const struct bpf_map *map)
{
	return (map->map_flags & BPF_F_RDONLY_PROG) && map->frozen;
}

static int bpf_map_direct_read(struct bpf_map *map, int off, int size, u64 *val)
{
	void *ptr;
	u64 addr;
	int err;

	err = map->ops->map_direct_value_addr(map, &addr, off);
	if (err)
		return err;
	ptr = (void *)(long)addr + off;

	switch (size) {
	case sizeof(u8):
		*val = (u64)*(u8 *)ptr;
		break;
	case sizeof(u16):
		*val = (u64)*(u16 *)ptr;
		break;
	case sizeof(u32):
		*val = (u64)*(u32 *)ptr;
		break;
	case sizeof(u64):
		*val = *(u64 *)ptr;
		break;
	default:
		return -EINVAL;
	}
	return 0;
}

static int check_ptr_to_btf_access(struct bpf_verifier_env *env,
				   struct bpf_reg_state *regs,
				   int regno, int off, int size,
				   enum bpf_access_type atype,
				   int value_regno)
{
	struct bpf_reg_state *reg = regs + regno;
	const struct btf_type *t = btf_type_by_id(btf_vmlinux, reg->btf_id);
	const char *tname = btf_name_by_offset(btf_vmlinux, t->name_off);
	u32 btf_id;
	int ret;

	if (off < 0) {
		verbose(env,
			"R%d is ptr_%s invalid negative access: off=%d\n",
			regno, tname, off);
		return -EACCES;
	}
	if (!tnum_is_const(reg->var_off) || reg->var_off.value) {
		char tn_buf[48];

		tnum_strn(tn_buf, sizeof(tn_buf), reg->var_off);
		verbose(env,
			"R%d is ptr_%s invalid variable offset: off=%d, var_off=%s\n",
			regno, tname, off, tn_buf);
		return -EACCES;
	}

	if (env->ops->btf_struct_access) {
		ret = env->ops->btf_struct_access(&env->log, t, off, size,
						  atype, &btf_id);
	} else {
		if (atype != BPF_READ) {
			verbose(env, "only read is supported\n");
			return -EACCES;
		}

		ret = btf_struct_access(&env->log, t, off, size, atype,
					&btf_id);
	}

	if (ret < 0)
		return ret;

<<<<<<< HEAD
	if (atype == BPF_READ) {
=======
	if (atype == BPF_READ && value_regno >= 0) {
>>>>>>> 04d5ce62
		if (ret == SCALAR_VALUE) {
			mark_reg_unknown(env, regs, value_regno);
			return 0;
		}
		mark_reg_known_zero(env, regs, value_regno);
		regs[value_regno].type = PTR_TO_BTF_ID;
		regs[value_regno].btf_id = btf_id;
	}

	return 0;
}

/* check whether memory at (regno + off) is accessible for t = (read | write)
 * if t==write, value_regno is a register which value is stored into memory
 * if t==read, value_regno is a register which will receive the value from memory
 * if t==write && value_regno==-1, some unknown value is stored into memory
 * if t==read && value_regno==-1, don't care what we read from memory
 */
static int check_mem_access(struct bpf_verifier_env *env, int insn_idx, u32 regno,
			    int off, int bpf_size, enum bpf_access_type t,
			    int value_regno, bool strict_alignment_once)
{
	struct bpf_reg_state *regs = cur_regs(env);
	struct bpf_reg_state *reg = regs + regno;
	struct bpf_func_state *state;
	int size, err = 0;

	size = bpf_size_to_bytes(bpf_size);
	if (size < 0)
		return size;

	/* alignment checks will add in reg->off themselves */
	err = check_ptr_alignment(env, reg, off, size, strict_alignment_once);
	if (err)
		return err;

	/* for access checks, reg->off is just part of off */
	off += reg->off;

	if (reg->type == PTR_TO_MAP_VALUE) {
		if (t == BPF_WRITE && value_regno >= 0 &&
		    is_pointer_value(env, value_regno)) {
			verbose(env, "R%d leaks addr into map\n", value_regno);
			return -EACCES;
		}
		err = check_map_access_type(env, regno, off, size, t);
		if (err)
			return err;
		err = check_map_access(env, regno, off, size, false);
		if (!err && t == BPF_READ && value_regno >= 0) {
			struct bpf_map *map = reg->map_ptr;

			/* if map is read-only, track its contents as scalars */
			if (tnum_is_const(reg->var_off) &&
			    bpf_map_is_rdonly(map) &&
			    map->ops->map_direct_value_addr) {
				int map_off = off + reg->var_off.value;
				u64 val = 0;

				err = bpf_map_direct_read(map, map_off, size,
							  &val);
				if (err)
					return err;

				regs[value_regno].type = SCALAR_VALUE;
				__mark_reg_known(&regs[value_regno], val);
			} else {
				mark_reg_unknown(env, regs, value_regno);
			}
		}
	} else if (reg->type == PTR_TO_CTX) {
		enum bpf_reg_type reg_type = SCALAR_VALUE;
		u32 btf_id = 0;

		if (t == BPF_WRITE && value_regno >= 0 &&
		    is_pointer_value(env, value_regno)) {
			verbose(env, "R%d leaks addr into ctx\n", value_regno);
			return -EACCES;
		}

		err = check_ctx_reg(env, reg, regno);
		if (err < 0)
			return err;

		err = check_ctx_access(env, insn_idx, off, size, t, &reg_type, &btf_id);
		if (err)
			verbose_linfo(env, insn_idx, "; ");
		if (!err && t == BPF_READ && value_regno >= 0) {
			/* ctx access returns either a scalar, or a
			 * PTR_TO_PACKET[_META,_END]. In the latter
			 * case, we know the offset is zero.
			 */
			if (reg_type == SCALAR_VALUE) {
				mark_reg_unknown(env, regs, value_regno);
			} else {
				mark_reg_known_zero(env, regs,
						    value_regno);
				if (reg_type_may_be_null(reg_type))
					regs[value_regno].id = ++env->id_gen;
				/* A load of ctx field could have different
				 * actual load size with the one encoded in the
				 * insn. When the dst is PTR, it is for sure not
				 * a sub-register.
				 */
				regs[value_regno].subreg_def = DEF_NOT_SUBREG;
				if (reg_type == PTR_TO_BTF_ID)
					regs[value_regno].btf_id = btf_id;
			}
			regs[value_regno].type = reg_type;
		}

	} else if (reg->type == PTR_TO_STACK) {
		off += reg->var_off.value;
		err = check_stack_access(env, reg, off, size);
		if (err)
			return err;

		state = func(env, reg);
		err = update_stack_depth(env, state, off);
		if (err)
			return err;

		if (t == BPF_WRITE)
			err = check_stack_write(env, state, off, size,
						value_regno, insn_idx);
		else
			err = check_stack_read(env, state, off, size,
					       value_regno);
	} else if (reg_is_pkt_pointer(reg)) {
		if (t == BPF_WRITE && !may_access_direct_pkt_data(env, NULL, t)) {
			verbose(env, "cannot write into packet\n");
			return -EACCES;
		}
		if (t == BPF_WRITE && value_regno >= 0 &&
		    is_pointer_value(env, value_regno)) {
			verbose(env, "R%d leaks addr into packet\n",
				value_regno);
			return -EACCES;
		}
		err = check_packet_access(env, regno, off, size, false);
		if (!err && t == BPF_READ && value_regno >= 0)
			mark_reg_unknown(env, regs, value_regno);
	} else if (reg->type == PTR_TO_FLOW_KEYS) {
		if (t == BPF_WRITE && value_regno >= 0 &&
		    is_pointer_value(env, value_regno)) {
			verbose(env, "R%d leaks addr into flow keys\n",
				value_regno);
			return -EACCES;
		}

		err = check_flow_keys_access(env, off, size);
		if (!err && t == BPF_READ && value_regno >= 0)
			mark_reg_unknown(env, regs, value_regno);
	} else if (type_is_sk_pointer(reg->type)) {
		if (t == BPF_WRITE) {
			verbose(env, "R%d cannot write into %s\n",
				regno, reg_type_str[reg->type]);
			return -EACCES;
		}
		err = check_sock_access(env, insn_idx, regno, off, size, t);
		if (!err && value_regno >= 0)
			mark_reg_unknown(env, regs, value_regno);
	} else if (reg->type == PTR_TO_TP_BUFFER) {
		err = check_tp_buffer_access(env, reg, regno, off, size);
		if (!err && t == BPF_READ && value_regno >= 0)
			mark_reg_unknown(env, regs, value_regno);
	} else if (reg->type == PTR_TO_BTF_ID) {
		err = check_ptr_to_btf_access(env, regs, regno, off, size, t,
					      value_regno);
	} else {
		verbose(env, "R%d invalid mem access '%s'\n", regno,
			reg_type_str[reg->type]);
		return -EACCES;
	}

	if (!err && size < BPF_REG_SIZE && value_regno >= 0 && t == BPF_READ &&
	    regs[value_regno].type == SCALAR_VALUE) {
		/* b/h/w load zero-extends, mark upper bits as known 0 */
		coerce_reg_to_size(&regs[value_regno], size);
	}
	return err;
}

static int check_xadd(struct bpf_verifier_env *env, int insn_idx, struct bpf_insn *insn)
{
	int err;

	if ((BPF_SIZE(insn->code) != BPF_W && BPF_SIZE(insn->code) != BPF_DW) ||
	    insn->imm != 0) {
		verbose(env, "BPF_XADD uses reserved fields\n");
		return -EINVAL;
	}

	/* check src1 operand */
	err = check_reg_arg(env, insn->src_reg, SRC_OP);
	if (err)
		return err;

	/* check src2 operand */
	err = check_reg_arg(env, insn->dst_reg, SRC_OP);
	if (err)
		return err;

	if (is_pointer_value(env, insn->src_reg)) {
		verbose(env, "R%d leaks addr into mem\n", insn->src_reg);
		return -EACCES;
	}

	if (is_ctx_reg(env, insn->dst_reg) ||
	    is_pkt_reg(env, insn->dst_reg) ||
	    is_flow_key_reg(env, insn->dst_reg) ||
	    is_sk_reg(env, insn->dst_reg)) {
		verbose(env, "BPF_XADD stores into R%d %s is not allowed\n",
			insn->dst_reg,
			reg_type_str[reg_state(env, insn->dst_reg)->type]);
		return -EACCES;
	}

	/* check whether atomic_add can read the memory */
	err = check_mem_access(env, insn_idx, insn->dst_reg, insn->off,
			       BPF_SIZE(insn->code), BPF_READ, -1, true);
	if (err)
		return err;

	/* check whether atomic_add can write into the same memory */
	return check_mem_access(env, insn_idx, insn->dst_reg, insn->off,
				BPF_SIZE(insn->code), BPF_WRITE, -1, true);
}

static int __check_stack_boundary(struct bpf_verifier_env *env, u32 regno,
				  int off, int access_size,
				  bool zero_size_allowed)
{
	struct bpf_reg_state *reg = reg_state(env, regno);

	if (off >= 0 || off < -MAX_BPF_STACK || off + access_size > 0 ||
	    access_size < 0 || (access_size == 0 && !zero_size_allowed)) {
		if (tnum_is_const(reg->var_off)) {
			verbose(env, "invalid stack type R%d off=%d access_size=%d\n",
				regno, off, access_size);
		} else {
			char tn_buf[48];

			tnum_strn(tn_buf, sizeof(tn_buf), reg->var_off);
			verbose(env, "invalid stack type R%d var_off=%s access_size=%d\n",
				regno, tn_buf, access_size);
		}
		return -EACCES;
	}
	return 0;
}

/* when register 'regno' is passed into function that will read 'access_size'
 * bytes from that pointer, make sure that it's within stack boundary
 * and all elements of stack are initialized.
 * Unlike most pointer bounds-checking functions, this one doesn't take an
 * 'off' argument, so it has to add in reg->off itself.
 */
static int check_stack_boundary(struct bpf_verifier_env *env, int regno,
				int access_size, bool zero_size_allowed,
				struct bpf_call_arg_meta *meta)
{
	struct bpf_reg_state *reg = reg_state(env, regno);
	struct bpf_func_state *state = func(env, reg);
	int err, min_off, max_off, i, j, slot, spi;

	if (reg->type != PTR_TO_STACK) {
		/* Allow zero-byte read from NULL, regardless of pointer type */
		if (zero_size_allowed && access_size == 0 &&
		    register_is_null(reg))
			return 0;

		verbose(env, "R%d type=%s expected=%s\n", regno,
			reg_type_str[reg->type],
			reg_type_str[PTR_TO_STACK]);
		return -EACCES;
	}

	if (tnum_is_const(reg->var_off)) {
		min_off = max_off = reg->var_off.value + reg->off;
		err = __check_stack_boundary(env, regno, min_off, access_size,
					     zero_size_allowed);
		if (err)
			return err;
	} else {
		/* Variable offset is prohibited for unprivileged mode for
		 * simplicity since it requires corresponding support in
		 * Spectre masking for stack ALU.
		 * See also retrieve_ptr_limit().
		 */
		if (!env->allow_ptr_leaks) {
			char tn_buf[48];

			tnum_strn(tn_buf, sizeof(tn_buf), reg->var_off);
			verbose(env, "R%d indirect variable offset stack access prohibited for !root, var_off=%s\n",
				regno, tn_buf);
			return -EACCES;
		}
		/* Only initialized buffer on stack is allowed to be accessed
		 * with variable offset. With uninitialized buffer it's hard to
		 * guarantee that whole memory is marked as initialized on
		 * helper return since specific bounds are unknown what may
		 * cause uninitialized stack leaking.
		 */
		if (meta && meta->raw_mode)
			meta = NULL;

		if (reg->smax_value >= BPF_MAX_VAR_OFF ||
		    reg->smax_value <= -BPF_MAX_VAR_OFF) {
			verbose(env, "R%d unbounded indirect variable offset stack access\n",
				regno);
			return -EACCES;
		}
		min_off = reg->smin_value + reg->off;
		max_off = reg->smax_value + reg->off;
		err = __check_stack_boundary(env, regno, min_off, access_size,
					     zero_size_allowed);
		if (err) {
			verbose(env, "R%d min value is outside of stack bound\n",
				regno);
			return err;
		}
		err = __check_stack_boundary(env, regno, max_off, access_size,
					     zero_size_allowed);
		if (err) {
			verbose(env, "R%d max value is outside of stack bound\n",
				regno);
			return err;
		}
	}

	if (meta && meta->raw_mode) {
		meta->access_size = access_size;
		meta->regno = regno;
		return 0;
	}

	for (i = min_off; i < max_off + access_size; i++) {
		u8 *stype;

		slot = -i - 1;
		spi = slot / BPF_REG_SIZE;
		if (state->allocated_stack <= slot)
			goto err;
		stype = &state->stack[spi].slot_type[slot % BPF_REG_SIZE];
		if (*stype == STACK_MISC)
			goto mark;
		if (*stype == STACK_ZERO) {
			/* helper can write anything into the stack */
			*stype = STACK_MISC;
			goto mark;
		}
		if (state->stack[spi].slot_type[0] == STACK_SPILL &&
		    state->stack[spi].spilled_ptr.type == SCALAR_VALUE) {
			__mark_reg_unknown(env, &state->stack[spi].spilled_ptr);
			for (j = 0; j < BPF_REG_SIZE; j++)
				state->stack[spi].slot_type[j] = STACK_MISC;
			goto mark;
		}

err:
		if (tnum_is_const(reg->var_off)) {
			verbose(env, "invalid indirect read from stack off %d+%d size %d\n",
				min_off, i - min_off, access_size);
		} else {
			char tn_buf[48];

			tnum_strn(tn_buf, sizeof(tn_buf), reg->var_off);
			verbose(env, "invalid indirect read from stack var_off %s+%d size %d\n",
				tn_buf, i - min_off, access_size);
		}
		return -EACCES;
mark:
		/* reading any byte out of 8-byte 'spill_slot' will cause
		 * the whole slot to be marked as 'read'
		 */
		mark_reg_read(env, &state->stack[spi].spilled_ptr,
			      state->stack[spi].spilled_ptr.parent,
			      REG_LIVE_READ64);
	}
	return update_stack_depth(env, state, min_off);
}

static int check_helper_mem_access(struct bpf_verifier_env *env, int regno,
				   int access_size, bool zero_size_allowed,
				   struct bpf_call_arg_meta *meta)
{
	struct bpf_reg_state *regs = cur_regs(env), *reg = &regs[regno];

	switch (reg->type) {
	case PTR_TO_PACKET:
	case PTR_TO_PACKET_META:
		return check_packet_access(env, regno, reg->off, access_size,
					   zero_size_allowed);
	case PTR_TO_MAP_VALUE:
		if (check_map_access_type(env, regno, reg->off, access_size,
					  meta && meta->raw_mode ? BPF_WRITE :
					  BPF_READ))
			return -EACCES;
		return check_map_access(env, regno, reg->off, access_size,
					zero_size_allowed);
	default: /* scalar_value|ptr_to_stack or invalid ptr */
		return check_stack_boundary(env, regno, access_size,
					    zero_size_allowed, meta);
	}
}

/* Implementation details:
 * bpf_map_lookup returns PTR_TO_MAP_VALUE_OR_NULL
 * Two bpf_map_lookups (even with the same key) will have different reg->id.
 * For traditional PTR_TO_MAP_VALUE the verifier clears reg->id after
 * value_or_null->value transition, since the verifier only cares about
 * the range of access to valid map value pointer and doesn't care about actual
 * address of the map element.
 * For maps with 'struct bpf_spin_lock' inside map value the verifier keeps
 * reg->id > 0 after value_or_null->value transition. By doing so
 * two bpf_map_lookups will be considered two different pointers that
 * point to different bpf_spin_locks.
 * The verifier allows taking only one bpf_spin_lock at a time to avoid
 * dead-locks.
 * Since only one bpf_spin_lock is allowed the checks are simpler than
 * reg_is_refcounted() logic. The verifier needs to remember only
 * one spin_lock instead of array of acquired_refs.
 * cur_state->active_spin_lock remembers which map value element got locked
 * and clears it after bpf_spin_unlock.
 */
static int process_spin_lock(struct bpf_verifier_env *env, int regno,
			     bool is_lock)
{
	struct bpf_reg_state *regs = cur_regs(env), *reg = &regs[regno];
	struct bpf_verifier_state *cur = env->cur_state;
	bool is_const = tnum_is_const(reg->var_off);
	struct bpf_map *map = reg->map_ptr;
	u64 val = reg->var_off.value;

	if (reg->type != PTR_TO_MAP_VALUE) {
		verbose(env, "R%d is not a pointer to map_value\n", regno);
		return -EINVAL;
	}
	if (!is_const) {
		verbose(env,
			"R%d doesn't have constant offset. bpf_spin_lock has to be at the constant offset\n",
			regno);
		return -EINVAL;
	}
	if (!map->btf) {
		verbose(env,
			"map '%s' has to have BTF in order to use bpf_spin_lock\n",
			map->name);
		return -EINVAL;
	}
	if (!map_value_has_spin_lock(map)) {
		if (map->spin_lock_off == -E2BIG)
			verbose(env,
				"map '%s' has more than one 'struct bpf_spin_lock'\n",
				map->name);
		else if (map->spin_lock_off == -ENOENT)
			verbose(env,
				"map '%s' doesn't have 'struct bpf_spin_lock'\n",
				map->name);
		else
			verbose(env,
				"map '%s' is not a struct type or bpf_spin_lock is mangled\n",
				map->name);
		return -EINVAL;
	}
	if (map->spin_lock_off != val + reg->off) {
		verbose(env, "off %lld doesn't point to 'struct bpf_spin_lock'\n",
			val + reg->off);
		return -EINVAL;
	}
	if (is_lock) {
		if (cur->active_spin_lock) {
			verbose(env,
				"Locking two bpf_spin_locks are not allowed\n");
			return -EINVAL;
		}
		cur->active_spin_lock = reg->id;
	} else {
		if (!cur->active_spin_lock) {
			verbose(env, "bpf_spin_unlock without taking a lock\n");
			return -EINVAL;
		}
		if (cur->active_spin_lock != reg->id) {
			verbose(env, "bpf_spin_unlock of different lock\n");
			return -EINVAL;
		}
		cur->active_spin_lock = 0;
	}
	return 0;
}

static bool arg_type_is_mem_ptr(enum bpf_arg_type type)
{
	return type == ARG_PTR_TO_MEM ||
	       type == ARG_PTR_TO_MEM_OR_NULL ||
	       type == ARG_PTR_TO_UNINIT_MEM;
}

static bool arg_type_is_mem_size(enum bpf_arg_type type)
{
	return type == ARG_CONST_SIZE ||
	       type == ARG_CONST_SIZE_OR_ZERO;
}

static bool arg_type_is_int_ptr(enum bpf_arg_type type)
{
	return type == ARG_PTR_TO_INT ||
	       type == ARG_PTR_TO_LONG;
}

static int int_ptr_type_to_size(enum bpf_arg_type type)
{
	if (type == ARG_PTR_TO_INT)
		return sizeof(u32);
	else if (type == ARG_PTR_TO_LONG)
		return sizeof(u64);

	return -EINVAL;
}

static int check_func_arg(struct bpf_verifier_env *env, u32 regno,
			  enum bpf_arg_type arg_type,
			  struct bpf_call_arg_meta *meta)
{
	struct bpf_reg_state *regs = cur_regs(env), *reg = &regs[regno];
	enum bpf_reg_type expected_type, type = reg->type;
	int err = 0;

	if (arg_type == ARG_DONTCARE)
		return 0;

	err = check_reg_arg(env, regno, SRC_OP);
	if (err)
		return err;

	if (arg_type == ARG_ANYTHING) {
		if (is_pointer_value(env, regno)) {
			verbose(env, "R%d leaks addr into helper function\n",
				regno);
			return -EACCES;
		}
		return 0;
	}

	if (type_is_pkt_pointer(type) &&
	    !may_access_direct_pkt_data(env, meta, BPF_READ)) {
		verbose(env, "helper access to the packet is not allowed\n");
		return -EACCES;
	}

	if (arg_type == ARG_PTR_TO_MAP_KEY ||
	    arg_type == ARG_PTR_TO_MAP_VALUE ||
	    arg_type == ARG_PTR_TO_UNINIT_MAP_VALUE ||
	    arg_type == ARG_PTR_TO_MAP_VALUE_OR_NULL) {
		expected_type = PTR_TO_STACK;
		if (register_is_null(reg) &&
		    arg_type == ARG_PTR_TO_MAP_VALUE_OR_NULL)
			/* final test in check_stack_boundary() */;
		else if (!type_is_pkt_pointer(type) &&
			 type != PTR_TO_MAP_VALUE &&
			 type != expected_type)
			goto err_type;
	} else if (arg_type == ARG_CONST_SIZE ||
		   arg_type == ARG_CONST_SIZE_OR_ZERO) {
		expected_type = SCALAR_VALUE;
		if (type != expected_type)
			goto err_type;
	} else if (arg_type == ARG_CONST_MAP_PTR) {
		expected_type = CONST_PTR_TO_MAP;
		if (type != expected_type)
			goto err_type;
	} else if (arg_type == ARG_PTR_TO_CTX ||
		   arg_type == ARG_PTR_TO_CTX_OR_NULL) {
		expected_type = PTR_TO_CTX;
		if (!(register_is_null(reg) &&
		      arg_type == ARG_PTR_TO_CTX_OR_NULL)) {
			if (type != expected_type)
				goto err_type;
			err = check_ctx_reg(env, reg, regno);
			if (err < 0)
				return err;
		}
	} else if (arg_type == ARG_PTR_TO_SOCK_COMMON) {
		expected_type = PTR_TO_SOCK_COMMON;
		/* Any sk pointer can be ARG_PTR_TO_SOCK_COMMON */
		if (!type_is_sk_pointer(type))
			goto err_type;
		if (reg->ref_obj_id) {
			if (meta->ref_obj_id) {
				verbose(env, "verifier internal error: more than one arg with ref_obj_id R%d %u %u\n",
					regno, reg->ref_obj_id,
					meta->ref_obj_id);
				return -EFAULT;
			}
			meta->ref_obj_id = reg->ref_obj_id;
		}
	} else if (arg_type == ARG_PTR_TO_SOCKET) {
		expected_type = PTR_TO_SOCKET;
		if (type != expected_type)
			goto err_type;
	} else if (arg_type == ARG_PTR_TO_BTF_ID) {
		expected_type = PTR_TO_BTF_ID;
		if (type != expected_type)
			goto err_type;
		if (reg->btf_id != meta->btf_id) {
			verbose(env, "Helper has type %s got %s in R%d\n",
				kernel_type_name(meta->btf_id),
				kernel_type_name(reg->btf_id), regno);

			return -EACCES;
		}
		if (!tnum_is_const(reg->var_off) || reg->var_off.value || reg->off) {
			verbose(env, "R%d is a pointer to in-kernel struct with non-zero offset\n",
				regno);
			return -EACCES;
		}
	} else if (arg_type == ARG_PTR_TO_SPIN_LOCK) {
		if (meta->func_id == BPF_FUNC_spin_lock) {
			if (process_spin_lock(env, regno, true))
				return -EACCES;
		} else if (meta->func_id == BPF_FUNC_spin_unlock) {
			if (process_spin_lock(env, regno, false))
				return -EACCES;
		} else {
			verbose(env, "verifier internal error\n");
			return -EFAULT;
		}
	} else if (arg_type_is_mem_ptr(arg_type)) {
		expected_type = PTR_TO_STACK;
		/* One exception here. In case function allows for NULL to be
		 * passed in as argument, it's a SCALAR_VALUE type. Final test
		 * happens during stack boundary checking.
		 */
		if (register_is_null(reg) &&
		    arg_type == ARG_PTR_TO_MEM_OR_NULL)
			/* final test in check_stack_boundary() */;
		else if (!type_is_pkt_pointer(type) &&
			 type != PTR_TO_MAP_VALUE &&
			 type != expected_type)
			goto err_type;
		meta->raw_mode = arg_type == ARG_PTR_TO_UNINIT_MEM;
	} else if (arg_type_is_int_ptr(arg_type)) {
		expected_type = PTR_TO_STACK;
		if (!type_is_pkt_pointer(type) &&
		    type != PTR_TO_MAP_VALUE &&
		    type != expected_type)
			goto err_type;
	} else {
		verbose(env, "unsupported arg_type %d\n", arg_type);
		return -EFAULT;
	}

	if (arg_type == ARG_CONST_MAP_PTR) {
		/* bpf_map_xxx(map_ptr) call: remember that map_ptr */
		meta->map_ptr = reg->map_ptr;
	} else if (arg_type == ARG_PTR_TO_MAP_KEY) {
		/* bpf_map_xxx(..., map_ptr, ..., key) call:
		 * check that [key, key + map->key_size) are within
		 * stack limits and initialized
		 */
		if (!meta->map_ptr) {
			/* in function declaration map_ptr must come before
			 * map_key, so that it's verified and known before
			 * we have to check map_key here. Otherwise it means
			 * that kernel subsystem misconfigured verifier
			 */
			verbose(env, "invalid map_ptr to access map->key\n");
			return -EACCES;
		}
		err = check_helper_mem_access(env, regno,
					      meta->map_ptr->key_size, false,
					      NULL);
	} else if (arg_type == ARG_PTR_TO_MAP_VALUE ||
		   (arg_type == ARG_PTR_TO_MAP_VALUE_OR_NULL &&
		    !register_is_null(reg)) ||
		   arg_type == ARG_PTR_TO_UNINIT_MAP_VALUE) {
		/* bpf_map_xxx(..., map_ptr, ..., value) call:
		 * check [value, value + map->value_size) validity
		 */
		if (!meta->map_ptr) {
			/* kernel subsystem misconfigured verifier */
			verbose(env, "invalid map_ptr to access map->value\n");
			return -EACCES;
		}
		meta->raw_mode = (arg_type == ARG_PTR_TO_UNINIT_MAP_VALUE);
		err = check_helper_mem_access(env, regno,
					      meta->map_ptr->value_size, false,
					      meta);
	} else if (arg_type_is_mem_size(arg_type)) {
		bool zero_size_allowed = (arg_type == ARG_CONST_SIZE_OR_ZERO);

		/* This is used to refine r0 return value bounds for helpers
		 * that enforce this value as an upper bound on return values.
		 * See do_refine_retval_range() for helpers that can refine
		 * the return value. C type of helper is u32 so we pull register
		 * bound from umax_value however, if negative verifier errors
		 * out. Only upper bounds can be learned because retval is an
		 * int type and negative retvals are allowed.
		 */
		meta->msize_max_value = reg->umax_value;

		/* The register is SCALAR_VALUE; the access check
		 * happens using its boundaries.
		 */
		if (!tnum_is_const(reg->var_off))
			/* For unprivileged variable accesses, disable raw
			 * mode so that the program is required to
			 * initialize all the memory that the helper could
			 * just partially fill up.
			 */
			meta = NULL;

		if (reg->smin_value < 0) {
			verbose(env, "R%d min value is negative, either use unsigned or 'var &= const'\n",
				regno);
			return -EACCES;
		}

		if (reg->umin_value == 0) {
			err = check_helper_mem_access(env, regno - 1, 0,
						      zero_size_allowed,
						      meta);
			if (err)
				return err;
		}

		if (reg->umax_value >= BPF_MAX_VAR_SIZ) {
			verbose(env, "R%d unbounded memory access, use 'var &= const' or 'if (var < const)'\n",
				regno);
			return -EACCES;
		}
		err = check_helper_mem_access(env, regno - 1,
					      reg->umax_value,
					      zero_size_allowed, meta);
		if (!err)
			err = mark_chain_precision(env, regno);
	} else if (arg_type_is_int_ptr(arg_type)) {
		int size = int_ptr_type_to_size(arg_type);

		err = check_helper_mem_access(env, regno, size, false, meta);
		if (err)
			return err;
		err = check_ptr_alignment(env, reg, 0, size, true);
	}

	return err;
err_type:
	verbose(env, "R%d type=%s expected=%s\n", regno,
		reg_type_str[type], reg_type_str[expected_type]);
	return -EACCES;
}

static int check_map_func_compatibility(struct bpf_verifier_env *env,
					struct bpf_map *map, int func_id)
{
	if (!map)
		return 0;

	/* We need a two way check, first is from map perspective ... */
	switch (map->map_type) {
	case BPF_MAP_TYPE_PROG_ARRAY:
		if (func_id != BPF_FUNC_tail_call)
			goto error;
		break;
	case BPF_MAP_TYPE_PERF_EVENT_ARRAY:
		if (func_id != BPF_FUNC_perf_event_read &&
		    func_id != BPF_FUNC_perf_event_output &&
		    func_id != BPF_FUNC_skb_output &&
		    func_id != BPF_FUNC_perf_event_read_value &&
		    func_id != BPF_FUNC_xdp_output)
			goto error;
		break;
	case BPF_MAP_TYPE_STACK_TRACE:
		if (func_id != BPF_FUNC_get_stackid)
			goto error;
		break;
	case BPF_MAP_TYPE_CGROUP_ARRAY:
		if (func_id != BPF_FUNC_skb_under_cgroup &&
		    func_id != BPF_FUNC_current_task_under_cgroup)
			goto error;
		break;
	case BPF_MAP_TYPE_CGROUP_STORAGE:
	case BPF_MAP_TYPE_PERCPU_CGROUP_STORAGE:
		if (func_id != BPF_FUNC_get_local_storage)
			goto error;
		break;
	case BPF_MAP_TYPE_DEVMAP:
	case BPF_MAP_TYPE_DEVMAP_HASH:
		if (func_id != BPF_FUNC_redirect_map &&
		    func_id != BPF_FUNC_map_lookup_elem)
			goto error;
		break;
	/* Restrict bpf side of cpumap and xskmap, open when use-cases
	 * appear.
	 */
	case BPF_MAP_TYPE_CPUMAP:
		if (func_id != BPF_FUNC_redirect_map)
			goto error;
		break;
	case BPF_MAP_TYPE_XSKMAP:
		if (func_id != BPF_FUNC_redirect_map &&
		    func_id != BPF_FUNC_map_lookup_elem)
			goto error;
		break;
	case BPF_MAP_TYPE_ARRAY_OF_MAPS:
	case BPF_MAP_TYPE_HASH_OF_MAPS:
		if (func_id != BPF_FUNC_map_lookup_elem)
			goto error;
		break;
	case BPF_MAP_TYPE_SOCKMAP:
		if (func_id != BPF_FUNC_sk_redirect_map &&
		    func_id != BPF_FUNC_sock_map_update &&
		    func_id != BPF_FUNC_map_delete_elem &&
		    func_id != BPF_FUNC_msg_redirect_map &&
		    func_id != BPF_FUNC_sk_select_reuseport)
			goto error;
		break;
	case BPF_MAP_TYPE_SOCKHASH:
		if (func_id != BPF_FUNC_sk_redirect_hash &&
		    func_id != BPF_FUNC_sock_hash_update &&
		    func_id != BPF_FUNC_map_delete_elem &&
		    func_id != BPF_FUNC_msg_redirect_hash &&
		    func_id != BPF_FUNC_sk_select_reuseport)
			goto error;
		break;
	case BPF_MAP_TYPE_REUSEPORT_SOCKARRAY:
		if (func_id != BPF_FUNC_sk_select_reuseport)
			goto error;
		break;
	case BPF_MAP_TYPE_QUEUE:
	case BPF_MAP_TYPE_STACK:
		if (func_id != BPF_FUNC_map_peek_elem &&
		    func_id != BPF_FUNC_map_pop_elem &&
		    func_id != BPF_FUNC_map_push_elem)
			goto error;
		break;
	case BPF_MAP_TYPE_SK_STORAGE:
		if (func_id != BPF_FUNC_sk_storage_get &&
		    func_id != BPF_FUNC_sk_storage_delete)
			goto error;
		break;
	default:
		break;
	}

	/* ... and second from the function itself. */
	switch (func_id) {
	case BPF_FUNC_tail_call:
		if (map->map_type != BPF_MAP_TYPE_PROG_ARRAY)
			goto error;
		if (env->subprog_cnt > 1) {
			verbose(env, "tail_calls are not allowed in programs with bpf-to-bpf calls\n");
			return -EINVAL;
		}
		break;
	case BPF_FUNC_perf_event_read:
	case BPF_FUNC_perf_event_output:
	case BPF_FUNC_perf_event_read_value:
	case BPF_FUNC_skb_output:
	case BPF_FUNC_xdp_output:
		if (map->map_type != BPF_MAP_TYPE_PERF_EVENT_ARRAY)
			goto error;
		break;
	case BPF_FUNC_get_stackid:
		if (map->map_type != BPF_MAP_TYPE_STACK_TRACE)
			goto error;
		break;
	case BPF_FUNC_current_task_under_cgroup:
	case BPF_FUNC_skb_under_cgroup:
		if (map->map_type != BPF_MAP_TYPE_CGROUP_ARRAY)
			goto error;
		break;
	case BPF_FUNC_redirect_map:
		if (map->map_type != BPF_MAP_TYPE_DEVMAP &&
		    map->map_type != BPF_MAP_TYPE_DEVMAP_HASH &&
		    map->map_type != BPF_MAP_TYPE_CPUMAP &&
		    map->map_type != BPF_MAP_TYPE_XSKMAP)
			goto error;
		break;
	case BPF_FUNC_sk_redirect_map:
	case BPF_FUNC_msg_redirect_map:
	case BPF_FUNC_sock_map_update:
		if (map->map_type != BPF_MAP_TYPE_SOCKMAP)
			goto error;
		break;
	case BPF_FUNC_sk_redirect_hash:
	case BPF_FUNC_msg_redirect_hash:
	case BPF_FUNC_sock_hash_update:
		if (map->map_type != BPF_MAP_TYPE_SOCKHASH)
			goto error;
		break;
	case BPF_FUNC_get_local_storage:
		if (map->map_type != BPF_MAP_TYPE_CGROUP_STORAGE &&
		    map->map_type != BPF_MAP_TYPE_PERCPU_CGROUP_STORAGE)
			goto error;
		break;
	case BPF_FUNC_sk_select_reuseport:
		if (map->map_type != BPF_MAP_TYPE_REUSEPORT_SOCKARRAY &&
		    map->map_type != BPF_MAP_TYPE_SOCKMAP &&
		    map->map_type != BPF_MAP_TYPE_SOCKHASH)
			goto error;
		break;
	case BPF_FUNC_map_peek_elem:
	case BPF_FUNC_map_pop_elem:
	case BPF_FUNC_map_push_elem:
		if (map->map_type != BPF_MAP_TYPE_QUEUE &&
		    map->map_type != BPF_MAP_TYPE_STACK)
			goto error;
		break;
	case BPF_FUNC_sk_storage_get:
	case BPF_FUNC_sk_storage_delete:
		if (map->map_type != BPF_MAP_TYPE_SK_STORAGE)
			goto error;
		break;
	default:
		break;
	}

	return 0;
error:
	verbose(env, "cannot pass map_type %d into func %s#%d\n",
		map->map_type, func_id_name(func_id), func_id);
	return -EINVAL;
}

static bool check_raw_mode_ok(const struct bpf_func_proto *fn)
{
	int count = 0;

	if (fn->arg1_type == ARG_PTR_TO_UNINIT_MEM)
		count++;
	if (fn->arg2_type == ARG_PTR_TO_UNINIT_MEM)
		count++;
	if (fn->arg3_type == ARG_PTR_TO_UNINIT_MEM)
		count++;
	if (fn->arg4_type == ARG_PTR_TO_UNINIT_MEM)
		count++;
	if (fn->arg5_type == ARG_PTR_TO_UNINIT_MEM)
		count++;

	/* We only support one arg being in raw mode at the moment,
	 * which is sufficient for the helper functions we have
	 * right now.
	 */
	return count <= 1;
}

static bool check_args_pair_invalid(enum bpf_arg_type arg_curr,
				    enum bpf_arg_type arg_next)
{
	return (arg_type_is_mem_ptr(arg_curr) &&
	        !arg_type_is_mem_size(arg_next)) ||
	       (!arg_type_is_mem_ptr(arg_curr) &&
		arg_type_is_mem_size(arg_next));
}

static bool check_arg_pair_ok(const struct bpf_func_proto *fn)
{
	/* bpf_xxx(..., buf, len) call will access 'len'
	 * bytes from memory 'buf'. Both arg types need
	 * to be paired, so make sure there's no buggy
	 * helper function specification.
	 */
	if (arg_type_is_mem_size(fn->arg1_type) ||
	    arg_type_is_mem_ptr(fn->arg5_type)  ||
	    check_args_pair_invalid(fn->arg1_type, fn->arg2_type) ||
	    check_args_pair_invalid(fn->arg2_type, fn->arg3_type) ||
	    check_args_pair_invalid(fn->arg3_type, fn->arg4_type) ||
	    check_args_pair_invalid(fn->arg4_type, fn->arg5_type))
		return false;

	return true;
}

static bool check_refcount_ok(const struct bpf_func_proto *fn, int func_id)
{
	int count = 0;

	if (arg_type_may_be_refcounted(fn->arg1_type))
		count++;
	if (arg_type_may_be_refcounted(fn->arg2_type))
		count++;
	if (arg_type_may_be_refcounted(fn->arg3_type))
		count++;
	if (arg_type_may_be_refcounted(fn->arg4_type))
		count++;
	if (arg_type_may_be_refcounted(fn->arg5_type))
		count++;

	/* A reference acquiring function cannot acquire
	 * another refcounted ptr.
	 */
	if (is_acquire_function(func_id) && count)
		return false;

	/* We only support one arg being unreferenced at the moment,
	 * which is sufficient for the helper functions we have right now.
	 */
	return count <= 1;
}

static int check_func_proto(const struct bpf_func_proto *fn, int func_id)
{
	return check_raw_mode_ok(fn) &&
	       check_arg_pair_ok(fn) &&
	       check_refcount_ok(fn, func_id) ? 0 : -EINVAL;
}

/* Packet data might have moved, any old PTR_TO_PACKET[_META,_END]
 * are now invalid, so turn them into unknown SCALAR_VALUE.
 */
static void __clear_all_pkt_pointers(struct bpf_verifier_env *env,
				     struct bpf_func_state *state)
{
	struct bpf_reg_state *regs = state->regs, *reg;
	int i;

	for (i = 0; i < MAX_BPF_REG; i++)
		if (reg_is_pkt_pointer_any(&regs[i]))
			mark_reg_unknown(env, regs, i);

	bpf_for_each_spilled_reg(i, state, reg) {
		if (!reg)
			continue;
		if (reg_is_pkt_pointer_any(reg))
			__mark_reg_unknown(env, reg);
	}
}

static void clear_all_pkt_pointers(struct bpf_verifier_env *env)
{
	struct bpf_verifier_state *vstate = env->cur_state;
	int i;

	for (i = 0; i <= vstate->curframe; i++)
		__clear_all_pkt_pointers(env, vstate->frame[i]);
}

static void release_reg_references(struct bpf_verifier_env *env,
				   struct bpf_func_state *state,
				   int ref_obj_id)
{
	struct bpf_reg_state *regs = state->regs, *reg;
	int i;

	for (i = 0; i < MAX_BPF_REG; i++)
		if (regs[i].ref_obj_id == ref_obj_id)
			mark_reg_unknown(env, regs, i);

	bpf_for_each_spilled_reg(i, state, reg) {
		if (!reg)
			continue;
		if (reg->ref_obj_id == ref_obj_id)
			__mark_reg_unknown(env, reg);
	}
}

/* The pointer with the specified id has released its reference to kernel
 * resources. Identify all copies of the same pointer and clear the reference.
 */
static int release_reference(struct bpf_verifier_env *env,
			     int ref_obj_id)
{
	struct bpf_verifier_state *vstate = env->cur_state;
	int err;
	int i;

	err = release_reference_state(cur_func(env), ref_obj_id);
	if (err)
		return err;

	for (i = 0; i <= vstate->curframe; i++)
		release_reg_references(env, vstate->frame[i], ref_obj_id);

	return 0;
}

static void clear_caller_saved_regs(struct bpf_verifier_env *env,
				    struct bpf_reg_state *regs)
{
	int i;

	/* after the call registers r0 - r5 were scratched */
	for (i = 0; i < CALLER_SAVED_REGS; i++) {
		mark_reg_not_init(env, regs, caller_saved[i]);
		check_reg_arg(env, caller_saved[i], DST_OP_NO_MARK);
	}
}

static int check_func_call(struct bpf_verifier_env *env, struct bpf_insn *insn,
			   int *insn_idx)
{
	struct bpf_verifier_state *state = env->cur_state;
	struct bpf_func_info_aux *func_info_aux;
	struct bpf_func_state *caller, *callee;
	int i, err, subprog, target_insn;
	bool is_global = false;

	if (state->curframe + 1 >= MAX_CALL_FRAMES) {
		verbose(env, "the call stack of %d frames is too deep\n",
			state->curframe + 2);
		return -E2BIG;
	}

	target_insn = *insn_idx + insn->imm;
	subprog = find_subprog(env, target_insn + 1);
	if (subprog < 0) {
		verbose(env, "verifier bug. No program starts at insn %d\n",
			target_insn + 1);
		return -EFAULT;
	}

	caller = state->frame[state->curframe];
	if (state->frame[state->curframe + 1]) {
		verbose(env, "verifier bug. Frame %d already allocated\n",
			state->curframe + 1);
		return -EFAULT;
	}

	func_info_aux = env->prog->aux->func_info_aux;
	if (func_info_aux)
		is_global = func_info_aux[subprog].linkage == BTF_FUNC_GLOBAL;
	err = btf_check_func_arg_match(env, subprog, caller->regs);
	if (err == -EFAULT)
		return err;
	if (is_global) {
		if (err) {
			verbose(env, "Caller passes invalid args into func#%d\n",
				subprog);
			return err;
		} else {
			if (env->log.level & BPF_LOG_LEVEL)
				verbose(env,
					"Func#%d is global and valid. Skipping.\n",
					subprog);
			clear_caller_saved_regs(env, caller->regs);

			/* All global functions return SCALAR_VALUE */
			mark_reg_unknown(env, caller->regs, BPF_REG_0);

			/* continue with next insn after call */
			return 0;
		}
	}

	callee = kzalloc(sizeof(*callee), GFP_KERNEL);
	if (!callee)
		return -ENOMEM;
	state->frame[state->curframe + 1] = callee;

	/* callee cannot access r0, r6 - r9 for reading and has to write
	 * into its own stack before reading from it.
	 * callee can read/write into caller's stack
	 */
	init_func_state(env, callee,
			/* remember the callsite, it will be used by bpf_exit */
			*insn_idx /* callsite */,
			state->curframe + 1 /* frameno within this callchain */,
			subprog /* subprog number within this prog */);

	/* Transfer references to the callee */
	err = transfer_reference_state(callee, caller);
	if (err)
		return err;

	/* copy r1 - r5 args that callee can access.  The copy includes parent
	 * pointers, which connects us up to the liveness chain
	 */
	for (i = BPF_REG_1; i <= BPF_REG_5; i++)
		callee->regs[i] = caller->regs[i];

	clear_caller_saved_regs(env, caller->regs);

	/* only increment it after check_reg_arg() finished */
	state->curframe++;

	/* and go analyze first insn of the callee */
	*insn_idx = target_insn;

	if (env->log.level & BPF_LOG_LEVEL) {
		verbose(env, "caller:\n");
		print_verifier_state(env, caller);
		verbose(env, "callee:\n");
		print_verifier_state(env, callee);
	}
	return 0;
}

static int prepare_func_exit(struct bpf_verifier_env *env, int *insn_idx)
{
	struct bpf_verifier_state *state = env->cur_state;
	struct bpf_func_state *caller, *callee;
	struct bpf_reg_state *r0;
	int err;

	callee = state->frame[state->curframe];
	r0 = &callee->regs[BPF_REG_0];
	if (r0->type == PTR_TO_STACK) {
		/* technically it's ok to return caller's stack pointer
		 * (or caller's caller's pointer) back to the caller,
		 * since these pointers are valid. Only current stack
		 * pointer will be invalid as soon as function exits,
		 * but let's be conservative
		 */
		verbose(env, "cannot return stack pointer to the caller\n");
		return -EINVAL;
	}

	state->curframe--;
	caller = state->frame[state->curframe];
	/* return to the caller whatever r0 had in the callee */
	caller->regs[BPF_REG_0] = *r0;

	/* Transfer references to the caller */
	err = transfer_reference_state(caller, callee);
	if (err)
		return err;

	*insn_idx = callee->callsite + 1;
	if (env->log.level & BPF_LOG_LEVEL) {
		verbose(env, "returning from callee:\n");
		print_verifier_state(env, callee);
		verbose(env, "to caller at %d:\n", *insn_idx);
		print_verifier_state(env, caller);
	}
	/* clear everything in the callee */
	free_func_state(callee);
	state->frame[state->curframe + 1] = NULL;
	return 0;
}

static void do_refine_retval_range(struct bpf_reg_state *regs, int ret_type,
				   int func_id,
				   struct bpf_call_arg_meta *meta)
{
	struct bpf_reg_state *ret_reg = &regs[BPF_REG_0];

	if (ret_type != RET_INTEGER ||
	    (func_id != BPF_FUNC_get_stack &&
	     func_id != BPF_FUNC_probe_read_str &&
	     func_id != BPF_FUNC_probe_read_kernel_str &&
	     func_id != BPF_FUNC_probe_read_user_str))
		return;

	ret_reg->smax_value = meta->msize_max_value;
	ret_reg->s32_max_value = meta->msize_max_value;
	__reg_deduce_bounds(ret_reg);
	__reg_bound_offset(ret_reg);
	__update_reg_bounds(ret_reg);
}

static int
record_func_map(struct bpf_verifier_env *env, struct bpf_call_arg_meta *meta,
		int func_id, int insn_idx)
{
	struct bpf_insn_aux_data *aux = &env->insn_aux_data[insn_idx];
	struct bpf_map *map = meta->map_ptr;

	if (func_id != BPF_FUNC_tail_call &&
	    func_id != BPF_FUNC_map_lookup_elem &&
	    func_id != BPF_FUNC_map_update_elem &&
	    func_id != BPF_FUNC_map_delete_elem &&
	    func_id != BPF_FUNC_map_push_elem &&
	    func_id != BPF_FUNC_map_pop_elem &&
	    func_id != BPF_FUNC_map_peek_elem)
		return 0;

	if (map == NULL) {
		verbose(env, "kernel subsystem misconfigured verifier\n");
		return -EINVAL;
	}

	/* In case of read-only, some additional restrictions
	 * need to be applied in order to prevent altering the
	 * state of the map from program side.
	 */
	if ((map->map_flags & BPF_F_RDONLY_PROG) &&
	    (func_id == BPF_FUNC_map_delete_elem ||
	     func_id == BPF_FUNC_map_update_elem ||
	     func_id == BPF_FUNC_map_push_elem ||
	     func_id == BPF_FUNC_map_pop_elem)) {
		verbose(env, "write into map forbidden\n");
		return -EACCES;
	}

	if (!BPF_MAP_PTR(aux->map_ptr_state))
		bpf_map_ptr_store(aux, meta->map_ptr,
				  meta->map_ptr->unpriv_array);
	else if (BPF_MAP_PTR(aux->map_ptr_state) != meta->map_ptr)
		bpf_map_ptr_store(aux, BPF_MAP_PTR_POISON,
				  meta->map_ptr->unpriv_array);
	return 0;
}

static int
record_func_key(struct bpf_verifier_env *env, struct bpf_call_arg_meta *meta,
		int func_id, int insn_idx)
{
	struct bpf_insn_aux_data *aux = &env->insn_aux_data[insn_idx];
	struct bpf_reg_state *regs = cur_regs(env), *reg;
	struct bpf_map *map = meta->map_ptr;
	struct tnum range;
	u64 val;
	int err;

	if (func_id != BPF_FUNC_tail_call)
		return 0;
	if (!map || map->map_type != BPF_MAP_TYPE_PROG_ARRAY) {
		verbose(env, "kernel subsystem misconfigured verifier\n");
		return -EINVAL;
	}

	range = tnum_range(0, map->max_entries - 1);
	reg = &regs[BPF_REG_3];

	if (!register_is_const(reg) || !tnum_in(range, reg->var_off)) {
		bpf_map_key_store(aux, BPF_MAP_KEY_POISON);
		return 0;
	}

	err = mark_chain_precision(env, BPF_REG_3);
	if (err)
		return err;

	val = reg->var_off.value;
	if (bpf_map_key_unseen(aux))
		bpf_map_key_store(aux, val);
	else if (!bpf_map_key_poisoned(aux) &&
		  bpf_map_key_immediate(aux) != val)
		bpf_map_key_store(aux, BPF_MAP_KEY_POISON);
	return 0;
}

static int check_reference_leak(struct bpf_verifier_env *env)
{
	struct bpf_func_state *state = cur_func(env);
	int i;

	for (i = 0; i < state->acquired_refs; i++) {
		verbose(env, "Unreleased reference id=%d alloc_insn=%d\n",
			state->refs[i].id, state->refs[i].insn_idx);
	}
	return state->acquired_refs ? -EINVAL : 0;
}

static int check_helper_call(struct bpf_verifier_env *env, int func_id, int insn_idx)
{
	const struct bpf_func_proto *fn = NULL;
	struct bpf_reg_state *regs;
	struct bpf_call_arg_meta meta;
	bool changes_data;
	int i, err;

	/* find function prototype */
	if (func_id < 0 || func_id >= __BPF_FUNC_MAX_ID) {
		verbose(env, "invalid func %s#%d\n", func_id_name(func_id),
			func_id);
		return -EINVAL;
	}

	if (env->ops->get_func_proto)
		fn = env->ops->get_func_proto(func_id, env->prog);
	if (!fn) {
		verbose(env, "unknown func %s#%d\n", func_id_name(func_id),
			func_id);
		return -EINVAL;
	}

	/* eBPF programs must be GPL compatible to use GPL-ed functions */
	if (!env->prog->gpl_compatible && fn->gpl_only) {
		verbose(env, "cannot call GPL-restricted function from non-GPL compatible program\n");
		return -EINVAL;
	}

	/* With LD_ABS/IND some JITs save/restore skb from r1. */
	changes_data = bpf_helper_changes_pkt_data(fn->func);
	if (changes_data && fn->arg1_type != ARG_PTR_TO_CTX) {
		verbose(env, "kernel subsystem misconfigured func %s#%d: r1 != ctx\n",
			func_id_name(func_id), func_id);
		return -EINVAL;
	}

	memset(&meta, 0, sizeof(meta));
	meta.pkt_access = fn->pkt_access;

	err = check_func_proto(fn, func_id);
	if (err) {
		verbose(env, "kernel subsystem misconfigured func %s#%d\n",
			func_id_name(func_id), func_id);
		return err;
	}

	meta.func_id = func_id;
	/* check args */
	for (i = 0; i < 5; i++) {
		err = btf_resolve_helper_id(&env->log, fn, i);
		if (err > 0)
			meta.btf_id = err;
		err = check_func_arg(env, BPF_REG_1 + i, fn->arg_type[i], &meta);
		if (err)
			return err;
	}

	err = record_func_map(env, &meta, func_id, insn_idx);
	if (err)
		return err;

	err = record_func_key(env, &meta, func_id, insn_idx);
	if (err)
		return err;

	/* Mark slots with STACK_MISC in case of raw mode, stack offset
	 * is inferred from register state.
	 */
	for (i = 0; i < meta.access_size; i++) {
		err = check_mem_access(env, insn_idx, meta.regno, i, BPF_B,
				       BPF_WRITE, -1, false);
		if (err)
			return err;
	}

	if (func_id == BPF_FUNC_tail_call) {
		err = check_reference_leak(env);
		if (err) {
			verbose(env, "tail_call would lead to reference leak\n");
			return err;
		}
	} else if (is_release_function(func_id)) {
		err = release_reference(env, meta.ref_obj_id);
		if (err) {
			verbose(env, "func %s#%d reference has not been acquired before\n",
				func_id_name(func_id), func_id);
			return err;
		}
	}

	regs = cur_regs(env);

	/* check that flags argument in get_local_storage(map, flags) is 0,
	 * this is required because get_local_storage() can't return an error.
	 */
	if (func_id == BPF_FUNC_get_local_storage &&
	    !register_is_null(&regs[BPF_REG_2])) {
		verbose(env, "get_local_storage() doesn't support non-zero flags\n");
		return -EINVAL;
	}

	/* reset caller saved regs */
	for (i = 0; i < CALLER_SAVED_REGS; i++) {
		mark_reg_not_init(env, regs, caller_saved[i]);
		check_reg_arg(env, caller_saved[i], DST_OP_NO_MARK);
	}

	/* helper call returns 64-bit value. */
	regs[BPF_REG_0].subreg_def = DEF_NOT_SUBREG;

	/* update return register (already marked as written above) */
	if (fn->ret_type == RET_INTEGER) {
		/* sets type to SCALAR_VALUE */
		mark_reg_unknown(env, regs, BPF_REG_0);
	} else if (fn->ret_type == RET_VOID) {
		regs[BPF_REG_0].type = NOT_INIT;
	} else if (fn->ret_type == RET_PTR_TO_MAP_VALUE_OR_NULL ||
		   fn->ret_type == RET_PTR_TO_MAP_VALUE) {
		/* There is no offset yet applied, variable or fixed */
		mark_reg_known_zero(env, regs, BPF_REG_0);
		/* remember map_ptr, so that check_map_access()
		 * can check 'value_size' boundary of memory access
		 * to map element returned from bpf_map_lookup_elem()
		 */
		if (meta.map_ptr == NULL) {
			verbose(env,
				"kernel subsystem misconfigured verifier\n");
			return -EINVAL;
		}
		regs[BPF_REG_0].map_ptr = meta.map_ptr;
		if (fn->ret_type == RET_PTR_TO_MAP_VALUE) {
			regs[BPF_REG_0].type = PTR_TO_MAP_VALUE;
			if (map_value_has_spin_lock(meta.map_ptr))
				regs[BPF_REG_0].id = ++env->id_gen;
		} else {
			regs[BPF_REG_0].type = PTR_TO_MAP_VALUE_OR_NULL;
			regs[BPF_REG_0].id = ++env->id_gen;
		}
	} else if (fn->ret_type == RET_PTR_TO_SOCKET_OR_NULL) {
		mark_reg_known_zero(env, regs, BPF_REG_0);
		regs[BPF_REG_0].type = PTR_TO_SOCKET_OR_NULL;
		regs[BPF_REG_0].id = ++env->id_gen;
	} else if (fn->ret_type == RET_PTR_TO_SOCK_COMMON_OR_NULL) {
		mark_reg_known_zero(env, regs, BPF_REG_0);
		regs[BPF_REG_0].type = PTR_TO_SOCK_COMMON_OR_NULL;
		regs[BPF_REG_0].id = ++env->id_gen;
	} else if (fn->ret_type == RET_PTR_TO_TCP_SOCK_OR_NULL) {
		mark_reg_known_zero(env, regs, BPF_REG_0);
		regs[BPF_REG_0].type = PTR_TO_TCP_SOCK_OR_NULL;
		regs[BPF_REG_0].id = ++env->id_gen;
	} else {
		verbose(env, "unknown return type %d of func %s#%d\n",
			fn->ret_type, func_id_name(func_id), func_id);
		return -EINVAL;
	}

	if (is_ptr_cast_function(func_id)) {
		/* For release_reference() */
		regs[BPF_REG_0].ref_obj_id = meta.ref_obj_id;
	} else if (is_acquire_function(func_id)) {
		int id = acquire_reference_state(env, insn_idx);

		if (id < 0)
			return id;
		/* For mark_ptr_or_null_reg() */
		regs[BPF_REG_0].id = id;
		/* For release_reference() */
		regs[BPF_REG_0].ref_obj_id = id;
	}

	do_refine_retval_range(regs, fn->ret_type, func_id, &meta);

	err = check_map_func_compatibility(env, meta.map_ptr, func_id);
	if (err)
		return err;

	if (func_id == BPF_FUNC_get_stack && !env->prog->has_callchain_buf) {
		const char *err_str;

#ifdef CONFIG_PERF_EVENTS
		err = get_callchain_buffers(sysctl_perf_event_max_stack);
		err_str = "cannot get callchain buffer for func %s#%d\n";
#else
		err = -ENOTSUPP;
		err_str = "func %s#%d not supported without CONFIG_PERF_EVENTS\n";
#endif
		if (err) {
			verbose(env, err_str, func_id_name(func_id), func_id);
			return err;
		}

		env->prog->has_callchain_buf = true;
	}

	if (changes_data)
		clear_all_pkt_pointers(env);
	return 0;
}

static bool signed_add_overflows(s64 a, s64 b)
{
	/* Do the add in u64, where overflow is well-defined */
	s64 res = (s64)((u64)a + (u64)b);

	if (b < 0)
		return res > a;
	return res < a;
}

static bool signed_add32_overflows(s64 a, s64 b)
{
	/* Do the add in u32, where overflow is well-defined */
	s32 res = (s32)((u32)a + (u32)b);

	if (b < 0)
		return res > a;
	return res < a;
}

static bool signed_sub_overflows(s32 a, s32 b)
{
	/* Do the sub in u64, where overflow is well-defined */
	s64 res = (s64)((u64)a - (u64)b);

	if (b < 0)
		return res < a;
	return res > a;
}

static bool signed_sub32_overflows(s32 a, s32 b)
{
	/* Do the sub in u64, where overflow is well-defined */
	s32 res = (s32)((u32)a - (u32)b);

	if (b < 0)
		return res < a;
	return res > a;
}

static bool check_reg_sane_offset(struct bpf_verifier_env *env,
				  const struct bpf_reg_state *reg,
				  enum bpf_reg_type type)
{
	bool known = tnum_is_const(reg->var_off);
	s64 val = reg->var_off.value;
	s64 smin = reg->smin_value;

	if (known && (val >= BPF_MAX_VAR_OFF || val <= -BPF_MAX_VAR_OFF)) {
		verbose(env, "math between %s pointer and %lld is not allowed\n",
			reg_type_str[type], val);
		return false;
	}

	if (reg->off >= BPF_MAX_VAR_OFF || reg->off <= -BPF_MAX_VAR_OFF) {
		verbose(env, "%s pointer offset %d is not allowed\n",
			reg_type_str[type], reg->off);
		return false;
	}

	if (smin == S64_MIN) {
		verbose(env, "math between %s pointer and register with unbounded min value is not allowed\n",
			reg_type_str[type]);
		return false;
	}

	if (smin >= BPF_MAX_VAR_OFF || smin <= -BPF_MAX_VAR_OFF) {
		verbose(env, "value %lld makes %s pointer be out of bounds\n",
			smin, reg_type_str[type]);
		return false;
	}

	return true;
}

static struct bpf_insn_aux_data *cur_aux(struct bpf_verifier_env *env)
{
	return &env->insn_aux_data[env->insn_idx];
}

static int retrieve_ptr_limit(const struct bpf_reg_state *ptr_reg,
			      u32 *ptr_limit, u8 opcode, bool off_is_neg)
{
	bool mask_to_left = (opcode == BPF_ADD &&  off_is_neg) ||
			    (opcode == BPF_SUB && !off_is_neg);
	u32 off;

	switch (ptr_reg->type) {
	case PTR_TO_STACK:
		/* Indirect variable offset stack access is prohibited in
		 * unprivileged mode so it's not handled here.
		 */
		off = ptr_reg->off + ptr_reg->var_off.value;
		if (mask_to_left)
			*ptr_limit = MAX_BPF_STACK + off;
		else
			*ptr_limit = -off;
		return 0;
	case PTR_TO_MAP_VALUE:
		if (mask_to_left) {
			*ptr_limit = ptr_reg->umax_value + ptr_reg->off;
		} else {
			off = ptr_reg->smin_value + ptr_reg->off;
			*ptr_limit = ptr_reg->map_ptr->value_size - off;
		}
		return 0;
	default:
		return -EINVAL;
	}
}

static bool can_skip_alu_sanitation(const struct bpf_verifier_env *env,
				    const struct bpf_insn *insn)
{
	return env->allow_ptr_leaks || BPF_SRC(insn->code) == BPF_K;
}

static int update_alu_sanitation_state(struct bpf_insn_aux_data *aux,
				       u32 alu_state, u32 alu_limit)
{
	/* If we arrived here from different branches with different
	 * state or limits to sanitize, then this won't work.
	 */
	if (aux->alu_state &&
	    (aux->alu_state != alu_state ||
	     aux->alu_limit != alu_limit))
		return -EACCES;

	/* Corresponding fixup done in fixup_bpf_calls(). */
	aux->alu_state = alu_state;
	aux->alu_limit = alu_limit;
	return 0;
}

static int sanitize_val_alu(struct bpf_verifier_env *env,
			    struct bpf_insn *insn)
{
	struct bpf_insn_aux_data *aux = cur_aux(env);

	if (can_skip_alu_sanitation(env, insn))
		return 0;

	return update_alu_sanitation_state(aux, BPF_ALU_NON_POINTER, 0);
}

static int sanitize_ptr_alu(struct bpf_verifier_env *env,
			    struct bpf_insn *insn,
			    const struct bpf_reg_state *ptr_reg,
			    struct bpf_reg_state *dst_reg,
			    bool off_is_neg)
{
	struct bpf_verifier_state *vstate = env->cur_state;
	struct bpf_insn_aux_data *aux = cur_aux(env);
	bool ptr_is_dst_reg = ptr_reg == dst_reg;
	u8 opcode = BPF_OP(insn->code);
	u32 alu_state, alu_limit;
	struct bpf_reg_state tmp;
	bool ret;

	if (can_skip_alu_sanitation(env, insn))
		return 0;

	/* We already marked aux for masking from non-speculative
	 * paths, thus we got here in the first place. We only care
	 * to explore bad access from here.
	 */
	if (vstate->speculative)
		goto do_sim;

	alu_state  = off_is_neg ? BPF_ALU_NEG_VALUE : 0;
	alu_state |= ptr_is_dst_reg ?
		     BPF_ALU_SANITIZE_SRC : BPF_ALU_SANITIZE_DST;

	if (retrieve_ptr_limit(ptr_reg, &alu_limit, opcode, off_is_neg))
		return 0;
	if (update_alu_sanitation_state(aux, alu_state, alu_limit))
		return -EACCES;
do_sim:
	/* Simulate and find potential out-of-bounds access under
	 * speculative execution from truncation as a result of
	 * masking when off was not within expected range. If off
	 * sits in dst, then we temporarily need to move ptr there
	 * to simulate dst (== 0) +/-= ptr. Needed, for example,
	 * for cases where we use K-based arithmetic in one direction
	 * and truncated reg-based in the other in order to explore
	 * bad access.
	 */
	if (!ptr_is_dst_reg) {
		tmp = *dst_reg;
		*dst_reg = *ptr_reg;
	}
	ret = push_stack(env, env->insn_idx + 1, env->insn_idx, true);
	if (!ptr_is_dst_reg && ret)
		*dst_reg = tmp;
	return !ret ? -EFAULT : 0;
}

/* Handles arithmetic on a pointer and a scalar: computes new min/max and var_off.
 * Caller should also handle BPF_MOV case separately.
 * If we return -EACCES, caller may want to try again treating pointer as a
 * scalar.  So we only emit a diagnostic if !env->allow_ptr_leaks.
 */
static int adjust_ptr_min_max_vals(struct bpf_verifier_env *env,
				   struct bpf_insn *insn,
				   const struct bpf_reg_state *ptr_reg,
				   const struct bpf_reg_state *off_reg)
{
	struct bpf_verifier_state *vstate = env->cur_state;
	struct bpf_func_state *state = vstate->frame[vstate->curframe];
	struct bpf_reg_state *regs = state->regs, *dst_reg;
	bool known = tnum_is_const(off_reg->var_off);
	s64 smin_val = off_reg->smin_value, smax_val = off_reg->smax_value,
	    smin_ptr = ptr_reg->smin_value, smax_ptr = ptr_reg->smax_value;
	u64 umin_val = off_reg->umin_value, umax_val = off_reg->umax_value,
	    umin_ptr = ptr_reg->umin_value, umax_ptr = ptr_reg->umax_value;
	u32 dst = insn->dst_reg, src = insn->src_reg;
	u8 opcode = BPF_OP(insn->code);
	int ret;

	dst_reg = &regs[dst];

	if ((known && (smin_val != smax_val || umin_val != umax_val)) ||
	    smin_val > smax_val || umin_val > umax_val) {
		/* Taint dst register if offset had invalid bounds derived from
		 * e.g. dead branches.
		 */
		__mark_reg_unknown(env, dst_reg);
		return 0;
	}

	if (BPF_CLASS(insn->code) != BPF_ALU64) {
		/* 32-bit ALU ops on pointers produce (meaningless) scalars */
		verbose(env,
			"R%d 32-bit pointer arithmetic prohibited\n",
			dst);
		return -EACCES;
	}

	switch (ptr_reg->type) {
	case PTR_TO_MAP_VALUE_OR_NULL:
		verbose(env, "R%d pointer arithmetic on %s prohibited, null-check it first\n",
			dst, reg_type_str[ptr_reg->type]);
		return -EACCES;
	case CONST_PTR_TO_MAP:
	case PTR_TO_PACKET_END:
	case PTR_TO_SOCKET:
	case PTR_TO_SOCKET_OR_NULL:
	case PTR_TO_SOCK_COMMON:
	case PTR_TO_SOCK_COMMON_OR_NULL:
	case PTR_TO_TCP_SOCK:
	case PTR_TO_TCP_SOCK_OR_NULL:
	case PTR_TO_XDP_SOCK:
		verbose(env, "R%d pointer arithmetic on %s prohibited\n",
			dst, reg_type_str[ptr_reg->type]);
		return -EACCES;
	case PTR_TO_MAP_VALUE:
		if (!env->allow_ptr_leaks && !known && (smin_val < 0) != (smax_val < 0)) {
			verbose(env, "R%d has unknown scalar with mixed signed bounds, pointer arithmetic with it prohibited for !root\n",
				off_reg == dst_reg ? dst : src);
			return -EACCES;
		}
		/* fall-through */
	default:
		break;
	}

	/* In case of 'scalar += pointer', dst_reg inherits pointer type and id.
	 * The id may be overwritten later if we create a new variable offset.
	 */
	dst_reg->type = ptr_reg->type;
	dst_reg->id = ptr_reg->id;

	if (!check_reg_sane_offset(env, off_reg, ptr_reg->type) ||
	    !check_reg_sane_offset(env, ptr_reg, ptr_reg->type))
		return -EINVAL;

	/* pointer types do not carry 32-bit bounds at the moment. */
	__mark_reg32_unbounded(dst_reg);

	switch (opcode) {
	case BPF_ADD:
		ret = sanitize_ptr_alu(env, insn, ptr_reg, dst_reg, smin_val < 0);
		if (ret < 0) {
			verbose(env, "R%d tried to add from different maps or paths\n", dst);
			return ret;
		}
		/* We can take a fixed offset as long as it doesn't overflow
		 * the s32 'off' field
		 */
		if (known && (ptr_reg->off + smin_val ==
			      (s64)(s32)(ptr_reg->off + smin_val))) {
			/* pointer += K.  Accumulate it into fixed offset */
			dst_reg->smin_value = smin_ptr;
			dst_reg->smax_value = smax_ptr;
			dst_reg->umin_value = umin_ptr;
			dst_reg->umax_value = umax_ptr;
			dst_reg->var_off = ptr_reg->var_off;
			dst_reg->off = ptr_reg->off + smin_val;
			dst_reg->raw = ptr_reg->raw;
			break;
		}
		/* A new variable offset is created.  Note that off_reg->off
		 * == 0, since it's a scalar.
		 * dst_reg gets the pointer type and since some positive
		 * integer value was added to the pointer, give it a new 'id'
		 * if it's a PTR_TO_PACKET.
		 * this creates a new 'base' pointer, off_reg (variable) gets
		 * added into the variable offset, and we copy the fixed offset
		 * from ptr_reg.
		 */
		if (signed_add_overflows(smin_ptr, smin_val) ||
		    signed_add_overflows(smax_ptr, smax_val)) {
			dst_reg->smin_value = S64_MIN;
			dst_reg->smax_value = S64_MAX;
		} else {
			dst_reg->smin_value = smin_ptr + smin_val;
			dst_reg->smax_value = smax_ptr + smax_val;
		}
		if (umin_ptr + umin_val < umin_ptr ||
		    umax_ptr + umax_val < umax_ptr) {
			dst_reg->umin_value = 0;
			dst_reg->umax_value = U64_MAX;
		} else {
			dst_reg->umin_value = umin_ptr + umin_val;
			dst_reg->umax_value = umax_ptr + umax_val;
		}
		dst_reg->var_off = tnum_add(ptr_reg->var_off, off_reg->var_off);
		dst_reg->off = ptr_reg->off;
		dst_reg->raw = ptr_reg->raw;
		if (reg_is_pkt_pointer(ptr_reg)) {
			dst_reg->id = ++env->id_gen;
			/* something was added to pkt_ptr, set range to zero */
			dst_reg->raw = 0;
		}
		break;
	case BPF_SUB:
		ret = sanitize_ptr_alu(env, insn, ptr_reg, dst_reg, smin_val < 0);
		if (ret < 0) {
			verbose(env, "R%d tried to sub from different maps or paths\n", dst);
			return ret;
		}
		if (dst_reg == off_reg) {
			/* scalar -= pointer.  Creates an unknown scalar */
			verbose(env, "R%d tried to subtract pointer from scalar\n",
				dst);
			return -EACCES;
		}
		/* We don't allow subtraction from FP, because (according to
		 * test_verifier.c test "invalid fp arithmetic", JITs might not
		 * be able to deal with it.
		 */
		if (ptr_reg->type == PTR_TO_STACK) {
			verbose(env, "R%d subtraction from stack pointer prohibited\n",
				dst);
			return -EACCES;
		}
		if (known && (ptr_reg->off - smin_val ==
			      (s64)(s32)(ptr_reg->off - smin_val))) {
			/* pointer -= K.  Subtract it from fixed offset */
			dst_reg->smin_value = smin_ptr;
			dst_reg->smax_value = smax_ptr;
			dst_reg->umin_value = umin_ptr;
			dst_reg->umax_value = umax_ptr;
			dst_reg->var_off = ptr_reg->var_off;
			dst_reg->id = ptr_reg->id;
			dst_reg->off = ptr_reg->off - smin_val;
			dst_reg->raw = ptr_reg->raw;
			break;
		}
		/* A new variable offset is created.  If the subtrahend is known
		 * nonnegative, then any reg->range we had before is still good.
		 */
		if (signed_sub_overflows(smin_ptr, smax_val) ||
		    signed_sub_overflows(smax_ptr, smin_val)) {
			/* Overflow possible, we know nothing */
			dst_reg->smin_value = S64_MIN;
			dst_reg->smax_value = S64_MAX;
		} else {
			dst_reg->smin_value = smin_ptr - smax_val;
			dst_reg->smax_value = smax_ptr - smin_val;
		}
		if (umin_ptr < umax_val) {
			/* Overflow possible, we know nothing */
			dst_reg->umin_value = 0;
			dst_reg->umax_value = U64_MAX;
		} else {
			/* Cannot overflow (as long as bounds are consistent) */
			dst_reg->umin_value = umin_ptr - umax_val;
			dst_reg->umax_value = umax_ptr - umin_val;
		}
		dst_reg->var_off = tnum_sub(ptr_reg->var_off, off_reg->var_off);
		dst_reg->off = ptr_reg->off;
		dst_reg->raw = ptr_reg->raw;
		if (reg_is_pkt_pointer(ptr_reg)) {
			dst_reg->id = ++env->id_gen;
			/* something was added to pkt_ptr, set range to zero */
			if (smin_val < 0)
				dst_reg->raw = 0;
		}
		break;
	case BPF_AND:
	case BPF_OR:
	case BPF_XOR:
		/* bitwise ops on pointers are troublesome, prohibit. */
		verbose(env, "R%d bitwise operator %s on pointer prohibited\n",
			dst, bpf_alu_string[opcode >> 4]);
		return -EACCES;
	default:
		/* other operators (e.g. MUL,LSH) produce non-pointer results */
		verbose(env, "R%d pointer arithmetic with %s operator prohibited\n",
			dst, bpf_alu_string[opcode >> 4]);
		return -EACCES;
	}

	if (!check_reg_sane_offset(env, dst_reg, ptr_reg->type))
		return -EINVAL;

	__update_reg_bounds(dst_reg);
	__reg_deduce_bounds(dst_reg);
	__reg_bound_offset(dst_reg);

	/* For unprivileged we require that resulting offset must be in bounds
	 * in order to be able to sanitize access later on.
	 */
	if (!env->allow_ptr_leaks) {
		if (dst_reg->type == PTR_TO_MAP_VALUE &&
		    check_map_access(env, dst, dst_reg->off, 1, false)) {
			verbose(env, "R%d pointer arithmetic of map value goes out of range, "
				"prohibited for !root\n", dst);
			return -EACCES;
		} else if (dst_reg->type == PTR_TO_STACK &&
			   check_stack_access(env, dst_reg, dst_reg->off +
					      dst_reg->var_off.value, 1)) {
			verbose(env, "R%d stack pointer arithmetic goes out of range, "
				"prohibited for !root\n", dst);
			return -EACCES;
		}
	}

	return 0;
}

static void scalar32_min_max_add(struct bpf_reg_state *dst_reg,
				 struct bpf_reg_state *src_reg)
{
	s32 smin_val = src_reg->s32_min_value;
	s32 smax_val = src_reg->s32_max_value;
	u32 umin_val = src_reg->u32_min_value;
	u32 umax_val = src_reg->u32_max_value;

	if (signed_add32_overflows(dst_reg->s32_min_value, smin_val) ||
	    signed_add32_overflows(dst_reg->s32_max_value, smax_val)) {
		dst_reg->s32_min_value = S32_MIN;
		dst_reg->s32_max_value = S32_MAX;
	} else {
		dst_reg->s32_min_value += smin_val;
		dst_reg->s32_max_value += smax_val;
	}
	if (dst_reg->u32_min_value + umin_val < umin_val ||
	    dst_reg->u32_max_value + umax_val < umax_val) {
		dst_reg->u32_min_value = 0;
		dst_reg->u32_max_value = U32_MAX;
	} else {
		dst_reg->u32_min_value += umin_val;
		dst_reg->u32_max_value += umax_val;
	}
}

static void scalar_min_max_add(struct bpf_reg_state *dst_reg,
			       struct bpf_reg_state *src_reg)
{
	s64 smin_val = src_reg->smin_value;
	s64 smax_val = src_reg->smax_value;
	u64 umin_val = src_reg->umin_value;
	u64 umax_val = src_reg->umax_value;

	if (signed_add_overflows(dst_reg->smin_value, smin_val) ||
	    signed_add_overflows(dst_reg->smax_value, smax_val)) {
		dst_reg->smin_value = S64_MIN;
		dst_reg->smax_value = S64_MAX;
	} else {
		dst_reg->smin_value += smin_val;
		dst_reg->smax_value += smax_val;
	}
	if (dst_reg->umin_value + umin_val < umin_val ||
	    dst_reg->umax_value + umax_val < umax_val) {
		dst_reg->umin_value = 0;
		dst_reg->umax_value = U64_MAX;
	} else {
		dst_reg->umin_value += umin_val;
		dst_reg->umax_value += umax_val;
	}
}

static void scalar32_min_max_sub(struct bpf_reg_state *dst_reg,
				 struct bpf_reg_state *src_reg)
{
	s32 smin_val = src_reg->s32_min_value;
	s32 smax_val = src_reg->s32_max_value;
	u32 umin_val = src_reg->u32_min_value;
	u32 umax_val = src_reg->u32_max_value;

	if (signed_sub32_overflows(dst_reg->s32_min_value, smax_val) ||
	    signed_sub32_overflows(dst_reg->s32_max_value, smin_val)) {
		/* Overflow possible, we know nothing */
		dst_reg->s32_min_value = S32_MIN;
		dst_reg->s32_max_value = S32_MAX;
	} else {
		dst_reg->s32_min_value -= smax_val;
		dst_reg->s32_max_value -= smin_val;
	}
	if (dst_reg->u32_min_value < umax_val) {
		/* Overflow possible, we know nothing */
		dst_reg->u32_min_value = 0;
		dst_reg->u32_max_value = U32_MAX;
	} else {
		/* Cannot overflow (as long as bounds are consistent) */
		dst_reg->u32_min_value -= umax_val;
		dst_reg->u32_max_value -= umin_val;
	}
}

static void scalar_min_max_sub(struct bpf_reg_state *dst_reg,
			       struct bpf_reg_state *src_reg)
{
	s64 smin_val = src_reg->smin_value;
	s64 smax_val = src_reg->smax_value;
	u64 umin_val = src_reg->umin_value;
	u64 umax_val = src_reg->umax_value;

	if (signed_sub_overflows(dst_reg->smin_value, smax_val) ||
	    signed_sub_overflows(dst_reg->smax_value, smin_val)) {
		/* Overflow possible, we know nothing */
		dst_reg->smin_value = S64_MIN;
		dst_reg->smax_value = S64_MAX;
	} else {
		dst_reg->smin_value -= smax_val;
		dst_reg->smax_value -= smin_val;
	}
	if (dst_reg->umin_value < umax_val) {
		/* Overflow possible, we know nothing */
		dst_reg->umin_value = 0;
		dst_reg->umax_value = U64_MAX;
	} else {
		/* Cannot overflow (as long as bounds are consistent) */
		dst_reg->umin_value -= umax_val;
		dst_reg->umax_value -= umin_val;
	}
}

static void scalar32_min_max_mul(struct bpf_reg_state *dst_reg,
				 struct bpf_reg_state *src_reg)
{
	s32 smin_val = src_reg->s32_min_value;
	u32 umin_val = src_reg->u32_min_value;
	u32 umax_val = src_reg->u32_max_value;

	if (smin_val < 0 || dst_reg->s32_min_value < 0) {
		/* Ain't nobody got time to multiply that sign */
		__mark_reg32_unbounded(dst_reg);
		return;
	}
	/* Both values are positive, so we can work with unsigned and
	 * copy the result to signed (unless it exceeds S32_MAX).
	 */
	if (umax_val > U16_MAX || dst_reg->u32_max_value > U16_MAX) {
		/* Potential overflow, we know nothing */
		__mark_reg32_unbounded(dst_reg);
		return;
	}
	dst_reg->u32_min_value *= umin_val;
	dst_reg->u32_max_value *= umax_val;
	if (dst_reg->u32_max_value > S32_MAX) {
		/* Overflow possible, we know nothing */
		dst_reg->s32_min_value = S32_MIN;
		dst_reg->s32_max_value = S32_MAX;
	} else {
		dst_reg->s32_min_value = dst_reg->u32_min_value;
		dst_reg->s32_max_value = dst_reg->u32_max_value;
	}
}

static void scalar_min_max_mul(struct bpf_reg_state *dst_reg,
			       struct bpf_reg_state *src_reg)
{
	s64 smin_val = src_reg->smin_value;
	u64 umin_val = src_reg->umin_value;
	u64 umax_val = src_reg->umax_value;

	if (smin_val < 0 || dst_reg->smin_value < 0) {
		/* Ain't nobody got time to multiply that sign */
		__mark_reg64_unbounded(dst_reg);
		return;
	}
	/* Both values are positive, so we can work with unsigned and
	 * copy the result to signed (unless it exceeds S64_MAX).
	 */
	if (umax_val > U32_MAX || dst_reg->umax_value > U32_MAX) {
		/* Potential overflow, we know nothing */
		__mark_reg64_unbounded(dst_reg);
		return;
	}
	dst_reg->umin_value *= umin_val;
	dst_reg->umax_value *= umax_val;
	if (dst_reg->umax_value > S64_MAX) {
		/* Overflow possible, we know nothing */
		dst_reg->smin_value = S64_MIN;
		dst_reg->smax_value = S64_MAX;
	} else {
		dst_reg->smin_value = dst_reg->umin_value;
		dst_reg->smax_value = dst_reg->umax_value;
	}
}

static void scalar32_min_max_and(struct bpf_reg_state *dst_reg,
				 struct bpf_reg_state *src_reg)
{
	bool src_known = tnum_subreg_is_const(src_reg->var_off);
	bool dst_known = tnum_subreg_is_const(dst_reg->var_off);
	struct tnum var32_off = tnum_subreg(dst_reg->var_off);
	s32 smin_val = src_reg->s32_min_value;
	u32 umax_val = src_reg->u32_max_value;

	/* Assuming scalar64_min_max_and will be called so its safe
	 * to skip updating register for known 32-bit case.
	 */
	if (src_known && dst_known)
		return;

	/* We get our minimum from the var_off, since that's inherently
	 * bitwise.  Our maximum is the minimum of the operands' maxima.
	 */
	dst_reg->u32_min_value = var32_off.value;
	dst_reg->u32_max_value = min(dst_reg->u32_max_value, umax_val);
	if (dst_reg->s32_min_value < 0 || smin_val < 0) {
		/* Lose signed bounds when ANDing negative numbers,
		 * ain't nobody got time for that.
		 */
		dst_reg->s32_min_value = S32_MIN;
		dst_reg->s32_max_value = S32_MAX;
	} else {
		/* ANDing two positives gives a positive, so safe to
		 * cast result into s64.
		 */
		dst_reg->s32_min_value = dst_reg->u32_min_value;
		dst_reg->s32_max_value = dst_reg->u32_max_value;
	}

}

static void scalar_min_max_and(struct bpf_reg_state *dst_reg,
			       struct bpf_reg_state *src_reg)
{
	bool src_known = tnum_is_const(src_reg->var_off);
	bool dst_known = tnum_is_const(dst_reg->var_off);
	s64 smin_val = src_reg->smin_value;
	u64 umax_val = src_reg->umax_value;

	if (src_known && dst_known) {
		__mark_reg_known(dst_reg, dst_reg->var_off.value &
					  src_reg->var_off.value);
		return;
	}

	/* We get our minimum from the var_off, since that's inherently
	 * bitwise.  Our maximum is the minimum of the operands' maxima.
	 */
	dst_reg->umin_value = dst_reg->var_off.value;
	dst_reg->umax_value = min(dst_reg->umax_value, umax_val);
	if (dst_reg->smin_value < 0 || smin_val < 0) {
		/* Lose signed bounds when ANDing negative numbers,
		 * ain't nobody got time for that.
		 */
		dst_reg->smin_value = S64_MIN;
		dst_reg->smax_value = S64_MAX;
	} else {
		/* ANDing two positives gives a positive, so safe to
		 * cast result into s64.
		 */
		dst_reg->smin_value = dst_reg->umin_value;
		dst_reg->smax_value = dst_reg->umax_value;
	}
	/* We may learn something more from the var_off */
	__update_reg_bounds(dst_reg);
}

static void scalar32_min_max_or(struct bpf_reg_state *dst_reg,
				struct bpf_reg_state *src_reg)
{
	bool src_known = tnum_subreg_is_const(src_reg->var_off);
	bool dst_known = tnum_subreg_is_const(dst_reg->var_off);
	struct tnum var32_off = tnum_subreg(dst_reg->var_off);
	s32 smin_val = src_reg->smin_value;
	u32 umin_val = src_reg->umin_value;

	/* Assuming scalar64_min_max_or will be called so it is safe
	 * to skip updating register for known case.
	 */
	if (src_known && dst_known)
		return;

	/* We get our maximum from the var_off, and our minimum is the
	 * maximum of the operands' minima
	 */
	dst_reg->u32_min_value = max(dst_reg->u32_min_value, umin_val);
	dst_reg->u32_max_value = var32_off.value | var32_off.mask;
	if (dst_reg->s32_min_value < 0 || smin_val < 0) {
		/* Lose signed bounds when ORing negative numbers,
		 * ain't nobody got time for that.
		 */
		dst_reg->s32_min_value = S32_MIN;
		dst_reg->s32_max_value = S32_MAX;
	} else {
		/* ORing two positives gives a positive, so safe to
		 * cast result into s64.
		 */
		dst_reg->s32_min_value = dst_reg->umin_value;
		dst_reg->s32_max_value = dst_reg->umax_value;
	}
}

static void scalar_min_max_or(struct bpf_reg_state *dst_reg,
			      struct bpf_reg_state *src_reg)
{
	bool src_known = tnum_is_const(src_reg->var_off);
	bool dst_known = tnum_is_const(dst_reg->var_off);
	s64 smin_val = src_reg->smin_value;
	u64 umin_val = src_reg->umin_value;

	if (src_known && dst_known) {
		__mark_reg_known(dst_reg, dst_reg->var_off.value |
					  src_reg->var_off.value);
		return;
	}

	/* We get our maximum from the var_off, and our minimum is the
	 * maximum of the operands' minima
	 */
	dst_reg->umin_value = max(dst_reg->umin_value, umin_val);
	dst_reg->umax_value = dst_reg->var_off.value | dst_reg->var_off.mask;
	if (dst_reg->smin_value < 0 || smin_val < 0) {
		/* Lose signed bounds when ORing negative numbers,
		 * ain't nobody got time for that.
		 */
		dst_reg->smin_value = S64_MIN;
		dst_reg->smax_value = S64_MAX;
	} else {
		/* ORing two positives gives a positive, so safe to
		 * cast result into s64.
		 */
		dst_reg->smin_value = dst_reg->umin_value;
		dst_reg->smax_value = dst_reg->umax_value;
	}
	/* We may learn something more from the var_off */
	__update_reg_bounds(dst_reg);
}

static void __scalar32_min_max_lsh(struct bpf_reg_state *dst_reg,
				   u64 umin_val, u64 umax_val)
{
	/* We lose all sign bit information (except what we can pick
	 * up from var_off)
	 */
	dst_reg->s32_min_value = S32_MIN;
	dst_reg->s32_max_value = S32_MAX;
	/* If we might shift our top bit out, then we know nothing */
	if (umax_val > 31 || dst_reg->u32_max_value > 1ULL << (31 - umax_val)) {
		dst_reg->u32_min_value = 0;
		dst_reg->u32_max_value = U32_MAX;
	} else {
		dst_reg->u32_min_value <<= umin_val;
		dst_reg->u32_max_value <<= umax_val;
	}
}

static void scalar32_min_max_lsh(struct bpf_reg_state *dst_reg,
				 struct bpf_reg_state *src_reg)
{
	u32 umax_val = src_reg->u32_max_value;
	u32 umin_val = src_reg->u32_min_value;
	/* u32 alu operation will zext upper bits */
	struct tnum subreg = tnum_subreg(dst_reg->var_off);

	__scalar32_min_max_lsh(dst_reg, umin_val, umax_val);
	dst_reg->var_off = tnum_subreg(tnum_lshift(subreg, umin_val));
	/* Not required but being careful mark reg64 bounds as unknown so
	 * that we are forced to pick them up from tnum and zext later and
	 * if some path skips this step we are still safe.
	 */
	__mark_reg64_unbounded(dst_reg);
	__update_reg32_bounds(dst_reg);
}

static void __scalar64_min_max_lsh(struct bpf_reg_state *dst_reg,
				   u64 umin_val, u64 umax_val)
{
	/* Special case <<32 because it is a common compiler pattern to sign
	 * extend subreg by doing <<32 s>>32. In this case if 32bit bounds are
	 * positive we know this shift will also be positive so we can track
	 * bounds correctly. Otherwise we lose all sign bit information except
	 * what we can pick up from var_off. Perhaps we can generalize this
	 * later to shifts of any length.
	 */
	if (umin_val == 32 && umax_val == 32 && dst_reg->s32_max_value >= 0)
		dst_reg->smax_value = (s64)dst_reg->s32_max_value << 32;
	else
		dst_reg->smax_value = S64_MAX;

	if (umin_val == 32 && umax_val == 32 && dst_reg->s32_min_value >= 0)
		dst_reg->smin_value = (s64)dst_reg->s32_min_value << 32;
	else
		dst_reg->smin_value = S64_MIN;

	/* If we might shift our top bit out, then we know nothing */
	if (dst_reg->umax_value > 1ULL << (63 - umax_val)) {
		dst_reg->umin_value = 0;
		dst_reg->umax_value = U64_MAX;
	} else {
		dst_reg->umin_value <<= umin_val;
		dst_reg->umax_value <<= umax_val;
	}
}

static void scalar_min_max_lsh(struct bpf_reg_state *dst_reg,
			       struct bpf_reg_state *src_reg)
{
	u64 umax_val = src_reg->umax_value;
	u64 umin_val = src_reg->umin_value;

	/* scalar64 calc uses 32bit unshifted bounds so must be called first */
	__scalar64_min_max_lsh(dst_reg, umin_val, umax_val);
	__scalar32_min_max_lsh(dst_reg, umin_val, umax_val);

	dst_reg->var_off = tnum_lshift(dst_reg->var_off, umin_val);
	/* We may learn something more from the var_off */
	__update_reg_bounds(dst_reg);
}

static void scalar32_min_max_rsh(struct bpf_reg_state *dst_reg,
				 struct bpf_reg_state *src_reg)
{
	struct tnum subreg = tnum_subreg(dst_reg->var_off);
	u32 umax_val = src_reg->u32_max_value;
	u32 umin_val = src_reg->u32_min_value;

	/* BPF_RSH is an unsigned shift.  If the value in dst_reg might
	 * be negative, then either:
	 * 1) src_reg might be zero, so the sign bit of the result is
	 *    unknown, so we lose our signed bounds
	 * 2) it's known negative, thus the unsigned bounds capture the
	 *    signed bounds
	 * 3) the signed bounds cross zero, so they tell us nothing
	 *    about the result
	 * If the value in dst_reg is known nonnegative, then again the
	 * unsigned bounts capture the signed bounds.
	 * Thus, in all cases it suffices to blow away our signed bounds
	 * and rely on inferring new ones from the unsigned bounds and
	 * var_off of the result.
	 */
	dst_reg->s32_min_value = S32_MIN;
	dst_reg->s32_max_value = S32_MAX;

	dst_reg->var_off = tnum_rshift(subreg, umin_val);
	dst_reg->u32_min_value >>= umax_val;
	dst_reg->u32_max_value >>= umin_val;

	__mark_reg64_unbounded(dst_reg);
	__update_reg32_bounds(dst_reg);
}

static void scalar_min_max_rsh(struct bpf_reg_state *dst_reg,
			       struct bpf_reg_state *src_reg)
{
	u64 umax_val = src_reg->umax_value;
	u64 umin_val = src_reg->umin_value;

	/* BPF_RSH is an unsigned shift.  If the value in dst_reg might
	 * be negative, then either:
	 * 1) src_reg might be zero, so the sign bit of the result is
	 *    unknown, so we lose our signed bounds
	 * 2) it's known negative, thus the unsigned bounds capture the
	 *    signed bounds
	 * 3) the signed bounds cross zero, so they tell us nothing
	 *    about the result
	 * If the value in dst_reg is known nonnegative, then again the
	 * unsigned bounts capture the signed bounds.
	 * Thus, in all cases it suffices to blow away our signed bounds
	 * and rely on inferring new ones from the unsigned bounds and
	 * var_off of the result.
	 */
	dst_reg->smin_value = S64_MIN;
	dst_reg->smax_value = S64_MAX;
	dst_reg->var_off = tnum_rshift(dst_reg->var_off, umin_val);
	dst_reg->umin_value >>= umax_val;
	dst_reg->umax_value >>= umin_val;

	/* Its not easy to operate on alu32 bounds here because it depends
	 * on bits being shifted in. Take easy way out and mark unbounded
	 * so we can recalculate later from tnum.
	 */
	__mark_reg32_unbounded(dst_reg);
	__update_reg_bounds(dst_reg);
}

static void scalar32_min_max_arsh(struct bpf_reg_state *dst_reg,
				  struct bpf_reg_state *src_reg)
{
	u64 umin_val = src_reg->u32_min_value;

	/* Upon reaching here, src_known is true and
	 * umax_val is equal to umin_val.
	 */
	dst_reg->s32_min_value = (u32)(((s32)dst_reg->s32_min_value) >> umin_val);
	dst_reg->s32_max_value = (u32)(((s32)dst_reg->s32_max_value) >> umin_val);

	dst_reg->var_off = tnum_arshift(tnum_subreg(dst_reg->var_off), umin_val, 32);

	/* blow away the dst_reg umin_value/umax_value and rely on
	 * dst_reg var_off to refine the result.
	 */
	dst_reg->u32_min_value = 0;
	dst_reg->u32_max_value = U32_MAX;

	__mark_reg64_unbounded(dst_reg);
	__update_reg32_bounds(dst_reg);
}

static void scalar_min_max_arsh(struct bpf_reg_state *dst_reg,
				struct bpf_reg_state *src_reg)
{
	u64 umin_val = src_reg->umin_value;

	/* Upon reaching here, src_known is true and umax_val is equal
	 * to umin_val.
	 */
	dst_reg->smin_value >>= umin_val;
	dst_reg->smax_value >>= umin_val;

	dst_reg->var_off = tnum_arshift(dst_reg->var_off, umin_val, 64);

	/* blow away the dst_reg umin_value/umax_value and rely on
	 * dst_reg var_off to refine the result.
	 */
	dst_reg->umin_value = 0;
	dst_reg->umax_value = U64_MAX;

	/* Its not easy to operate on alu32 bounds here because it depends
	 * on bits being shifted in from upper 32-bits. Take easy way out
	 * and mark unbounded so we can recalculate later from tnum.
	 */
	__mark_reg32_unbounded(dst_reg);
	__update_reg_bounds(dst_reg);
}

/* WARNING: This function does calculations on 64-bit values, but the actual
 * execution may occur on 32-bit values. Therefore, things like bitshifts
 * need extra checks in the 32-bit case.
 */
static int adjust_scalar_min_max_vals(struct bpf_verifier_env *env,
				      struct bpf_insn *insn,
				      struct bpf_reg_state *dst_reg,
				      struct bpf_reg_state src_reg)
{
	struct bpf_reg_state *regs = cur_regs(env);
	u8 opcode = BPF_OP(insn->code);
	bool src_known, dst_known;
	s64 smin_val, smax_val;
	u64 umin_val, umax_val;
	s32 s32_min_val, s32_max_val;
	u32 u32_min_val, u32_max_val;
	u64 insn_bitness = (BPF_CLASS(insn->code) == BPF_ALU64) ? 64 : 32;
	u32 dst = insn->dst_reg;
	int ret;
	bool alu32 = (BPF_CLASS(insn->code) != BPF_ALU64);

	smin_val = src_reg.smin_value;
	smax_val = src_reg.smax_value;
	umin_val = src_reg.umin_value;
	umax_val = src_reg.umax_value;

	s32_min_val = src_reg.s32_min_value;
	s32_max_val = src_reg.s32_max_value;
	u32_min_val = src_reg.u32_min_value;
	u32_max_val = src_reg.u32_max_value;

	if (alu32) {
		src_known = tnum_subreg_is_const(src_reg.var_off);
		dst_known = tnum_subreg_is_const(dst_reg->var_off);
		if ((src_known &&
		     (s32_min_val != s32_max_val || u32_min_val != u32_max_val)) ||
		    s32_min_val > s32_max_val || u32_min_val > u32_max_val) {
			/* Taint dst register if offset had invalid bounds
			 * derived from e.g. dead branches.
			 */
			__mark_reg_unknown(env, dst_reg);
			return 0;
		}
	} else {
		src_known = tnum_is_const(src_reg.var_off);
		dst_known = tnum_is_const(dst_reg->var_off);
		if ((src_known &&
		     (smin_val != smax_val || umin_val != umax_val)) ||
		    smin_val > smax_val || umin_val > umax_val) {
			/* Taint dst register if offset had invalid bounds
			 * derived from e.g. dead branches.
			 */
			__mark_reg_unknown(env, dst_reg);
			return 0;
		}
	}

	if (!src_known &&
	    opcode != BPF_ADD && opcode != BPF_SUB && opcode != BPF_AND) {
		__mark_reg_unknown(env, dst_reg);
		return 0;
	}

	/* Calculate sign/unsigned bounds and tnum for alu32 and alu64 bit ops.
	 * There are two classes of instructions: The first class we track both
	 * alu32 and alu64 sign/unsigned bounds independently this provides the
	 * greatest amount of precision when alu operations are mixed with jmp32
	 * operations. These operations are BPF_ADD, BPF_SUB, BPF_MUL, BPF_ADD,
	 * and BPF_OR. This is possible because these ops have fairly easy to
	 * understand and calculate behavior in both 32-bit and 64-bit alu ops.
	 * See alu32 verifier tests for examples. The second class of
	 * operations, BPF_LSH, BPF_RSH, and BPF_ARSH, however are not so easy
	 * with regards to tracking sign/unsigned bounds because the bits may
	 * cross subreg boundaries in the alu64 case. When this happens we mark
	 * the reg unbounded in the subreg bound space and use the resulting
	 * tnum to calculate an approximation of the sign/unsigned bounds.
	 */
	switch (opcode) {
	case BPF_ADD:
		ret = sanitize_val_alu(env, insn);
		if (ret < 0) {
			verbose(env, "R%d tried to add from different pointers or scalars\n", dst);
			return ret;
		}
		scalar32_min_max_add(dst_reg, &src_reg);
		scalar_min_max_add(dst_reg, &src_reg);
		dst_reg->var_off = tnum_add(dst_reg->var_off, src_reg.var_off);
		break;
	case BPF_SUB:
		ret = sanitize_val_alu(env, insn);
		if (ret < 0) {
			verbose(env, "R%d tried to sub from different pointers or scalars\n", dst);
			return ret;
		}
		scalar32_min_max_sub(dst_reg, &src_reg);
		scalar_min_max_sub(dst_reg, &src_reg);
		dst_reg->var_off = tnum_sub(dst_reg->var_off, src_reg.var_off);
		break;
	case BPF_MUL:
		dst_reg->var_off = tnum_mul(dst_reg->var_off, src_reg.var_off);
		scalar32_min_max_mul(dst_reg, &src_reg);
		scalar_min_max_mul(dst_reg, &src_reg);
		break;
	case BPF_AND:
		dst_reg->var_off = tnum_and(dst_reg->var_off, src_reg.var_off);
		scalar32_min_max_and(dst_reg, &src_reg);
		scalar_min_max_and(dst_reg, &src_reg);
		break;
	case BPF_OR:
		dst_reg->var_off = tnum_or(dst_reg->var_off, src_reg.var_off);
		scalar32_min_max_or(dst_reg, &src_reg);
		scalar_min_max_or(dst_reg, &src_reg);
		break;
	case BPF_LSH:
		if (umax_val >= insn_bitness) {
			/* Shifts greater than 31 or 63 are undefined.
			 * This includes shifts by a negative number.
			 */
			mark_reg_unknown(env, regs, insn->dst_reg);
			break;
		}
		if (alu32)
			scalar32_min_max_lsh(dst_reg, &src_reg);
		else
			scalar_min_max_lsh(dst_reg, &src_reg);
		break;
	case BPF_RSH:
		if (umax_val >= insn_bitness) {
			/* Shifts greater than 31 or 63 are undefined.
			 * This includes shifts by a negative number.
			 */
			mark_reg_unknown(env, regs, insn->dst_reg);
			break;
		}
		if (alu32)
			scalar32_min_max_rsh(dst_reg, &src_reg);
		else
			scalar_min_max_rsh(dst_reg, &src_reg);
		break;
	case BPF_ARSH:
		if (umax_val >= insn_bitness) {
			/* Shifts greater than 31 or 63 are undefined.
			 * This includes shifts by a negative number.
			 */
			mark_reg_unknown(env, regs, insn->dst_reg);
			break;
		}
<<<<<<< HEAD

		/* Upon reaching here, src_known is true and
		 * umax_val is equal to umin_val.
		 */
		if (insn_bitness == 32) {
			dst_reg->smin_value = (u32)(((s32)dst_reg->smin_value) >> umin_val);
			dst_reg->smax_value = (u32)(((s32)dst_reg->smax_value) >> umin_val);
		} else {
			dst_reg->smin_value >>= umin_val;
			dst_reg->smax_value >>= umin_val;
		}

		dst_reg->var_off = tnum_arshift(dst_reg->var_off, umin_val,
						insn_bitness);

		/* blow away the dst_reg umin_value/umax_value and rely on
		 * dst_reg var_off to refine the result.
		 */
		dst_reg->umin_value = 0;
		dst_reg->umax_value = U64_MAX;
		__update_reg_bounds(dst_reg);
=======
		if (alu32)
			scalar32_min_max_arsh(dst_reg, &src_reg);
		else
			scalar_min_max_arsh(dst_reg, &src_reg);
>>>>>>> 04d5ce62
		break;
	default:
		mark_reg_unknown(env, regs, insn->dst_reg);
		break;
	}

	/* ALU32 ops are zero extended into 64bit register */
	if (alu32)
		zext_32_to_64(dst_reg);

	__update_reg_bounds(dst_reg);
	__reg_deduce_bounds(dst_reg);
	__reg_bound_offset(dst_reg);
	return 0;
}

/* Handles ALU ops other than BPF_END, BPF_NEG and BPF_MOV: computes new min/max
 * and var_off.
 */
static int adjust_reg_min_max_vals(struct bpf_verifier_env *env,
				   struct bpf_insn *insn)
{
	struct bpf_verifier_state *vstate = env->cur_state;
	struct bpf_func_state *state = vstate->frame[vstate->curframe];
	struct bpf_reg_state *regs = state->regs, *dst_reg, *src_reg;
	struct bpf_reg_state *ptr_reg = NULL, off_reg = {0};
	u8 opcode = BPF_OP(insn->code);
	int err;

	dst_reg = &regs[insn->dst_reg];
	src_reg = NULL;
	if (dst_reg->type != SCALAR_VALUE)
		ptr_reg = dst_reg;
	if (BPF_SRC(insn->code) == BPF_X) {
		src_reg = &regs[insn->src_reg];
		if (src_reg->type != SCALAR_VALUE) {
			if (dst_reg->type != SCALAR_VALUE) {
				/* Combining two pointers by any ALU op yields
				 * an arbitrary scalar. Disallow all math except
				 * pointer subtraction
				 */
				if (opcode == BPF_SUB && env->allow_ptr_leaks) {
					mark_reg_unknown(env, regs, insn->dst_reg);
					return 0;
				}
				verbose(env, "R%d pointer %s pointer prohibited\n",
					insn->dst_reg,
					bpf_alu_string[opcode >> 4]);
				return -EACCES;
			} else {
				/* scalar += pointer
				 * This is legal, but we have to reverse our
				 * src/dest handling in computing the range
				 */
				err = mark_chain_precision(env, insn->dst_reg);
				if (err)
					return err;
				return adjust_ptr_min_max_vals(env, insn,
							       src_reg, dst_reg);
			}
		} else if (ptr_reg) {
			/* pointer += scalar */
			err = mark_chain_precision(env, insn->src_reg);
			if (err)
				return err;
			return adjust_ptr_min_max_vals(env, insn,
						       dst_reg, src_reg);
		}
	} else {
		/* Pretend the src is a reg with a known value, since we only
		 * need to be able to read from this state.
		 */
		off_reg.type = SCALAR_VALUE;
		__mark_reg_known(&off_reg, insn->imm);
		src_reg = &off_reg;
		if (ptr_reg) /* pointer += K */
			return adjust_ptr_min_max_vals(env, insn,
						       ptr_reg, src_reg);
	}

	/* Got here implies adding two SCALAR_VALUEs */
	if (WARN_ON_ONCE(ptr_reg)) {
		print_verifier_state(env, state);
		verbose(env, "verifier internal error: unexpected ptr_reg\n");
		return -EINVAL;
	}
	if (WARN_ON(!src_reg)) {
		print_verifier_state(env, state);
		verbose(env, "verifier internal error: no src_reg\n");
		return -EINVAL;
	}
	return adjust_scalar_min_max_vals(env, insn, dst_reg, *src_reg);
}

/* check validity of 32-bit and 64-bit arithmetic operations */
static int check_alu_op(struct bpf_verifier_env *env, struct bpf_insn *insn)
{
	struct bpf_reg_state *regs = cur_regs(env);
	u8 opcode = BPF_OP(insn->code);
	int err;

	if (opcode == BPF_END || opcode == BPF_NEG) {
		if (opcode == BPF_NEG) {
			if (BPF_SRC(insn->code) != 0 ||
			    insn->src_reg != BPF_REG_0 ||
			    insn->off != 0 || insn->imm != 0) {
				verbose(env, "BPF_NEG uses reserved fields\n");
				return -EINVAL;
			}
		} else {
			if (insn->src_reg != BPF_REG_0 || insn->off != 0 ||
			    (insn->imm != 16 && insn->imm != 32 && insn->imm != 64) ||
			    BPF_CLASS(insn->code) == BPF_ALU64) {
				verbose(env, "BPF_END uses reserved fields\n");
				return -EINVAL;
			}
		}

		/* check src operand */
		err = check_reg_arg(env, insn->dst_reg, SRC_OP);
		if (err)
			return err;

		if (is_pointer_value(env, insn->dst_reg)) {
			verbose(env, "R%d pointer arithmetic prohibited\n",
				insn->dst_reg);
			return -EACCES;
		}

		/* check dest operand */
		err = check_reg_arg(env, insn->dst_reg, DST_OP);
		if (err)
			return err;

	} else if (opcode == BPF_MOV) {

		if (BPF_SRC(insn->code) == BPF_X) {
			if (insn->imm != 0 || insn->off != 0) {
				verbose(env, "BPF_MOV uses reserved fields\n");
				return -EINVAL;
			}

			/* check src operand */
			err = check_reg_arg(env, insn->src_reg, SRC_OP);
			if (err)
				return err;
		} else {
			if (insn->src_reg != BPF_REG_0 || insn->off != 0) {
				verbose(env, "BPF_MOV uses reserved fields\n");
				return -EINVAL;
			}
		}

		/* check dest operand, mark as required later */
		err = check_reg_arg(env, insn->dst_reg, DST_OP_NO_MARK);
		if (err)
			return err;

		if (BPF_SRC(insn->code) == BPF_X) {
			struct bpf_reg_state *src_reg = regs + insn->src_reg;
			struct bpf_reg_state *dst_reg = regs + insn->dst_reg;

			if (BPF_CLASS(insn->code) == BPF_ALU64) {
				/* case: R1 = R2
				 * copy register state to dest reg
				 */
				*dst_reg = *src_reg;
				dst_reg->live |= REG_LIVE_WRITTEN;
				dst_reg->subreg_def = DEF_NOT_SUBREG;
			} else {
				/* R1 = (u32) R2 */
				if (is_pointer_value(env, insn->src_reg)) {
					verbose(env,
						"R%d partial copy of pointer\n",
						insn->src_reg);
					return -EACCES;
				} else if (src_reg->type == SCALAR_VALUE) {
					*dst_reg = *src_reg;
					dst_reg->live |= REG_LIVE_WRITTEN;
					dst_reg->subreg_def = env->insn_idx + 1;
				} else {
					mark_reg_unknown(env, regs,
							 insn->dst_reg);
				}
				zext_32_to_64(dst_reg);
			}
		} else {
			/* case: R = imm
			 * remember the value we stored into this reg
			 */
			/* clear any state __mark_reg_known doesn't set */
			mark_reg_unknown(env, regs, insn->dst_reg);
			regs[insn->dst_reg].type = SCALAR_VALUE;
			if (BPF_CLASS(insn->code) == BPF_ALU64) {
				__mark_reg_known(regs + insn->dst_reg,
						 insn->imm);
			} else {
				__mark_reg_known(regs + insn->dst_reg,
						 (u32)insn->imm);
			}
		}

	} else if (opcode > BPF_END) {
		verbose(env, "invalid BPF_ALU opcode %x\n", opcode);
		return -EINVAL;

	} else {	/* all other ALU ops: and, sub, xor, add, ... */

		if (BPF_SRC(insn->code) == BPF_X) {
			if (insn->imm != 0 || insn->off != 0) {
				verbose(env, "BPF_ALU uses reserved fields\n");
				return -EINVAL;
			}
			/* check src1 operand */
			err = check_reg_arg(env, insn->src_reg, SRC_OP);
			if (err)
				return err;
		} else {
			if (insn->src_reg != BPF_REG_0 || insn->off != 0) {
				verbose(env, "BPF_ALU uses reserved fields\n");
				return -EINVAL;
			}
		}

		/* check src2 operand */
		err = check_reg_arg(env, insn->dst_reg, SRC_OP);
		if (err)
			return err;

		if ((opcode == BPF_MOD || opcode == BPF_DIV) &&
		    BPF_SRC(insn->code) == BPF_K && insn->imm == 0) {
			verbose(env, "div by zero\n");
			return -EINVAL;
		}

		if ((opcode == BPF_LSH || opcode == BPF_RSH ||
		     opcode == BPF_ARSH) && BPF_SRC(insn->code) == BPF_K) {
			int size = BPF_CLASS(insn->code) == BPF_ALU64 ? 64 : 32;

			if (insn->imm < 0 || insn->imm >= size) {
				verbose(env, "invalid shift %d\n", insn->imm);
				return -EINVAL;
			}
		}

		/* check dest operand */
		err = check_reg_arg(env, insn->dst_reg, DST_OP_NO_MARK);
		if (err)
			return err;

		return adjust_reg_min_max_vals(env, insn);
	}

	return 0;
}

static void __find_good_pkt_pointers(struct bpf_func_state *state,
				     struct bpf_reg_state *dst_reg,
				     enum bpf_reg_type type, u16 new_range)
{
	struct bpf_reg_state *reg;
	int i;

	for (i = 0; i < MAX_BPF_REG; i++) {
		reg = &state->regs[i];
		if (reg->type == type && reg->id == dst_reg->id)
			/* keep the maximum range already checked */
			reg->range = max(reg->range, new_range);
	}

	bpf_for_each_spilled_reg(i, state, reg) {
		if (!reg)
			continue;
		if (reg->type == type && reg->id == dst_reg->id)
			reg->range = max(reg->range, new_range);
	}
}

static void find_good_pkt_pointers(struct bpf_verifier_state *vstate,
				   struct bpf_reg_state *dst_reg,
				   enum bpf_reg_type type,
				   bool range_right_open)
{
	u16 new_range;
	int i;

	if (dst_reg->off < 0 ||
	    (dst_reg->off == 0 && range_right_open))
		/* This doesn't give us any range */
		return;

	if (dst_reg->umax_value > MAX_PACKET_OFF ||
	    dst_reg->umax_value + dst_reg->off > MAX_PACKET_OFF)
		/* Risk of overflow.  For instance, ptr + (1<<63) may be less
		 * than pkt_end, but that's because it's also less than pkt.
		 */
		return;

	new_range = dst_reg->off;
	if (range_right_open)
		new_range--;

	/* Examples for register markings:
	 *
	 * pkt_data in dst register:
	 *
	 *   r2 = r3;
	 *   r2 += 8;
	 *   if (r2 > pkt_end) goto <handle exception>
	 *   <access okay>
	 *
	 *   r2 = r3;
	 *   r2 += 8;
	 *   if (r2 < pkt_end) goto <access okay>
	 *   <handle exception>
	 *
	 *   Where:
	 *     r2 == dst_reg, pkt_end == src_reg
	 *     r2=pkt(id=n,off=8,r=0)
	 *     r3=pkt(id=n,off=0,r=0)
	 *
	 * pkt_data in src register:
	 *
	 *   r2 = r3;
	 *   r2 += 8;
	 *   if (pkt_end >= r2) goto <access okay>
	 *   <handle exception>
	 *
	 *   r2 = r3;
	 *   r2 += 8;
	 *   if (pkt_end <= r2) goto <handle exception>
	 *   <access okay>
	 *
	 *   Where:
	 *     pkt_end == dst_reg, r2 == src_reg
	 *     r2=pkt(id=n,off=8,r=0)
	 *     r3=pkt(id=n,off=0,r=0)
	 *
	 * Find register r3 and mark its range as r3=pkt(id=n,off=0,r=8)
	 * or r3=pkt(id=n,off=0,r=8-1), so that range of bytes [r3, r3 + 8)
	 * and [r3, r3 + 8-1) respectively is safe to access depending on
	 * the check.
	 */

	/* If our ids match, then we must have the same max_value.  And we
	 * don't care about the other reg's fixed offset, since if it's too big
	 * the range won't allow anything.
	 * dst_reg->off is known < MAX_PACKET_OFF, therefore it fits in a u16.
	 */
	for (i = 0; i <= vstate->curframe; i++)
		__find_good_pkt_pointers(vstate->frame[i], dst_reg, type,
					 new_range);
}

static int is_branch32_taken(struct bpf_reg_state *reg, u32 val, u8 opcode)
{
	struct tnum subreg = tnum_subreg(reg->var_off);
	s32 sval = (s32)val;

	switch (opcode) {
	case BPF_JEQ:
		if (tnum_is_const(subreg))
			return !!tnum_equals_const(subreg, val);
		break;
	case BPF_JNE:
		if (tnum_is_const(subreg))
			return !tnum_equals_const(subreg, val);
		break;
	case BPF_JSET:
		if ((~subreg.mask & subreg.value) & val)
			return 1;
		if (!((subreg.mask | subreg.value) & val))
			return 0;
		break;
	case BPF_JGT:
		if (reg->u32_min_value > val)
			return 1;
		else if (reg->u32_max_value <= val)
			return 0;
		break;
	case BPF_JSGT:
		if (reg->s32_min_value > sval)
			return 1;
		else if (reg->s32_max_value < sval)
			return 0;
		break;
	case BPF_JLT:
		if (reg->u32_max_value < val)
			return 1;
		else if (reg->u32_min_value >= val)
			return 0;
		break;
	case BPF_JSLT:
		if (reg->s32_max_value < sval)
			return 1;
		else if (reg->s32_min_value >= sval)
			return 0;
		break;
	case BPF_JGE:
		if (reg->u32_min_value >= val)
			return 1;
		else if (reg->u32_max_value < val)
			return 0;
		break;
	case BPF_JSGE:
		if (reg->s32_min_value >= sval)
			return 1;
		else if (reg->s32_max_value < sval)
			return 0;
		break;
	case BPF_JLE:
		if (reg->u32_max_value <= val)
			return 1;
		else if (reg->u32_min_value > val)
			return 0;
		break;
	case BPF_JSLE:
		if (reg->s32_max_value <= sval)
			return 1;
		else if (reg->s32_min_value > sval)
			return 0;
		break;
	}

	return -1;
}


static int is_branch64_taken(struct bpf_reg_state *reg, u64 val, u8 opcode)
{
	s64 sval = (s64)val;

	switch (opcode) {
	case BPF_JEQ:
		if (tnum_is_const(reg->var_off))
			return !!tnum_equals_const(reg->var_off, val);
		break;
	case BPF_JNE:
		if (tnum_is_const(reg->var_off))
			return !tnum_equals_const(reg->var_off, val);
		break;
	case BPF_JSET:
		if ((~reg->var_off.mask & reg->var_off.value) & val)
			return 1;
		if (!((reg->var_off.mask | reg->var_off.value) & val))
			return 0;
		break;
	case BPF_JGT:
		if (reg->umin_value > val)
			return 1;
		else if (reg->umax_value <= val)
			return 0;
		break;
	case BPF_JSGT:
		if (reg->smin_value > sval)
			return 1;
		else if (reg->smax_value < sval)
			return 0;
		break;
	case BPF_JLT:
		if (reg->umax_value < val)
			return 1;
		else if (reg->umin_value >= val)
			return 0;
		break;
	case BPF_JSLT:
		if (reg->smax_value < sval)
			return 1;
		else if (reg->smin_value >= sval)
			return 0;
		break;
	case BPF_JGE:
		if (reg->umin_value >= val)
			return 1;
		else if (reg->umax_value < val)
			return 0;
		break;
	case BPF_JSGE:
		if (reg->smin_value >= sval)
			return 1;
		else if (reg->smax_value < sval)
			return 0;
		break;
	case BPF_JLE:
		if (reg->umax_value <= val)
			return 1;
		else if (reg->umin_value > val)
			return 0;
		break;
	case BPF_JSLE:
		if (reg->smax_value <= sval)
			return 1;
		else if (reg->smin_value > sval)
			return 0;
		break;
	}

	return -1;
}

/* compute branch direction of the expression "if (reg opcode val) goto target;"
 * and return:
 *  1 - branch will be taken and "goto target" will be executed
 *  0 - branch will not be taken and fall-through to next insn
 * -1 - unknown. Example: "if (reg < 5)" is unknown when register value
 *      range [0,10]
 */
static int is_branch_taken(struct bpf_reg_state *reg, u64 val, u8 opcode,
			   bool is_jmp32)
{
	if (__is_pointer_value(false, reg))
		return -1;

	if (is_jmp32)
		return is_branch32_taken(reg, val, opcode);
	return is_branch64_taken(reg, val, opcode);
}

/* Adjusts the register min/max values in the case that the dst_reg is the
 * variable register that we are working on, and src_reg is a constant or we're
 * simply doing a BPF_K check.
 * In JEQ/JNE cases we also adjust the var_off values.
 */
static void reg_set_min_max(struct bpf_reg_state *true_reg,
			    struct bpf_reg_state *false_reg,
			    u64 val, u32 val32,
			    u8 opcode, bool is_jmp32)
{
	struct tnum false_32off = tnum_subreg(false_reg->var_off);
	struct tnum false_64off = false_reg->var_off;
	struct tnum true_32off = tnum_subreg(true_reg->var_off);
	struct tnum true_64off = true_reg->var_off;
	s64 sval = (s64)val;
	s32 sval32 = (s32)val32;

	/* If the dst_reg is a pointer, we can't learn anything about its
	 * variable offset from the compare (unless src_reg were a pointer into
	 * the same object, but we don't bother with that.
	 * Since false_reg and true_reg have the same type by construction, we
	 * only need to check one of them for pointerness.
	 */
	if (__is_pointer_value(false, false_reg))
		return;

	switch (opcode) {
	case BPF_JEQ:
	case BPF_JNE:
	{
		struct bpf_reg_state *reg =
			opcode == BPF_JEQ ? true_reg : false_reg;

		/* For BPF_JEQ, if this is false we know nothing Jon Snow, but
		 * if it is true we know the value for sure. Likewise for
		 * BPF_JNE.
		 */
		if (is_jmp32)
			__mark_reg32_known(reg, val32);
		else
			__mark_reg_known(reg, val);
		break;
	}
	case BPF_JSET:
		if (is_jmp32) {
			false_32off = tnum_and(false_32off, tnum_const(~val32));
			if (is_power_of_2(val32))
				true_32off = tnum_or(true_32off,
						     tnum_const(val32));
		} else {
			false_64off = tnum_and(false_64off, tnum_const(~val));
			if (is_power_of_2(val))
				true_64off = tnum_or(true_64off,
						     tnum_const(val));
		}
		break;
	case BPF_JGE:
	case BPF_JGT:
	{
		if (is_jmp32) {
			u32 false_umax = opcode == BPF_JGT ? val32  : val32 - 1;
			u32 true_umin = opcode == BPF_JGT ? val32 + 1 : val32;

			false_reg->u32_max_value = min(false_reg->u32_max_value,
						       false_umax);
			true_reg->u32_min_value = max(true_reg->u32_min_value,
						      true_umin);
		} else {
			u64 false_umax = opcode == BPF_JGT ? val    : val - 1;
			u64 true_umin = opcode == BPF_JGT ? val + 1 : val;

			false_reg->umax_value = min(false_reg->umax_value, false_umax);
			true_reg->umin_value = max(true_reg->umin_value, true_umin);
		}
		break;
	}
	case BPF_JSGE:
	case BPF_JSGT:
	{
		if (is_jmp32) {
			s32 false_smax = opcode == BPF_JSGT ? sval32    : sval32 - 1;
			s32 true_smin = opcode == BPF_JSGT ? sval32 + 1 : sval32;

			false_reg->s32_max_value = min(false_reg->s32_max_value, false_smax);
			true_reg->s32_min_value = max(true_reg->s32_min_value, true_smin);
		} else {
			s64 false_smax = opcode == BPF_JSGT ? sval    : sval - 1;
			s64 true_smin = opcode == BPF_JSGT ? sval + 1 : sval;

			false_reg->smax_value = min(false_reg->smax_value, false_smax);
			true_reg->smin_value = max(true_reg->smin_value, true_smin);
		}
		break;
	}
	case BPF_JLE:
	case BPF_JLT:
	{
		if (is_jmp32) {
			u32 false_umin = opcode == BPF_JLT ? val32  : val32 + 1;
			u32 true_umax = opcode == BPF_JLT ? val32 - 1 : val32;

			false_reg->u32_min_value = max(false_reg->u32_min_value,
						       false_umin);
			true_reg->u32_max_value = min(true_reg->u32_max_value,
						      true_umax);
		} else {
			u64 false_umin = opcode == BPF_JLT ? val    : val + 1;
			u64 true_umax = opcode == BPF_JLT ? val - 1 : val;

			false_reg->umin_value = max(false_reg->umin_value, false_umin);
			true_reg->umax_value = min(true_reg->umax_value, true_umax);
		}
		break;
	}
	case BPF_JSLE:
	case BPF_JSLT:
	{
		if (is_jmp32) {
			s32 false_smin = opcode == BPF_JSLT ? sval32    : sval32 + 1;
			s32 true_smax = opcode == BPF_JSLT ? sval32 - 1 : sval32;

			false_reg->s32_min_value = max(false_reg->s32_min_value, false_smin);
			true_reg->s32_max_value = min(true_reg->s32_max_value, true_smax);
		} else {
			s64 false_smin = opcode == BPF_JSLT ? sval    : sval + 1;
			s64 true_smax = opcode == BPF_JSLT ? sval - 1 : sval;

			false_reg->smin_value = max(false_reg->smin_value, false_smin);
			true_reg->smax_value = min(true_reg->smax_value, true_smax);
		}
		break;
	}
	default:
		return;
	}

	if (is_jmp32) {
		false_reg->var_off = tnum_or(tnum_clear_subreg(false_64off),
					     tnum_subreg(false_32off));
		true_reg->var_off = tnum_or(tnum_clear_subreg(true_64off),
					    tnum_subreg(true_32off));
		__reg_combine_32_into_64(false_reg);
		__reg_combine_32_into_64(true_reg);
	} else {
		false_reg->var_off = false_64off;
		true_reg->var_off = true_64off;
		__reg_combine_64_into_32(false_reg);
		__reg_combine_64_into_32(true_reg);
	}
}

/* Same as above, but for the case that dst_reg holds a constant and src_reg is
 * the variable reg.
 */
static void reg_set_min_max_inv(struct bpf_reg_state *true_reg,
				struct bpf_reg_state *false_reg,
				u64 val, u32 val32,
				u8 opcode, bool is_jmp32)
{
	/* How can we transform "a <op> b" into "b <op> a"? */
	static const u8 opcode_flip[16] = {
		/* these stay the same */
		[BPF_JEQ  >> 4] = BPF_JEQ,
		[BPF_JNE  >> 4] = BPF_JNE,
		[BPF_JSET >> 4] = BPF_JSET,
		/* these swap "lesser" and "greater" (L and G in the opcodes) */
		[BPF_JGE  >> 4] = BPF_JLE,
		[BPF_JGT  >> 4] = BPF_JLT,
		[BPF_JLE  >> 4] = BPF_JGE,
		[BPF_JLT  >> 4] = BPF_JGT,
		[BPF_JSGE >> 4] = BPF_JSLE,
		[BPF_JSGT >> 4] = BPF_JSLT,
		[BPF_JSLE >> 4] = BPF_JSGE,
		[BPF_JSLT >> 4] = BPF_JSGT
	};
	opcode = opcode_flip[opcode >> 4];
	/* This uses zero as "not present in table"; luckily the zero opcode,
	 * BPF_JA, can't get here.
	 */
	if (opcode)
		reg_set_min_max(true_reg, false_reg, val, val32, opcode, is_jmp32);
}

/* Regs are known to be equal, so intersect their min/max/var_off */
static void __reg_combine_min_max(struct bpf_reg_state *src_reg,
				  struct bpf_reg_state *dst_reg)
{
	src_reg->umin_value = dst_reg->umin_value = max(src_reg->umin_value,
							dst_reg->umin_value);
	src_reg->umax_value = dst_reg->umax_value = min(src_reg->umax_value,
							dst_reg->umax_value);
	src_reg->smin_value = dst_reg->smin_value = max(src_reg->smin_value,
							dst_reg->smin_value);
	src_reg->smax_value = dst_reg->smax_value = min(src_reg->smax_value,
							dst_reg->smax_value);
	src_reg->var_off = dst_reg->var_off = tnum_intersect(src_reg->var_off,
							     dst_reg->var_off);
	/* We might have learned new bounds from the var_off. */
	__update_reg_bounds(src_reg);
	__update_reg_bounds(dst_reg);
	/* We might have learned something about the sign bit. */
	__reg_deduce_bounds(src_reg);
	__reg_deduce_bounds(dst_reg);
	/* We might have learned some bits from the bounds. */
	__reg_bound_offset(src_reg);
	__reg_bound_offset(dst_reg);
	/* Intersecting with the old var_off might have improved our bounds
	 * slightly.  e.g. if umax was 0x7f...f and var_off was (0; 0xf...fc),
	 * then new var_off is (0; 0x7f...fc) which improves our umax.
	 */
	__update_reg_bounds(src_reg);
	__update_reg_bounds(dst_reg);
}

static void reg_combine_min_max(struct bpf_reg_state *true_src,
				struct bpf_reg_state *true_dst,
				struct bpf_reg_state *false_src,
				struct bpf_reg_state *false_dst,
				u8 opcode)
{
	switch (opcode) {
	case BPF_JEQ:
		__reg_combine_min_max(true_src, true_dst);
		break;
	case BPF_JNE:
		__reg_combine_min_max(false_src, false_dst);
		break;
	}
}

static void mark_ptr_or_null_reg(struct bpf_func_state *state,
				 struct bpf_reg_state *reg, u32 id,
				 bool is_null)
{
	if (reg_type_may_be_null(reg->type) && reg->id == id) {
		/* Old offset (both fixed and variable parts) should
		 * have been known-zero, because we don't allow pointer
		 * arithmetic on pointers that might be NULL.
		 */
		if (WARN_ON_ONCE(reg->smin_value || reg->smax_value ||
				 !tnum_equals_const(reg->var_off, 0) ||
				 reg->off)) {
			__mark_reg_known_zero(reg);
			reg->off = 0;
		}
		if (is_null) {
			reg->type = SCALAR_VALUE;
		} else if (reg->type == PTR_TO_MAP_VALUE_OR_NULL) {
			if (reg->map_ptr->inner_map_meta) {
				reg->type = CONST_PTR_TO_MAP;
				reg->map_ptr = reg->map_ptr->inner_map_meta;
			} else if (reg->map_ptr->map_type ==
				   BPF_MAP_TYPE_XSKMAP) {
				reg->type = PTR_TO_XDP_SOCK;
			} else {
				reg->type = PTR_TO_MAP_VALUE;
			}
		} else if (reg->type == PTR_TO_SOCKET_OR_NULL) {
			reg->type = PTR_TO_SOCKET;
		} else if (reg->type == PTR_TO_SOCK_COMMON_OR_NULL) {
			reg->type = PTR_TO_SOCK_COMMON;
		} else if (reg->type == PTR_TO_TCP_SOCK_OR_NULL) {
			reg->type = PTR_TO_TCP_SOCK;
		}
		if (is_null) {
			/* We don't need id and ref_obj_id from this point
			 * onwards anymore, thus we should better reset it,
			 * so that state pruning has chances to take effect.
			 */
			reg->id = 0;
			reg->ref_obj_id = 0;
		} else if (!reg_may_point_to_spin_lock(reg)) {
			/* For not-NULL ptr, reg->ref_obj_id will be reset
			 * in release_reg_references().
			 *
			 * reg->id is still used by spin_lock ptr. Other
			 * than spin_lock ptr type, reg->id can be reset.
			 */
			reg->id = 0;
		}
	}
}

static void __mark_ptr_or_null_regs(struct bpf_func_state *state, u32 id,
				    bool is_null)
{
	struct bpf_reg_state *reg;
	int i;

	for (i = 0; i < MAX_BPF_REG; i++)
		mark_ptr_or_null_reg(state, &state->regs[i], id, is_null);

	bpf_for_each_spilled_reg(i, state, reg) {
		if (!reg)
			continue;
		mark_ptr_or_null_reg(state, reg, id, is_null);
	}
}

/* The logic is similar to find_good_pkt_pointers(), both could eventually
 * be folded together at some point.
 */
static void mark_ptr_or_null_regs(struct bpf_verifier_state *vstate, u32 regno,
				  bool is_null)
{
	struct bpf_func_state *state = vstate->frame[vstate->curframe];
	struct bpf_reg_state *regs = state->regs;
	u32 ref_obj_id = regs[regno].ref_obj_id;
	u32 id = regs[regno].id;
	int i;

	if (ref_obj_id && ref_obj_id == id && is_null)
		/* regs[regno] is in the " == NULL" branch.
		 * No one could have freed the reference state before
		 * doing the NULL check.
		 */
		WARN_ON_ONCE(release_reference_state(state, id));

	for (i = 0; i <= vstate->curframe; i++)
		__mark_ptr_or_null_regs(vstate->frame[i], id, is_null);
}

static bool try_match_pkt_pointers(const struct bpf_insn *insn,
				   struct bpf_reg_state *dst_reg,
				   struct bpf_reg_state *src_reg,
				   struct bpf_verifier_state *this_branch,
				   struct bpf_verifier_state *other_branch)
{
	if (BPF_SRC(insn->code) != BPF_X)
		return false;

	/* Pointers are always 64-bit. */
	if (BPF_CLASS(insn->code) == BPF_JMP32)
		return false;

	switch (BPF_OP(insn->code)) {
	case BPF_JGT:
		if ((dst_reg->type == PTR_TO_PACKET &&
		     src_reg->type == PTR_TO_PACKET_END) ||
		    (dst_reg->type == PTR_TO_PACKET_META &&
		     reg_is_init_pkt_pointer(src_reg, PTR_TO_PACKET))) {
			/* pkt_data' > pkt_end, pkt_meta' > pkt_data */
			find_good_pkt_pointers(this_branch, dst_reg,
					       dst_reg->type, false);
		} else if ((dst_reg->type == PTR_TO_PACKET_END &&
			    src_reg->type == PTR_TO_PACKET) ||
			   (reg_is_init_pkt_pointer(dst_reg, PTR_TO_PACKET) &&
			    src_reg->type == PTR_TO_PACKET_META)) {
			/* pkt_end > pkt_data', pkt_data > pkt_meta' */
			find_good_pkt_pointers(other_branch, src_reg,
					       src_reg->type, true);
		} else {
			return false;
		}
		break;
	case BPF_JLT:
		if ((dst_reg->type == PTR_TO_PACKET &&
		     src_reg->type == PTR_TO_PACKET_END) ||
		    (dst_reg->type == PTR_TO_PACKET_META &&
		     reg_is_init_pkt_pointer(src_reg, PTR_TO_PACKET))) {
			/* pkt_data' < pkt_end, pkt_meta' < pkt_data */
			find_good_pkt_pointers(other_branch, dst_reg,
					       dst_reg->type, true);
		} else if ((dst_reg->type == PTR_TO_PACKET_END &&
			    src_reg->type == PTR_TO_PACKET) ||
			   (reg_is_init_pkt_pointer(dst_reg, PTR_TO_PACKET) &&
			    src_reg->type == PTR_TO_PACKET_META)) {
			/* pkt_end < pkt_data', pkt_data > pkt_meta' */
			find_good_pkt_pointers(this_branch, src_reg,
					       src_reg->type, false);
		} else {
			return false;
		}
		break;
	case BPF_JGE:
		if ((dst_reg->type == PTR_TO_PACKET &&
		     src_reg->type == PTR_TO_PACKET_END) ||
		    (dst_reg->type == PTR_TO_PACKET_META &&
		     reg_is_init_pkt_pointer(src_reg, PTR_TO_PACKET))) {
			/* pkt_data' >= pkt_end, pkt_meta' >= pkt_data */
			find_good_pkt_pointers(this_branch, dst_reg,
					       dst_reg->type, true);
		} else if ((dst_reg->type == PTR_TO_PACKET_END &&
			    src_reg->type == PTR_TO_PACKET) ||
			   (reg_is_init_pkt_pointer(dst_reg, PTR_TO_PACKET) &&
			    src_reg->type == PTR_TO_PACKET_META)) {
			/* pkt_end >= pkt_data', pkt_data >= pkt_meta' */
			find_good_pkt_pointers(other_branch, src_reg,
					       src_reg->type, false);
		} else {
			return false;
		}
		break;
	case BPF_JLE:
		if ((dst_reg->type == PTR_TO_PACKET &&
		     src_reg->type == PTR_TO_PACKET_END) ||
		    (dst_reg->type == PTR_TO_PACKET_META &&
		     reg_is_init_pkt_pointer(src_reg, PTR_TO_PACKET))) {
			/* pkt_data' <= pkt_end, pkt_meta' <= pkt_data */
			find_good_pkt_pointers(other_branch, dst_reg,
					       dst_reg->type, false);
		} else if ((dst_reg->type == PTR_TO_PACKET_END &&
			    src_reg->type == PTR_TO_PACKET) ||
			   (reg_is_init_pkt_pointer(dst_reg, PTR_TO_PACKET) &&
			    src_reg->type == PTR_TO_PACKET_META)) {
			/* pkt_end <= pkt_data', pkt_data <= pkt_meta' */
			find_good_pkt_pointers(this_branch, src_reg,
					       src_reg->type, true);
		} else {
			return false;
		}
		break;
	default:
		return false;
	}

	return true;
}

static int check_cond_jmp_op(struct bpf_verifier_env *env,
			     struct bpf_insn *insn, int *insn_idx)
{
	struct bpf_verifier_state *this_branch = env->cur_state;
	struct bpf_verifier_state *other_branch;
	struct bpf_reg_state *regs = this_branch->frame[this_branch->curframe]->regs;
	struct bpf_reg_state *dst_reg, *other_branch_regs, *src_reg = NULL;
	u8 opcode = BPF_OP(insn->code);
	bool is_jmp32;
	int pred = -1;
	int err;

	/* Only conditional jumps are expected to reach here. */
	if (opcode == BPF_JA || opcode > BPF_JSLE) {
		verbose(env, "invalid BPF_JMP/JMP32 opcode %x\n", opcode);
		return -EINVAL;
	}

	if (BPF_SRC(insn->code) == BPF_X) {
		if (insn->imm != 0) {
			verbose(env, "BPF_JMP/JMP32 uses reserved fields\n");
			return -EINVAL;
		}

		/* check src1 operand */
		err = check_reg_arg(env, insn->src_reg, SRC_OP);
		if (err)
			return err;

		if (is_pointer_value(env, insn->src_reg)) {
			verbose(env, "R%d pointer comparison prohibited\n",
				insn->src_reg);
			return -EACCES;
		}
		src_reg = &regs[insn->src_reg];
	} else {
		if (insn->src_reg != BPF_REG_0) {
			verbose(env, "BPF_JMP/JMP32 uses reserved fields\n");
			return -EINVAL;
		}
	}

	/* check src2 operand */
	err = check_reg_arg(env, insn->dst_reg, SRC_OP);
	if (err)
		return err;

	dst_reg = &regs[insn->dst_reg];
	is_jmp32 = BPF_CLASS(insn->code) == BPF_JMP32;

	if (BPF_SRC(insn->code) == BPF_K) {
		pred = is_branch_taken(dst_reg, insn->imm, opcode, is_jmp32);
	} else if (src_reg->type == SCALAR_VALUE &&
		   is_jmp32 && tnum_is_const(tnum_subreg(src_reg->var_off))) {
		pred = is_branch_taken(dst_reg,
				       tnum_subreg(src_reg->var_off).value,
				       opcode,
				       is_jmp32);
	} else if (src_reg->type == SCALAR_VALUE &&
		   !is_jmp32 && tnum_is_const(src_reg->var_off)) {
		pred = is_branch_taken(dst_reg,
				       src_reg->var_off.value,
				       opcode,
				       is_jmp32);
	}

	if (pred >= 0) {
		err = mark_chain_precision(env, insn->dst_reg);
		if (BPF_SRC(insn->code) == BPF_X && !err)
			err = mark_chain_precision(env, insn->src_reg);
		if (err)
			return err;
	}
	if (pred == 1) {
		/* only follow the goto, ignore fall-through */
		*insn_idx += insn->off;
		return 0;
	} else if (pred == 0) {
		/* only follow fall-through branch, since
		 * that's where the program will go
		 */
		return 0;
	}

	other_branch = push_stack(env, *insn_idx + insn->off + 1, *insn_idx,
				  false);
	if (!other_branch)
		return -EFAULT;
	other_branch_regs = other_branch->frame[other_branch->curframe]->regs;

	/* detect if we are comparing against a constant value so we can adjust
	 * our min/max values for our dst register.
	 * this is only legit if both are scalars (or pointers to the same
	 * object, I suppose, but we don't support that right now), because
	 * otherwise the different base pointers mean the offsets aren't
	 * comparable.
	 */
	if (BPF_SRC(insn->code) == BPF_X) {
		struct bpf_reg_state *src_reg = &regs[insn->src_reg];

		if (dst_reg->type == SCALAR_VALUE &&
		    src_reg->type == SCALAR_VALUE) {
			if (tnum_is_const(src_reg->var_off) ||
			    (is_jmp32 &&
			     tnum_is_const(tnum_subreg(src_reg->var_off))))
				reg_set_min_max(&other_branch_regs[insn->dst_reg],
						dst_reg,
						src_reg->var_off.value,
						tnum_subreg(src_reg->var_off).value,
						opcode, is_jmp32);
			else if (tnum_is_const(dst_reg->var_off) ||
				 (is_jmp32 &&
				  tnum_is_const(tnum_subreg(dst_reg->var_off))))
				reg_set_min_max_inv(&other_branch_regs[insn->src_reg],
						    src_reg,
						    dst_reg->var_off.value,
						    tnum_subreg(dst_reg->var_off).value,
						    opcode, is_jmp32);
			else if (!is_jmp32 &&
				 (opcode == BPF_JEQ || opcode == BPF_JNE))
				/* Comparing for equality, we can combine knowledge */
				reg_combine_min_max(&other_branch_regs[insn->src_reg],
						    &other_branch_regs[insn->dst_reg],
						    src_reg, dst_reg, opcode);
		}
	} else if (dst_reg->type == SCALAR_VALUE) {
		reg_set_min_max(&other_branch_regs[insn->dst_reg],
					dst_reg, insn->imm, (u32)insn->imm,
					opcode, is_jmp32);
	}

	/* detect if R == 0 where R is returned from bpf_map_lookup_elem().
	 * NOTE: these optimizations below are related with pointer comparison
	 *       which will never be JMP32.
	 */
	if (!is_jmp32 && BPF_SRC(insn->code) == BPF_K &&
	    insn->imm == 0 && (opcode == BPF_JEQ || opcode == BPF_JNE) &&
	    reg_type_may_be_null(dst_reg->type)) {
		/* Mark all identical registers in each branch as either
		 * safe or unknown depending R == 0 or R != 0 conditional.
		 */
		mark_ptr_or_null_regs(this_branch, insn->dst_reg,
				      opcode == BPF_JNE);
		mark_ptr_or_null_regs(other_branch, insn->dst_reg,
				      opcode == BPF_JEQ);
	} else if (!try_match_pkt_pointers(insn, dst_reg, &regs[insn->src_reg],
					   this_branch, other_branch) &&
		   is_pointer_value(env, insn->dst_reg)) {
		verbose(env, "R%d pointer comparison prohibited\n",
			insn->dst_reg);
		return -EACCES;
	}
	if (env->log.level & BPF_LOG_LEVEL)
		print_verifier_state(env, this_branch->frame[this_branch->curframe]);
	return 0;
}

/* verify BPF_LD_IMM64 instruction */
static int check_ld_imm(struct bpf_verifier_env *env, struct bpf_insn *insn)
{
	struct bpf_insn_aux_data *aux = cur_aux(env);
	struct bpf_reg_state *regs = cur_regs(env);
	struct bpf_map *map;
	int err;

	if (BPF_SIZE(insn->code) != BPF_DW) {
		verbose(env, "invalid BPF_LD_IMM insn\n");
		return -EINVAL;
	}
	if (insn->off != 0) {
		verbose(env, "BPF_LD_IMM64 uses reserved fields\n");
		return -EINVAL;
	}

	err = check_reg_arg(env, insn->dst_reg, DST_OP);
	if (err)
		return err;

	if (insn->src_reg == 0) {
		u64 imm = ((u64)(insn + 1)->imm << 32) | (u32)insn->imm;

		regs[insn->dst_reg].type = SCALAR_VALUE;
		__mark_reg_known(&regs[insn->dst_reg], imm);
		return 0;
	}

	map = env->used_maps[aux->map_index];
	mark_reg_known_zero(env, regs, insn->dst_reg);
	regs[insn->dst_reg].map_ptr = map;

	if (insn->src_reg == BPF_PSEUDO_MAP_VALUE) {
		regs[insn->dst_reg].type = PTR_TO_MAP_VALUE;
		regs[insn->dst_reg].off = aux->map_off;
		if (map_value_has_spin_lock(map))
			regs[insn->dst_reg].id = ++env->id_gen;
	} else if (insn->src_reg == BPF_PSEUDO_MAP_FD) {
		regs[insn->dst_reg].type = CONST_PTR_TO_MAP;
	} else {
		verbose(env, "bpf verifier is misconfigured\n");
		return -EINVAL;
	}

	return 0;
}

static bool may_access_skb(enum bpf_prog_type type)
{
	switch (type) {
	case BPF_PROG_TYPE_SOCKET_FILTER:
	case BPF_PROG_TYPE_SCHED_CLS:
	case BPF_PROG_TYPE_SCHED_ACT:
		return true;
	default:
		return false;
	}
}

/* verify safety of LD_ABS|LD_IND instructions:
 * - they can only appear in the programs where ctx == skb
 * - since they are wrappers of function calls, they scratch R1-R5 registers,
 *   preserve R6-R9, and store return value into R0
 *
 * Implicit input:
 *   ctx == skb == R6 == CTX
 *
 * Explicit input:
 *   SRC == any register
 *   IMM == 32-bit immediate
 *
 * Output:
 *   R0 - 8/16/32-bit skb data converted to cpu endianness
 */
static int check_ld_abs(struct bpf_verifier_env *env, struct bpf_insn *insn)
{
	struct bpf_reg_state *regs = cur_regs(env);
	static const int ctx_reg = BPF_REG_6;
	u8 mode = BPF_MODE(insn->code);
	int i, err;

	if (!may_access_skb(env->prog->type)) {
		verbose(env, "BPF_LD_[ABS|IND] instructions not allowed for this program type\n");
		return -EINVAL;
	}

	if (!env->ops->gen_ld_abs) {
		verbose(env, "bpf verifier is misconfigured\n");
		return -EINVAL;
	}

	if (env->subprog_cnt > 1) {
		/* when program has LD_ABS insn JITs and interpreter assume
		 * that r1 == ctx == skb which is not the case for callees
		 * that can have arbitrary arguments. It's problematic
		 * for main prog as well since JITs would need to analyze
		 * all functions in order to make proper register save/restore
		 * decisions in the main prog. Hence disallow LD_ABS with calls
		 */
		verbose(env, "BPF_LD_[ABS|IND] instructions cannot be mixed with bpf-to-bpf calls\n");
		return -EINVAL;
	}

	if (insn->dst_reg != BPF_REG_0 || insn->off != 0 ||
	    BPF_SIZE(insn->code) == BPF_DW ||
	    (mode == BPF_ABS && insn->src_reg != BPF_REG_0)) {
		verbose(env, "BPF_LD_[ABS|IND] uses reserved fields\n");
		return -EINVAL;
	}

	/* check whether implicit source operand (register R6) is readable */
	err = check_reg_arg(env, ctx_reg, SRC_OP);
	if (err)
		return err;

	/* Disallow usage of BPF_LD_[ABS|IND] with reference tracking, as
	 * gen_ld_abs() may terminate the program at runtime, leading to
	 * reference leak.
	 */
	err = check_reference_leak(env);
	if (err) {
		verbose(env, "BPF_LD_[ABS|IND] cannot be mixed with socket references\n");
		return err;
	}

	if (env->cur_state->active_spin_lock) {
		verbose(env, "BPF_LD_[ABS|IND] cannot be used inside bpf_spin_lock-ed region\n");
		return -EINVAL;
	}

	if (regs[ctx_reg].type != PTR_TO_CTX) {
		verbose(env,
			"at the time of BPF_LD_ABS|IND R6 != pointer to skb\n");
		return -EINVAL;
	}

	if (mode == BPF_IND) {
		/* check explicit source operand */
		err = check_reg_arg(env, insn->src_reg, SRC_OP);
		if (err)
			return err;
	}

	err = check_ctx_reg(env, &regs[ctx_reg], ctx_reg);
	if (err < 0)
		return err;

	/* reset caller saved regs to unreadable */
	for (i = 0; i < CALLER_SAVED_REGS; i++) {
		mark_reg_not_init(env, regs, caller_saved[i]);
		check_reg_arg(env, caller_saved[i], DST_OP_NO_MARK);
	}

	/* mark destination R0 register as readable, since it contains
	 * the value fetched from the packet.
	 * Already marked as written above.
	 */
	mark_reg_unknown(env, regs, BPF_REG_0);
	/* ld_abs load up to 32-bit skb data. */
	regs[BPF_REG_0].subreg_def = env->insn_idx + 1;
	return 0;
}

static int check_return_code(struct bpf_verifier_env *env)
{
	struct tnum enforce_attach_type_range = tnum_unknown;
	const struct bpf_prog *prog = env->prog;
	struct bpf_reg_state *reg;
	struct tnum range = tnum_range(0, 1);
	int err;

<<<<<<< HEAD
	/* The struct_ops func-ptr's return type could be "void" */
	if (env->prog->type == BPF_PROG_TYPE_STRUCT_OPS &&
=======
	/* LSM and struct_ops func-ptr's return type could be "void" */
	if ((env->prog->type == BPF_PROG_TYPE_STRUCT_OPS ||
	     env->prog->type == BPF_PROG_TYPE_LSM) &&
>>>>>>> 04d5ce62
	    !prog->aux->attach_func_proto->type)
		return 0;

	/* eBPF calling convetion is such that R0 is used
	 * to return the value from eBPF program.
	 * Make sure that it's readable at this time
	 * of bpf_exit, which means that program wrote
	 * something into it earlier
	 */
	err = check_reg_arg(env, BPF_REG_0, SRC_OP);
	if (err)
		return err;

	if (is_pointer_value(env, BPF_REG_0)) {
		verbose(env, "R0 leaks addr as return value\n");
		return -EACCES;
	}

	switch (env->prog->type) {
	case BPF_PROG_TYPE_CGROUP_SOCK_ADDR:
		if (env->prog->expected_attach_type == BPF_CGROUP_UDP4_RECVMSG ||
		    env->prog->expected_attach_type == BPF_CGROUP_UDP6_RECVMSG)
			range = tnum_range(1, 1);
		break;
	case BPF_PROG_TYPE_CGROUP_SKB:
		if (env->prog->expected_attach_type == BPF_CGROUP_INET_EGRESS) {
			range = tnum_range(0, 3);
			enforce_attach_type_range = tnum_range(2, 3);
		}
		break;
	case BPF_PROG_TYPE_CGROUP_SOCK:
	case BPF_PROG_TYPE_SOCK_OPS:
	case BPF_PROG_TYPE_CGROUP_DEVICE:
	case BPF_PROG_TYPE_CGROUP_SYSCTL:
	case BPF_PROG_TYPE_CGROUP_SOCKOPT:
		break;
	case BPF_PROG_TYPE_RAW_TRACEPOINT:
		if (!env->prog->aux->attach_btf_id)
			return 0;
		range = tnum_const(0);
		break;
	case BPF_PROG_TYPE_TRACING:
		switch (env->prog->expected_attach_type) {
		case BPF_TRACE_FENTRY:
		case BPF_TRACE_FEXIT:
			range = tnum_const(0);
			break;
		case BPF_TRACE_RAW_TP:
		case BPF_MODIFY_RETURN:
			return 0;
		default:
			return -ENOTSUPP;
		}
		break;
	case BPF_PROG_TYPE_EXT:
		/* freplace program can return anything as its return value
		 * depends on the to-be-replaced kernel func or bpf program.
		 */
	default:
		return 0;
	}

	reg = cur_regs(env) + BPF_REG_0;
	if (reg->type != SCALAR_VALUE) {
		verbose(env, "At program exit the register R0 is not a known value (%s)\n",
			reg_type_str[reg->type]);
		return -EINVAL;
	}

	if (!tnum_in(range, reg->var_off)) {
		char tn_buf[48];

		verbose(env, "At program exit the register R0 ");
		if (!tnum_is_unknown(reg->var_off)) {
			tnum_strn(tn_buf, sizeof(tn_buf), reg->var_off);
			verbose(env, "has value %s", tn_buf);
		} else {
			verbose(env, "has unknown scalar value");
		}
		tnum_strn(tn_buf, sizeof(tn_buf), range);
		verbose(env, " should have been in %s\n", tn_buf);
		return -EINVAL;
	}

	if (!tnum_is_unknown(enforce_attach_type_range) &&
	    tnum_in(enforce_attach_type_range, reg->var_off))
		env->prog->enforce_expected_attach_type = 1;
	return 0;
}

/* non-recursive DFS pseudo code
 * 1  procedure DFS-iterative(G,v):
 * 2      label v as discovered
 * 3      let S be a stack
 * 4      S.push(v)
 * 5      while S is not empty
 * 6            t <- S.pop()
 * 7            if t is what we're looking for:
 * 8                return t
 * 9            for all edges e in G.adjacentEdges(t) do
 * 10               if edge e is already labelled
 * 11                   continue with the next edge
 * 12               w <- G.adjacentVertex(t,e)
 * 13               if vertex w is not discovered and not explored
 * 14                   label e as tree-edge
 * 15                   label w as discovered
 * 16                   S.push(w)
 * 17                   continue at 5
 * 18               else if vertex w is discovered
 * 19                   label e as back-edge
 * 20               else
 * 21                   // vertex w is explored
 * 22                   label e as forward- or cross-edge
 * 23           label t as explored
 * 24           S.pop()
 *
 * convention:
 * 0x10 - discovered
 * 0x11 - discovered and fall-through edge labelled
 * 0x12 - discovered and fall-through and branch edges labelled
 * 0x20 - explored
 */

enum {
	DISCOVERED = 0x10,
	EXPLORED = 0x20,
	FALLTHROUGH = 1,
	BRANCH = 2,
};

static u32 state_htab_size(struct bpf_verifier_env *env)
{
	return env->prog->len;
}

static struct bpf_verifier_state_list **explored_state(
					struct bpf_verifier_env *env,
					int idx)
{
	struct bpf_verifier_state *cur = env->cur_state;
	struct bpf_func_state *state = cur->frame[cur->curframe];

	return &env->explored_states[(idx ^ state->callsite) % state_htab_size(env)];
}

static void init_explored_state(struct bpf_verifier_env *env, int idx)
{
	env->insn_aux_data[idx].prune_point = true;
}

/* t, w, e - match pseudo-code above:
 * t - index of current instruction
 * w - next instruction
 * e - edge
 */
static int push_insn(int t, int w, int e, struct bpf_verifier_env *env,
		     bool loop_ok)
{
	int *insn_stack = env->cfg.insn_stack;
	int *insn_state = env->cfg.insn_state;

	if (e == FALLTHROUGH && insn_state[t] >= (DISCOVERED | FALLTHROUGH))
		return 0;

	if (e == BRANCH && insn_state[t] >= (DISCOVERED | BRANCH))
		return 0;

	if (w < 0 || w >= env->prog->len) {
		verbose_linfo(env, t, "%d: ", t);
		verbose(env, "jump out of range from insn %d to %d\n", t, w);
		return -EINVAL;
	}

	if (e == BRANCH)
		/* mark branch target for state pruning */
		init_explored_state(env, w);

	if (insn_state[w] == 0) {
		/* tree-edge */
		insn_state[t] = DISCOVERED | e;
		insn_state[w] = DISCOVERED;
		if (env->cfg.cur_stack >= env->prog->len)
			return -E2BIG;
		insn_stack[env->cfg.cur_stack++] = w;
		return 1;
	} else if ((insn_state[w] & 0xF0) == DISCOVERED) {
		if (loop_ok && env->allow_ptr_leaks)
			return 0;
		verbose_linfo(env, t, "%d: ", t);
		verbose_linfo(env, w, "%d: ", w);
		verbose(env, "back-edge from insn %d to %d\n", t, w);
		return -EINVAL;
	} else if (insn_state[w] == EXPLORED) {
		/* forward- or cross-edge */
		insn_state[t] = DISCOVERED | e;
	} else {
		verbose(env, "insn state internal bug\n");
		return -EFAULT;
	}
	return 0;
}

/* non-recursive depth-first-search to detect loops in BPF program
 * loop == back-edge in directed graph
 */
static int check_cfg(struct bpf_verifier_env *env)
{
	struct bpf_insn *insns = env->prog->insnsi;
	int insn_cnt = env->prog->len;
	int *insn_stack, *insn_state;
	int ret = 0;
	int i, t;

	insn_state = env->cfg.insn_state = kvcalloc(insn_cnt, sizeof(int), GFP_KERNEL);
	if (!insn_state)
		return -ENOMEM;

	insn_stack = env->cfg.insn_stack = kvcalloc(insn_cnt, sizeof(int), GFP_KERNEL);
	if (!insn_stack) {
		kvfree(insn_state);
		return -ENOMEM;
	}

	insn_state[0] = DISCOVERED; /* mark 1st insn as discovered */
	insn_stack[0] = 0; /* 0 is the first instruction */
	env->cfg.cur_stack = 1;

peek_stack:
	if (env->cfg.cur_stack == 0)
		goto check_state;
	t = insn_stack[env->cfg.cur_stack - 1];

	if (BPF_CLASS(insns[t].code) == BPF_JMP ||
	    BPF_CLASS(insns[t].code) == BPF_JMP32) {
		u8 opcode = BPF_OP(insns[t].code);

		if (opcode == BPF_EXIT) {
			goto mark_explored;
		} else if (opcode == BPF_CALL) {
			ret = push_insn(t, t + 1, FALLTHROUGH, env, false);
			if (ret == 1)
				goto peek_stack;
			else if (ret < 0)
				goto err_free;
			if (t + 1 < insn_cnt)
				init_explored_state(env, t + 1);
			if (insns[t].src_reg == BPF_PSEUDO_CALL) {
				init_explored_state(env, t);
				ret = push_insn(t, t + insns[t].imm + 1, BRANCH,
						env, false);
				if (ret == 1)
					goto peek_stack;
				else if (ret < 0)
					goto err_free;
			}
		} else if (opcode == BPF_JA) {
			if (BPF_SRC(insns[t].code) != BPF_K) {
				ret = -EINVAL;
				goto err_free;
			}
			/* unconditional jump with single edge */
			ret = push_insn(t, t + insns[t].off + 1,
					FALLTHROUGH, env, true);
			if (ret == 1)
				goto peek_stack;
			else if (ret < 0)
				goto err_free;
			/* unconditional jmp is not a good pruning point,
			 * but it's marked, since backtracking needs
			 * to record jmp history in is_state_visited().
			 */
			init_explored_state(env, t + insns[t].off + 1);
			/* tell verifier to check for equivalent states
			 * after every call and jump
			 */
			if (t + 1 < insn_cnt)
				init_explored_state(env, t + 1);
		} else {
			/* conditional jump with two edges */
			init_explored_state(env, t);
			ret = push_insn(t, t + 1, FALLTHROUGH, env, true);
			if (ret == 1)
				goto peek_stack;
			else if (ret < 0)
				goto err_free;

			ret = push_insn(t, t + insns[t].off + 1, BRANCH, env, true);
			if (ret == 1)
				goto peek_stack;
			else if (ret < 0)
				goto err_free;
		}
	} else {
		/* all other non-branch instructions with single
		 * fall-through edge
		 */
		ret = push_insn(t, t + 1, FALLTHROUGH, env, false);
		if (ret == 1)
			goto peek_stack;
		else if (ret < 0)
			goto err_free;
	}

mark_explored:
	insn_state[t] = EXPLORED;
	if (env->cfg.cur_stack-- <= 0) {
		verbose(env, "pop stack internal bug\n");
		ret = -EFAULT;
		goto err_free;
	}
	goto peek_stack;

check_state:
	for (i = 0; i < insn_cnt; i++) {
		if (insn_state[i] != EXPLORED) {
			verbose(env, "unreachable insn %d\n", i);
			ret = -EINVAL;
			goto err_free;
		}
	}
	ret = 0; /* cfg looks good */

err_free:
	kvfree(insn_state);
	kvfree(insn_stack);
	env->cfg.insn_state = env->cfg.insn_stack = NULL;
	return ret;
}

/* The minimum supported BTF func info size */
#define MIN_BPF_FUNCINFO_SIZE	8
#define MAX_FUNCINFO_REC_SIZE	252

static int check_btf_func(struct bpf_verifier_env *env,
			  const union bpf_attr *attr,
			  union bpf_attr __user *uattr)
{
	u32 i, nfuncs, urec_size, min_size;
	u32 krec_size = sizeof(struct bpf_func_info);
	struct bpf_func_info *krecord;
	struct bpf_func_info_aux *info_aux = NULL;
	const struct btf_type *type;
	struct bpf_prog *prog;
	const struct btf *btf;
	void __user *urecord;
	u32 prev_offset = 0;
	int ret = 0;

	nfuncs = attr->func_info_cnt;
	if (!nfuncs)
		return 0;

	if (nfuncs != env->subprog_cnt) {
		verbose(env, "number of funcs in func_info doesn't match number of subprogs\n");
		return -EINVAL;
	}

	urec_size = attr->func_info_rec_size;
	if (urec_size < MIN_BPF_FUNCINFO_SIZE ||
	    urec_size > MAX_FUNCINFO_REC_SIZE ||
	    urec_size % sizeof(u32)) {
		verbose(env, "invalid func info rec size %u\n", urec_size);
		return -EINVAL;
	}

	prog = env->prog;
	btf = prog->aux->btf;

	urecord = u64_to_user_ptr(attr->func_info);
	min_size = min_t(u32, krec_size, urec_size);

	krecord = kvcalloc(nfuncs, krec_size, GFP_KERNEL | __GFP_NOWARN);
	if (!krecord)
		return -ENOMEM;
	info_aux = kcalloc(nfuncs, sizeof(*info_aux), GFP_KERNEL | __GFP_NOWARN);
	if (!info_aux)
		goto err_free;

	for (i = 0; i < nfuncs; i++) {
		ret = bpf_check_uarg_tail_zero(urecord, krec_size, urec_size);
		if (ret) {
			if (ret == -E2BIG) {
				verbose(env, "nonzero tailing record in func info");
				/* set the size kernel expects so loader can zero
				 * out the rest of the record.
				 */
				if (put_user(min_size, &uattr->func_info_rec_size))
					ret = -EFAULT;
			}
			goto err_free;
		}

		if (copy_from_user(&krecord[i], urecord, min_size)) {
			ret = -EFAULT;
			goto err_free;
		}

		/* check insn_off */
		if (i == 0) {
			if (krecord[i].insn_off) {
				verbose(env,
					"nonzero insn_off %u for the first func info record",
					krecord[i].insn_off);
				ret = -EINVAL;
				goto err_free;
			}
		} else if (krecord[i].insn_off <= prev_offset) {
			verbose(env,
				"same or smaller insn offset (%u) than previous func info record (%u)",
				krecord[i].insn_off, prev_offset);
			ret = -EINVAL;
			goto err_free;
		}

		if (env->subprog_info[i].start != krecord[i].insn_off) {
			verbose(env, "func_info BTF section doesn't match subprog layout in BPF program\n");
			ret = -EINVAL;
			goto err_free;
		}

		/* check type_id */
		type = btf_type_by_id(btf, krecord[i].type_id);
		if (!type || !btf_type_is_func(type)) {
			verbose(env, "invalid type id %d in func info",
				krecord[i].type_id);
			ret = -EINVAL;
			goto err_free;
		}
		info_aux[i].linkage = BTF_INFO_VLEN(type->info);
		prev_offset = krecord[i].insn_off;
		urecord += urec_size;
	}

	prog->aux->func_info = krecord;
	prog->aux->func_info_cnt = nfuncs;
	prog->aux->func_info_aux = info_aux;
	return 0;

err_free:
	kvfree(krecord);
	kfree(info_aux);
	return ret;
}

static void adjust_btf_func(struct bpf_verifier_env *env)
{
	struct bpf_prog_aux *aux = env->prog->aux;
	int i;

	if (!aux->func_info)
		return;

	for (i = 0; i < env->subprog_cnt; i++)
		aux->func_info[i].insn_off = env->subprog_info[i].start;
}

#define MIN_BPF_LINEINFO_SIZE	(offsetof(struct bpf_line_info, line_col) + \
		sizeof(((struct bpf_line_info *)(0))->line_col))
#define MAX_LINEINFO_REC_SIZE	MAX_FUNCINFO_REC_SIZE

static int check_btf_line(struct bpf_verifier_env *env,
			  const union bpf_attr *attr,
			  union bpf_attr __user *uattr)
{
	u32 i, s, nr_linfo, ncopy, expected_size, rec_size, prev_offset = 0;
	struct bpf_subprog_info *sub;
	struct bpf_line_info *linfo;
	struct bpf_prog *prog;
	const struct btf *btf;
	void __user *ulinfo;
	int err;

	nr_linfo = attr->line_info_cnt;
	if (!nr_linfo)
		return 0;

	rec_size = attr->line_info_rec_size;
	if (rec_size < MIN_BPF_LINEINFO_SIZE ||
	    rec_size > MAX_LINEINFO_REC_SIZE ||
	    rec_size & (sizeof(u32) - 1))
		return -EINVAL;

	/* Need to zero it in case the userspace may
	 * pass in a smaller bpf_line_info object.
	 */
	linfo = kvcalloc(nr_linfo, sizeof(struct bpf_line_info),
			 GFP_KERNEL | __GFP_NOWARN);
	if (!linfo)
		return -ENOMEM;

	prog = env->prog;
	btf = prog->aux->btf;

	s = 0;
	sub = env->subprog_info;
	ulinfo = u64_to_user_ptr(attr->line_info);
	expected_size = sizeof(struct bpf_line_info);
	ncopy = min_t(u32, expected_size, rec_size);
	for (i = 0; i < nr_linfo; i++) {
		err = bpf_check_uarg_tail_zero(ulinfo, expected_size, rec_size);
		if (err) {
			if (err == -E2BIG) {
				verbose(env, "nonzero tailing record in line_info");
				if (put_user(expected_size,
					     &uattr->line_info_rec_size))
					err = -EFAULT;
			}
			goto err_free;
		}

		if (copy_from_user(&linfo[i], ulinfo, ncopy)) {
			err = -EFAULT;
			goto err_free;
		}

		/*
		 * Check insn_off to ensure
		 * 1) strictly increasing AND
		 * 2) bounded by prog->len
		 *
		 * The linfo[0].insn_off == 0 check logically falls into
		 * the later "missing bpf_line_info for func..." case
		 * because the first linfo[0].insn_off must be the
		 * first sub also and the first sub must have
		 * subprog_info[0].start == 0.
		 */
		if ((i && linfo[i].insn_off <= prev_offset) ||
		    linfo[i].insn_off >= prog->len) {
			verbose(env, "Invalid line_info[%u].insn_off:%u (prev_offset:%u prog->len:%u)\n",
				i, linfo[i].insn_off, prev_offset,
				prog->len);
			err = -EINVAL;
			goto err_free;
		}

		if (!prog->insnsi[linfo[i].insn_off].code) {
			verbose(env,
				"Invalid insn code at line_info[%u].insn_off\n",
				i);
			err = -EINVAL;
			goto err_free;
		}

		if (!btf_name_by_offset(btf, linfo[i].line_off) ||
		    !btf_name_by_offset(btf, linfo[i].file_name_off)) {
			verbose(env, "Invalid line_info[%u].line_off or .file_name_off\n", i);
			err = -EINVAL;
			goto err_free;
		}

		if (s != env->subprog_cnt) {
			if (linfo[i].insn_off == sub[s].start) {
				sub[s].linfo_idx = i;
				s++;
			} else if (sub[s].start < linfo[i].insn_off) {
				verbose(env, "missing bpf_line_info for func#%u\n", s);
				err = -EINVAL;
				goto err_free;
			}
		}

		prev_offset = linfo[i].insn_off;
		ulinfo += rec_size;
	}

	if (s != env->subprog_cnt) {
		verbose(env, "missing bpf_line_info for %u funcs starting from func#%u\n",
			env->subprog_cnt - s, s);
		err = -EINVAL;
		goto err_free;
	}

	prog->aux->linfo = linfo;
	prog->aux->nr_linfo = nr_linfo;

	return 0;

err_free:
	kvfree(linfo);
	return err;
}

static int check_btf_info(struct bpf_verifier_env *env,
			  const union bpf_attr *attr,
			  union bpf_attr __user *uattr)
{
	struct btf *btf;
	int err;

	if (!attr->func_info_cnt && !attr->line_info_cnt)
		return 0;

	btf = btf_get_by_fd(attr->prog_btf_fd);
	if (IS_ERR(btf))
		return PTR_ERR(btf);
	env->prog->aux->btf = btf;

	err = check_btf_func(env, attr, uattr);
	if (err)
		return err;

	err = check_btf_line(env, attr, uattr);
	if (err)
		return err;

	return 0;
}

/* check %cur's range satisfies %old's */
static bool range_within(struct bpf_reg_state *old,
			 struct bpf_reg_state *cur)
{
	return old->umin_value <= cur->umin_value &&
	       old->umax_value >= cur->umax_value &&
	       old->smin_value <= cur->smin_value &&
	       old->smax_value >= cur->smax_value;
}

/* Maximum number of register states that can exist at once */
#define ID_MAP_SIZE	(MAX_BPF_REG + MAX_BPF_STACK / BPF_REG_SIZE)
struct idpair {
	u32 old;
	u32 cur;
};

/* If in the old state two registers had the same id, then they need to have
 * the same id in the new state as well.  But that id could be different from
 * the old state, so we need to track the mapping from old to new ids.
 * Once we have seen that, say, a reg with old id 5 had new id 9, any subsequent
 * regs with old id 5 must also have new id 9 for the new state to be safe.  But
 * regs with a different old id could still have new id 9, we don't care about
 * that.
 * So we look through our idmap to see if this old id has been seen before.  If
 * so, we require the new id to match; otherwise, we add the id pair to the map.
 */
static bool check_ids(u32 old_id, u32 cur_id, struct idpair *idmap)
{
	unsigned int i;

	for (i = 0; i < ID_MAP_SIZE; i++) {
		if (!idmap[i].old) {
			/* Reached an empty slot; haven't seen this id before */
			idmap[i].old = old_id;
			idmap[i].cur = cur_id;
			return true;
		}
		if (idmap[i].old == old_id)
			return idmap[i].cur == cur_id;
	}
	/* We ran out of idmap slots, which should be impossible */
	WARN_ON_ONCE(1);
	return false;
}

static void clean_func_state(struct bpf_verifier_env *env,
			     struct bpf_func_state *st)
{
	enum bpf_reg_liveness live;
	int i, j;

	for (i = 0; i < BPF_REG_FP; i++) {
		live = st->regs[i].live;
		/* liveness must not touch this register anymore */
		st->regs[i].live |= REG_LIVE_DONE;
		if (!(live & REG_LIVE_READ))
			/* since the register is unused, clear its state
			 * to make further comparison simpler
			 */
			__mark_reg_not_init(env, &st->regs[i]);
	}

	for (i = 0; i < st->allocated_stack / BPF_REG_SIZE; i++) {
		live = st->stack[i].spilled_ptr.live;
		/* liveness must not touch this stack slot anymore */
		st->stack[i].spilled_ptr.live |= REG_LIVE_DONE;
		if (!(live & REG_LIVE_READ)) {
			__mark_reg_not_init(env, &st->stack[i].spilled_ptr);
			for (j = 0; j < BPF_REG_SIZE; j++)
				st->stack[i].slot_type[j] = STACK_INVALID;
		}
	}
}

static void clean_verifier_state(struct bpf_verifier_env *env,
				 struct bpf_verifier_state *st)
{
	int i;

	if (st->frame[0]->regs[0].live & REG_LIVE_DONE)
		/* all regs in this state in all frames were already marked */
		return;

	for (i = 0; i <= st->curframe; i++)
		clean_func_state(env, st->frame[i]);
}

/* the parentage chains form a tree.
 * the verifier states are added to state lists at given insn and
 * pushed into state stack for future exploration.
 * when the verifier reaches bpf_exit insn some of the verifer states
 * stored in the state lists have their final liveness state already,
 * but a lot of states will get revised from liveness point of view when
 * the verifier explores other branches.
 * Example:
 * 1: r0 = 1
 * 2: if r1 == 100 goto pc+1
 * 3: r0 = 2
 * 4: exit
 * when the verifier reaches exit insn the register r0 in the state list of
 * insn 2 will be seen as !REG_LIVE_READ. Then the verifier pops the other_branch
 * of insn 2 and goes exploring further. At the insn 4 it will walk the
 * parentage chain from insn 4 into insn 2 and will mark r0 as REG_LIVE_READ.
 *
 * Since the verifier pushes the branch states as it sees them while exploring
 * the program the condition of walking the branch instruction for the second
 * time means that all states below this branch were already explored and
 * their final liveness markes are already propagated.
 * Hence when the verifier completes the search of state list in is_state_visited()
 * we can call this clean_live_states() function to mark all liveness states
 * as REG_LIVE_DONE to indicate that 'parent' pointers of 'struct bpf_reg_state'
 * will not be used.
 * This function also clears the registers and stack for states that !READ
 * to simplify state merging.
 *
 * Important note here that walking the same branch instruction in the callee
 * doesn't meant that the states are DONE. The verifier has to compare
 * the callsites
 */
static void clean_live_states(struct bpf_verifier_env *env, int insn,
			      struct bpf_verifier_state *cur)
{
	struct bpf_verifier_state_list *sl;
	int i;

	sl = *explored_state(env, insn);
	while (sl) {
		if (sl->state.branches)
			goto next;
		if (sl->state.insn_idx != insn ||
		    sl->state.curframe != cur->curframe)
			goto next;
		for (i = 0; i <= cur->curframe; i++)
			if (sl->state.frame[i]->callsite != cur->frame[i]->callsite)
				goto next;
		clean_verifier_state(env, &sl->state);
next:
		sl = sl->next;
	}
}

/* Returns true if (rold safe implies rcur safe) */
static bool regsafe(struct bpf_reg_state *rold, struct bpf_reg_state *rcur,
		    struct idpair *idmap)
{
	bool equal;

	if (!(rold->live & REG_LIVE_READ))
		/* explored state didn't use this */
		return true;

	equal = memcmp(rold, rcur, offsetof(struct bpf_reg_state, parent)) == 0;

	if (rold->type == PTR_TO_STACK)
		/* two stack pointers are equal only if they're pointing to
		 * the same stack frame, since fp-8 in foo != fp-8 in bar
		 */
		return equal && rold->frameno == rcur->frameno;

	if (equal)
		return true;

	if (rold->type == NOT_INIT)
		/* explored state can't have used this */
		return true;
	if (rcur->type == NOT_INIT)
		return false;
	switch (rold->type) {
	case SCALAR_VALUE:
		if (rcur->type == SCALAR_VALUE) {
			if (!rold->precise && !rcur->precise)
				return true;
			/* new val must satisfy old val knowledge */
			return range_within(rold, rcur) &&
			       tnum_in(rold->var_off, rcur->var_off);
		} else {
			/* We're trying to use a pointer in place of a scalar.
			 * Even if the scalar was unbounded, this could lead to
			 * pointer leaks because scalars are allowed to leak
			 * while pointers are not. We could make this safe in
			 * special cases if root is calling us, but it's
			 * probably not worth the hassle.
			 */
			return false;
		}
	case PTR_TO_MAP_VALUE:
		/* If the new min/max/var_off satisfy the old ones and
		 * everything else matches, we are OK.
		 * 'id' is not compared, since it's only used for maps with
		 * bpf_spin_lock inside map element and in such cases if
		 * the rest of the prog is valid for one map element then
		 * it's valid for all map elements regardless of the key
		 * used in bpf_map_lookup()
		 */
		return memcmp(rold, rcur, offsetof(struct bpf_reg_state, id)) == 0 &&
		       range_within(rold, rcur) &&
		       tnum_in(rold->var_off, rcur->var_off);
	case PTR_TO_MAP_VALUE_OR_NULL:
		/* a PTR_TO_MAP_VALUE could be safe to use as a
		 * PTR_TO_MAP_VALUE_OR_NULL into the same map.
		 * However, if the old PTR_TO_MAP_VALUE_OR_NULL then got NULL-
		 * checked, doing so could have affected others with the same
		 * id, and we can't check for that because we lost the id when
		 * we converted to a PTR_TO_MAP_VALUE.
		 */
		if (rcur->type != PTR_TO_MAP_VALUE_OR_NULL)
			return false;
		if (memcmp(rold, rcur, offsetof(struct bpf_reg_state, id)))
			return false;
		/* Check our ids match any regs they're supposed to */
		return check_ids(rold->id, rcur->id, idmap);
	case PTR_TO_PACKET_META:
	case PTR_TO_PACKET:
		if (rcur->type != rold->type)
			return false;
		/* We must have at least as much range as the old ptr
		 * did, so that any accesses which were safe before are
		 * still safe.  This is true even if old range < old off,
		 * since someone could have accessed through (ptr - k), or
		 * even done ptr -= k in a register, to get a safe access.
		 */
		if (rold->range > rcur->range)
			return false;
		/* If the offsets don't match, we can't trust our alignment;
		 * nor can we be sure that we won't fall out of range.
		 */
		if (rold->off != rcur->off)
			return false;
		/* id relations must be preserved */
		if (rold->id && !check_ids(rold->id, rcur->id, idmap))
			return false;
		/* new val must satisfy old val knowledge */
		return range_within(rold, rcur) &&
		       tnum_in(rold->var_off, rcur->var_off);
	case PTR_TO_CTX:
	case CONST_PTR_TO_MAP:
	case PTR_TO_PACKET_END:
	case PTR_TO_FLOW_KEYS:
	case PTR_TO_SOCKET:
	case PTR_TO_SOCKET_OR_NULL:
	case PTR_TO_SOCK_COMMON:
	case PTR_TO_SOCK_COMMON_OR_NULL:
	case PTR_TO_TCP_SOCK:
	case PTR_TO_TCP_SOCK_OR_NULL:
	case PTR_TO_XDP_SOCK:
		/* Only valid matches are exact, which memcmp() above
		 * would have accepted
		 */
	default:
		/* Don't know what's going on, just say it's not safe */
		return false;
	}

	/* Shouldn't get here; if we do, say it's not safe */
	WARN_ON_ONCE(1);
	return false;
}

static bool stacksafe(struct bpf_func_state *old,
		      struct bpf_func_state *cur,
		      struct idpair *idmap)
{
	int i, spi;

	/* walk slots of the explored stack and ignore any additional
	 * slots in the current stack, since explored(safe) state
	 * didn't use them
	 */
	for (i = 0; i < old->allocated_stack; i++) {
		spi = i / BPF_REG_SIZE;

		if (!(old->stack[spi].spilled_ptr.live & REG_LIVE_READ)) {
			i += BPF_REG_SIZE - 1;
			/* explored state didn't use this */
			continue;
		}

		if (old->stack[spi].slot_type[i % BPF_REG_SIZE] == STACK_INVALID)
			continue;

		/* explored stack has more populated slots than current stack
		 * and these slots were used
		 */
		if (i >= cur->allocated_stack)
			return false;

		/* if old state was safe with misc data in the stack
		 * it will be safe with zero-initialized stack.
		 * The opposite is not true
		 */
		if (old->stack[spi].slot_type[i % BPF_REG_SIZE] == STACK_MISC &&
		    cur->stack[spi].slot_type[i % BPF_REG_SIZE] == STACK_ZERO)
			continue;
		if (old->stack[spi].slot_type[i % BPF_REG_SIZE] !=
		    cur->stack[spi].slot_type[i % BPF_REG_SIZE])
			/* Ex: old explored (safe) state has STACK_SPILL in
			 * this stack slot, but current has has STACK_MISC ->
			 * this verifier states are not equivalent,
			 * return false to continue verification of this path
			 */
			return false;
		if (i % BPF_REG_SIZE)
			continue;
		if (old->stack[spi].slot_type[0] != STACK_SPILL)
			continue;
		if (!regsafe(&old->stack[spi].spilled_ptr,
			     &cur->stack[spi].spilled_ptr,
			     idmap))
			/* when explored and current stack slot are both storing
			 * spilled registers, check that stored pointers types
			 * are the same as well.
			 * Ex: explored safe path could have stored
			 * (bpf_reg_state) {.type = PTR_TO_STACK, .off = -8}
			 * but current path has stored:
			 * (bpf_reg_state) {.type = PTR_TO_STACK, .off = -16}
			 * such verifier states are not equivalent.
			 * return false to continue verification of this path
			 */
			return false;
	}
	return true;
}

static bool refsafe(struct bpf_func_state *old, struct bpf_func_state *cur)
{
	if (old->acquired_refs != cur->acquired_refs)
		return false;
	return !memcmp(old->refs, cur->refs,
		       sizeof(*old->refs) * old->acquired_refs);
}

/* compare two verifier states
 *
 * all states stored in state_list are known to be valid, since
 * verifier reached 'bpf_exit' instruction through them
 *
 * this function is called when verifier exploring different branches of
 * execution popped from the state stack. If it sees an old state that has
 * more strict register state and more strict stack state then this execution
 * branch doesn't need to be explored further, since verifier already
 * concluded that more strict state leads to valid finish.
 *
 * Therefore two states are equivalent if register state is more conservative
 * and explored stack state is more conservative than the current one.
 * Example:
 *       explored                   current
 * (slot1=INV slot2=MISC) == (slot1=MISC slot2=MISC)
 * (slot1=MISC slot2=MISC) != (slot1=INV slot2=MISC)
 *
 * In other words if current stack state (one being explored) has more
 * valid slots than old one that already passed validation, it means
 * the verifier can stop exploring and conclude that current state is valid too
 *
 * Similarly with registers. If explored state has register type as invalid
 * whereas register type in current state is meaningful, it means that
 * the current state will reach 'bpf_exit' instruction safely
 */
static bool func_states_equal(struct bpf_func_state *old,
			      struct bpf_func_state *cur)
{
	struct idpair *idmap;
	bool ret = false;
	int i;

	idmap = kcalloc(ID_MAP_SIZE, sizeof(struct idpair), GFP_KERNEL);
	/* If we failed to allocate the idmap, just say it's not safe */
	if (!idmap)
		return false;

	for (i = 0; i < MAX_BPF_REG; i++) {
		if (!regsafe(&old->regs[i], &cur->regs[i], idmap))
			goto out_free;
	}

	if (!stacksafe(old, cur, idmap))
		goto out_free;

	if (!refsafe(old, cur))
		goto out_free;
	ret = true;
out_free:
	kfree(idmap);
	return ret;
}

static bool states_equal(struct bpf_verifier_env *env,
			 struct bpf_verifier_state *old,
			 struct bpf_verifier_state *cur)
{
	int i;

	if (old->curframe != cur->curframe)
		return false;

	/* Verification state from speculative execution simulation
	 * must never prune a non-speculative execution one.
	 */
	if (old->speculative && !cur->speculative)
		return false;

	if (old->active_spin_lock != cur->active_spin_lock)
		return false;

	/* for states to be equal callsites have to be the same
	 * and all frame states need to be equivalent
	 */
	for (i = 0; i <= old->curframe; i++) {
		if (old->frame[i]->callsite != cur->frame[i]->callsite)
			return false;
		if (!func_states_equal(old->frame[i], cur->frame[i]))
			return false;
	}
	return true;
}

/* Return 0 if no propagation happened. Return negative error code if error
 * happened. Otherwise, return the propagated bit.
 */
static int propagate_liveness_reg(struct bpf_verifier_env *env,
				  struct bpf_reg_state *reg,
				  struct bpf_reg_state *parent_reg)
{
	u8 parent_flag = parent_reg->live & REG_LIVE_READ;
	u8 flag = reg->live & REG_LIVE_READ;
	int err;

	/* When comes here, read flags of PARENT_REG or REG could be any of
	 * REG_LIVE_READ64, REG_LIVE_READ32, REG_LIVE_NONE. There is no need
	 * of propagation if PARENT_REG has strongest REG_LIVE_READ64.
	 */
	if (parent_flag == REG_LIVE_READ64 ||
	    /* Or if there is no read flag from REG. */
	    !flag ||
	    /* Or if the read flag from REG is the same as PARENT_REG. */
	    parent_flag == flag)
		return 0;

	err = mark_reg_read(env, reg, parent_reg, flag);
	if (err)
		return err;

	return flag;
}

/* A write screens off any subsequent reads; but write marks come from the
 * straight-line code between a state and its parent.  When we arrive at an
 * equivalent state (jump target or such) we didn't arrive by the straight-line
 * code, so read marks in the state must propagate to the parent regardless
 * of the state's write marks. That's what 'parent == state->parent' comparison
 * in mark_reg_read() is for.
 */
static int propagate_liveness(struct bpf_verifier_env *env,
			      const struct bpf_verifier_state *vstate,
			      struct bpf_verifier_state *vparent)
{
	struct bpf_reg_state *state_reg, *parent_reg;
	struct bpf_func_state *state, *parent;
	int i, frame, err = 0;

	if (vparent->curframe != vstate->curframe) {
		WARN(1, "propagate_live: parent frame %d current frame %d\n",
		     vparent->curframe, vstate->curframe);
		return -EFAULT;
	}
	/* Propagate read liveness of registers... */
	BUILD_BUG_ON(BPF_REG_FP + 1 != MAX_BPF_REG);
	for (frame = 0; frame <= vstate->curframe; frame++) {
		parent = vparent->frame[frame];
		state = vstate->frame[frame];
		parent_reg = parent->regs;
		state_reg = state->regs;
		/* We don't need to worry about FP liveness, it's read-only */
		for (i = frame < vstate->curframe ? BPF_REG_6 : 0; i < BPF_REG_FP; i++) {
			err = propagate_liveness_reg(env, &state_reg[i],
						     &parent_reg[i]);
			if (err < 0)
				return err;
			if (err == REG_LIVE_READ64)
				mark_insn_zext(env, &parent_reg[i]);
		}

		/* Propagate stack slots. */
		for (i = 0; i < state->allocated_stack / BPF_REG_SIZE &&
			    i < parent->allocated_stack / BPF_REG_SIZE; i++) {
			parent_reg = &parent->stack[i].spilled_ptr;
			state_reg = &state->stack[i].spilled_ptr;
			err = propagate_liveness_reg(env, state_reg,
						     parent_reg);
			if (err < 0)
				return err;
		}
	}
	return 0;
}

/* find precise scalars in the previous equivalent state and
 * propagate them into the current state
 */
static int propagate_precision(struct bpf_verifier_env *env,
			       const struct bpf_verifier_state *old)
{
	struct bpf_reg_state *state_reg;
	struct bpf_func_state *state;
	int i, err = 0;

	state = old->frame[old->curframe];
	state_reg = state->regs;
	for (i = 0; i < BPF_REG_FP; i++, state_reg++) {
		if (state_reg->type != SCALAR_VALUE ||
		    !state_reg->precise)
			continue;
		if (env->log.level & BPF_LOG_LEVEL2)
			verbose(env, "propagating r%d\n", i);
		err = mark_chain_precision(env, i);
		if (err < 0)
			return err;
	}

	for (i = 0; i < state->allocated_stack / BPF_REG_SIZE; i++) {
		if (state->stack[i].slot_type[0] != STACK_SPILL)
			continue;
		state_reg = &state->stack[i].spilled_ptr;
		if (state_reg->type != SCALAR_VALUE ||
		    !state_reg->precise)
			continue;
		if (env->log.level & BPF_LOG_LEVEL2)
			verbose(env, "propagating fp%d\n",
				(-i - 1) * BPF_REG_SIZE);
		err = mark_chain_precision_stack(env, i);
		if (err < 0)
			return err;
	}
	return 0;
}

static bool states_maybe_looping(struct bpf_verifier_state *old,
				 struct bpf_verifier_state *cur)
{
	struct bpf_func_state *fold, *fcur;
	int i, fr = cur->curframe;

	if (old->curframe != fr)
		return false;

	fold = old->frame[fr];
	fcur = cur->frame[fr];
	for (i = 0; i < MAX_BPF_REG; i++)
		if (memcmp(&fold->regs[i], &fcur->regs[i],
			   offsetof(struct bpf_reg_state, parent)))
			return false;
	return true;
}


static int is_state_visited(struct bpf_verifier_env *env, int insn_idx)
{
	struct bpf_verifier_state_list *new_sl;
	struct bpf_verifier_state_list *sl, **pprev;
	struct bpf_verifier_state *cur = env->cur_state, *new;
	int i, j, err, states_cnt = 0;
	bool add_new_state = env->test_state_freq ? true : false;

	cur->last_insn_idx = env->prev_insn_idx;
	if (!env->insn_aux_data[insn_idx].prune_point)
		/* this 'insn_idx' instruction wasn't marked, so we will not
		 * be doing state search here
		 */
		return 0;

	/* bpf progs typically have pruning point every 4 instructions
	 * http://vger.kernel.org/bpfconf2019.html#session-1
	 * Do not add new state for future pruning if the verifier hasn't seen
	 * at least 2 jumps and at least 8 instructions.
	 * This heuristics helps decrease 'total_states' and 'peak_states' metric.
	 * In tests that amounts to up to 50% reduction into total verifier
	 * memory consumption and 20% verifier time speedup.
	 */
	if (env->jmps_processed - env->prev_jmps_processed >= 2 &&
	    env->insn_processed - env->prev_insn_processed >= 8)
		add_new_state = true;

	pprev = explored_state(env, insn_idx);
	sl = *pprev;

	clean_live_states(env, insn_idx, cur);

	while (sl) {
		states_cnt++;
		if (sl->state.insn_idx != insn_idx)
			goto next;
		if (sl->state.branches) {
			if (states_maybe_looping(&sl->state, cur) &&
			    states_equal(env, &sl->state, cur)) {
				verbose_linfo(env, insn_idx, "; ");
				verbose(env, "infinite loop detected at insn %d\n", insn_idx);
				return -EINVAL;
			}
			/* if the verifier is processing a loop, avoid adding new state
			 * too often, since different loop iterations have distinct
			 * states and may not help future pruning.
			 * This threshold shouldn't be too low to make sure that
			 * a loop with large bound will be rejected quickly.
			 * The most abusive loop will be:
			 * r1 += 1
			 * if r1 < 1000000 goto pc-2
			 * 1M insn_procssed limit / 100 == 10k peak states.
			 * This threshold shouldn't be too high either, since states
			 * at the end of the loop are likely to be useful in pruning.
			 */
			if (env->jmps_processed - env->prev_jmps_processed < 20 &&
			    env->insn_processed - env->prev_insn_processed < 100)
				add_new_state = false;
			goto miss;
		}
		if (states_equal(env, &sl->state, cur)) {
			sl->hit_cnt++;
			/* reached equivalent register/stack state,
			 * prune the search.
			 * Registers read by the continuation are read by us.
			 * If we have any write marks in env->cur_state, they
			 * will prevent corresponding reads in the continuation
			 * from reaching our parent (an explored_state).  Our
			 * own state will get the read marks recorded, but
			 * they'll be immediately forgotten as we're pruning
			 * this state and will pop a new one.
			 */
			err = propagate_liveness(env, &sl->state, cur);

			/* if previous state reached the exit with precision and
			 * current state is equivalent to it (except precsion marks)
			 * the precision needs to be propagated back in
			 * the current state.
			 */
			err = err ? : push_jmp_history(env, cur);
			err = err ? : propagate_precision(env, &sl->state);
			if (err)
				return err;
			return 1;
		}
miss:
		/* when new state is not going to be added do not increase miss count.
		 * Otherwise several loop iterations will remove the state
		 * recorded earlier. The goal of these heuristics is to have
		 * states from some iterations of the loop (some in the beginning
		 * and some at the end) to help pruning.
		 */
		if (add_new_state)
			sl->miss_cnt++;
		/* heuristic to determine whether this state is beneficial
		 * to keep checking from state equivalence point of view.
		 * Higher numbers increase max_states_per_insn and verification time,
		 * but do not meaningfully decrease insn_processed.
		 */
		if (sl->miss_cnt > sl->hit_cnt * 3 + 3) {
			/* the state is unlikely to be useful. Remove it to
			 * speed up verification
			 */
			*pprev = sl->next;
			if (sl->state.frame[0]->regs[0].live & REG_LIVE_DONE) {
				u32 br = sl->state.branches;

				WARN_ONCE(br,
					  "BUG live_done but branches_to_explore %d\n",
					  br);
				free_verifier_state(&sl->state, false);
				kfree(sl);
				env->peak_states--;
			} else {
				/* cannot free this state, since parentage chain may
				 * walk it later. Add it for free_list instead to
				 * be freed at the end of verification
				 */
				sl->next = env->free_list;
				env->free_list = sl;
			}
			sl = *pprev;
			continue;
		}
next:
		pprev = &sl->next;
		sl = *pprev;
	}

	if (env->max_states_per_insn < states_cnt)
		env->max_states_per_insn = states_cnt;

	if (!env->allow_ptr_leaks && states_cnt > BPF_COMPLEXITY_LIMIT_STATES)
		return push_jmp_history(env, cur);

	if (!add_new_state)
		return push_jmp_history(env, cur);

	/* There were no equivalent states, remember the current one.
	 * Technically the current state is not proven to be safe yet,
	 * but it will either reach outer most bpf_exit (which means it's safe)
	 * or it will be rejected. When there are no loops the verifier won't be
	 * seeing this tuple (frame[0].callsite, frame[1].callsite, .. insn_idx)
	 * again on the way to bpf_exit.
	 * When looping the sl->state.branches will be > 0 and this state
	 * will not be considered for equivalence until branches == 0.
	 */
	new_sl = kzalloc(sizeof(struct bpf_verifier_state_list), GFP_KERNEL);
	if (!new_sl)
		return -ENOMEM;
	env->total_states++;
	env->peak_states++;
	env->prev_jmps_processed = env->jmps_processed;
	env->prev_insn_processed = env->insn_processed;

	/* add new state to the head of linked list */
	new = &new_sl->state;
	err = copy_verifier_state(new, cur);
	if (err) {
		free_verifier_state(new, false);
		kfree(new_sl);
		return err;
	}
	new->insn_idx = insn_idx;
	WARN_ONCE(new->branches != 1,
		  "BUG is_state_visited:branches_to_explore=%d insn %d\n", new->branches, insn_idx);

	cur->parent = new;
	cur->first_insn_idx = insn_idx;
	clear_jmp_history(cur);
	new_sl->next = *explored_state(env, insn_idx);
	*explored_state(env, insn_idx) = new_sl;
	/* connect new state to parentage chain. Current frame needs all
	 * registers connected. Only r6 - r9 of the callers are alive (pushed
	 * to the stack implicitly by JITs) so in callers' frames connect just
	 * r6 - r9 as an optimization. Callers will have r1 - r5 connected to
	 * the state of the call instruction (with WRITTEN set), and r0 comes
	 * from callee with its full parentage chain, anyway.
	 */
	/* clear write marks in current state: the writes we did are not writes
	 * our child did, so they don't screen off its reads from us.
	 * (There are no read marks in current state, because reads always mark
	 * their parent and current state never has children yet.  Only
	 * explored_states can get read marks.)
	 */
	for (j = 0; j <= cur->curframe; j++) {
		for (i = j < cur->curframe ? BPF_REG_6 : 0; i < BPF_REG_FP; i++)
			cur->frame[j]->regs[i].parent = &new->frame[j]->regs[i];
		for (i = 0; i < BPF_REG_FP; i++)
			cur->frame[j]->regs[i].live = REG_LIVE_NONE;
	}

	/* all stack frames are accessible from callee, clear them all */
	for (j = 0; j <= cur->curframe; j++) {
		struct bpf_func_state *frame = cur->frame[j];
		struct bpf_func_state *newframe = new->frame[j];

		for (i = 0; i < frame->allocated_stack / BPF_REG_SIZE; i++) {
			frame->stack[i].spilled_ptr.live = REG_LIVE_NONE;
			frame->stack[i].spilled_ptr.parent =
						&newframe->stack[i].spilled_ptr;
		}
	}
	return 0;
}

/* Return true if it's OK to have the same insn return a different type. */
static bool reg_type_mismatch_ok(enum bpf_reg_type type)
{
	switch (type) {
	case PTR_TO_CTX:
	case PTR_TO_SOCKET:
	case PTR_TO_SOCKET_OR_NULL:
	case PTR_TO_SOCK_COMMON:
	case PTR_TO_SOCK_COMMON_OR_NULL:
	case PTR_TO_TCP_SOCK:
	case PTR_TO_TCP_SOCK_OR_NULL:
	case PTR_TO_XDP_SOCK:
	case PTR_TO_BTF_ID:
		return false;
	default:
		return true;
	}
}

/* If an instruction was previously used with particular pointer types, then we
 * need to be careful to avoid cases such as the below, where it may be ok
 * for one branch accessing the pointer, but not ok for the other branch:
 *
 * R1 = sock_ptr
 * goto X;
 * ...
 * R1 = some_other_valid_ptr;
 * goto X;
 * ...
 * R2 = *(u32 *)(R1 + 0);
 */
static bool reg_type_mismatch(enum bpf_reg_type src, enum bpf_reg_type prev)
{
	return src != prev && (!reg_type_mismatch_ok(src) ||
			       !reg_type_mismatch_ok(prev));
}

static int do_check(struct bpf_verifier_env *env)
{
	struct bpf_verifier_state *state = env->cur_state;
	struct bpf_insn *insns = env->prog->insnsi;
	struct bpf_reg_state *regs;
	int insn_cnt = env->prog->len;
	bool do_print_state = false;
	int prev_insn_idx = -1;

	for (;;) {
		struct bpf_insn *insn;
		u8 class;
		int err;

		env->prev_insn_idx = prev_insn_idx;
		if (env->insn_idx >= insn_cnt) {
			verbose(env, "invalid insn idx %d insn_cnt %d\n",
				env->insn_idx, insn_cnt);
			return -EFAULT;
		}

		insn = &insns[env->insn_idx];
		class = BPF_CLASS(insn->code);

		if (++env->insn_processed > BPF_COMPLEXITY_LIMIT_INSNS) {
			verbose(env,
				"BPF program is too large. Processed %d insn\n",
				env->insn_processed);
			return -E2BIG;
		}

		err = is_state_visited(env, env->insn_idx);
		if (err < 0)
			return err;
		if (err == 1) {
			/* found equivalent state, can prune the search */
			if (env->log.level & BPF_LOG_LEVEL) {
				if (do_print_state)
					verbose(env, "\nfrom %d to %d%s: safe\n",
						env->prev_insn_idx, env->insn_idx,
						env->cur_state->speculative ?
						" (speculative execution)" : "");
				else
					verbose(env, "%d: safe\n", env->insn_idx);
			}
			goto process_bpf_exit;
		}

		if (signal_pending(current))
			return -EAGAIN;

		if (need_resched())
			cond_resched();

		if (env->log.level & BPF_LOG_LEVEL2 ||
		    (env->log.level & BPF_LOG_LEVEL && do_print_state)) {
			if (env->log.level & BPF_LOG_LEVEL2)
				verbose(env, "%d:", env->insn_idx);
			else
				verbose(env, "\nfrom %d to %d%s:",
					env->prev_insn_idx, env->insn_idx,
					env->cur_state->speculative ?
					" (speculative execution)" : "");
			print_verifier_state(env, state->frame[state->curframe]);
			do_print_state = false;
		}

		if (env->log.level & BPF_LOG_LEVEL) {
			const struct bpf_insn_cbs cbs = {
				.cb_print	= verbose,
				.private_data	= env,
			};

			verbose_linfo(env, env->insn_idx, "; ");
			verbose(env, "%d: ", env->insn_idx);
			print_bpf_insn(&cbs, insn, env->allow_ptr_leaks);
		}

		if (bpf_prog_is_dev_bound(env->prog->aux)) {
			err = bpf_prog_offload_verify_insn(env, env->insn_idx,
							   env->prev_insn_idx);
			if (err)
				return err;
		}

		regs = cur_regs(env);
		env->insn_aux_data[env->insn_idx].seen = env->pass_cnt;
		prev_insn_idx = env->insn_idx;

		if (class == BPF_ALU || class == BPF_ALU64) {
			err = check_alu_op(env, insn);
			if (err)
				return err;

		} else if (class == BPF_LDX) {
			enum bpf_reg_type *prev_src_type, src_reg_type;

			/* check for reserved fields is already done */

			/* check src operand */
			err = check_reg_arg(env, insn->src_reg, SRC_OP);
			if (err)
				return err;

			err = check_reg_arg(env, insn->dst_reg, DST_OP_NO_MARK);
			if (err)
				return err;

			src_reg_type = regs[insn->src_reg].type;

			/* check that memory (src_reg + off) is readable,
			 * the state of dst_reg will be updated by this func
			 */
			err = check_mem_access(env, env->insn_idx, insn->src_reg,
					       insn->off, BPF_SIZE(insn->code),
					       BPF_READ, insn->dst_reg, false);
			if (err)
				return err;

			prev_src_type = &env->insn_aux_data[env->insn_idx].ptr_type;

			if (*prev_src_type == NOT_INIT) {
				/* saw a valid insn
				 * dst_reg = *(u32 *)(src_reg + off)
				 * save type to validate intersecting paths
				 */
				*prev_src_type = src_reg_type;

			} else if (reg_type_mismatch(src_reg_type, *prev_src_type)) {
				/* ABuser program is trying to use the same insn
				 * dst_reg = *(u32*) (src_reg + off)
				 * with different pointer types:
				 * src_reg == ctx in one branch and
				 * src_reg == stack|map in some other branch.
				 * Reject it.
				 */
				verbose(env, "same insn cannot be used with different pointers\n");
				return -EINVAL;
			}

		} else if (class == BPF_STX) {
			enum bpf_reg_type *prev_dst_type, dst_reg_type;

			if (BPF_MODE(insn->code) == BPF_XADD) {
				err = check_xadd(env, env->insn_idx, insn);
				if (err)
					return err;
				env->insn_idx++;
				continue;
			}

			/* check src1 operand */
			err = check_reg_arg(env, insn->src_reg, SRC_OP);
			if (err)
				return err;
			/* check src2 operand */
			err = check_reg_arg(env, insn->dst_reg, SRC_OP);
			if (err)
				return err;

			dst_reg_type = regs[insn->dst_reg].type;

			/* check that memory (dst_reg + off) is writeable */
			err = check_mem_access(env, env->insn_idx, insn->dst_reg,
					       insn->off, BPF_SIZE(insn->code),
					       BPF_WRITE, insn->src_reg, false);
			if (err)
				return err;

			prev_dst_type = &env->insn_aux_data[env->insn_idx].ptr_type;

			if (*prev_dst_type == NOT_INIT) {
				*prev_dst_type = dst_reg_type;
			} else if (reg_type_mismatch(dst_reg_type, *prev_dst_type)) {
				verbose(env, "same insn cannot be used with different pointers\n");
				return -EINVAL;
			}

		} else if (class == BPF_ST) {
			if (BPF_MODE(insn->code) != BPF_MEM ||
			    insn->src_reg != BPF_REG_0) {
				verbose(env, "BPF_ST uses reserved fields\n");
				return -EINVAL;
			}
			/* check src operand */
			err = check_reg_arg(env, insn->dst_reg, SRC_OP);
			if (err)
				return err;

			if (is_ctx_reg(env, insn->dst_reg)) {
				verbose(env, "BPF_ST stores into R%d %s is not allowed\n",
					insn->dst_reg,
					reg_type_str[reg_state(env, insn->dst_reg)->type]);
				return -EACCES;
			}

			/* check that memory (dst_reg + off) is writeable */
			err = check_mem_access(env, env->insn_idx, insn->dst_reg,
					       insn->off, BPF_SIZE(insn->code),
					       BPF_WRITE, -1, false);
			if (err)
				return err;

		} else if (class == BPF_JMP || class == BPF_JMP32) {
			u8 opcode = BPF_OP(insn->code);

			env->jmps_processed++;
			if (opcode == BPF_CALL) {
				if (BPF_SRC(insn->code) != BPF_K ||
				    insn->off != 0 ||
				    (insn->src_reg != BPF_REG_0 &&
				     insn->src_reg != BPF_PSEUDO_CALL) ||
				    insn->dst_reg != BPF_REG_0 ||
				    class == BPF_JMP32) {
					verbose(env, "BPF_CALL uses reserved fields\n");
					return -EINVAL;
				}

				if (env->cur_state->active_spin_lock &&
				    (insn->src_reg == BPF_PSEUDO_CALL ||
				     insn->imm != BPF_FUNC_spin_unlock)) {
					verbose(env, "function calls are not allowed while holding a lock\n");
					return -EINVAL;
				}
				if (insn->src_reg == BPF_PSEUDO_CALL)
					err = check_func_call(env, insn, &env->insn_idx);
				else
					err = check_helper_call(env, insn->imm, env->insn_idx);
				if (err)
					return err;

			} else if (opcode == BPF_JA) {
				if (BPF_SRC(insn->code) != BPF_K ||
				    insn->imm != 0 ||
				    insn->src_reg != BPF_REG_0 ||
				    insn->dst_reg != BPF_REG_0 ||
				    class == BPF_JMP32) {
					verbose(env, "BPF_JA uses reserved fields\n");
					return -EINVAL;
				}

				env->insn_idx += insn->off + 1;
				continue;

			} else if (opcode == BPF_EXIT) {
				if (BPF_SRC(insn->code) != BPF_K ||
				    insn->imm != 0 ||
				    insn->src_reg != BPF_REG_0 ||
				    insn->dst_reg != BPF_REG_0 ||
				    class == BPF_JMP32) {
					verbose(env, "BPF_EXIT uses reserved fields\n");
					return -EINVAL;
				}

				if (env->cur_state->active_spin_lock) {
					verbose(env, "bpf_spin_unlock is missing\n");
					return -EINVAL;
				}

				if (state->curframe) {
					/* exit from nested function */
					err = prepare_func_exit(env, &env->insn_idx);
					if (err)
						return err;
					do_print_state = true;
					continue;
				}

				err = check_reference_leak(env);
				if (err)
					return err;

				err = check_return_code(env);
				if (err)
					return err;
process_bpf_exit:
				update_branch_counts(env, env->cur_state);
				err = pop_stack(env, &prev_insn_idx,
						&env->insn_idx);
				if (err < 0) {
					if (err != -ENOENT)
						return err;
					break;
				} else {
					do_print_state = true;
					continue;
				}
			} else {
				err = check_cond_jmp_op(env, insn, &env->insn_idx);
				if (err)
					return err;
			}
		} else if (class == BPF_LD) {
			u8 mode = BPF_MODE(insn->code);

			if (mode == BPF_ABS || mode == BPF_IND) {
				err = check_ld_abs(env, insn);
				if (err)
					return err;

			} else if (mode == BPF_IMM) {
				err = check_ld_imm(env, insn);
				if (err)
					return err;

				env->insn_idx++;
				env->insn_aux_data[env->insn_idx].seen = env->pass_cnt;
			} else {
				verbose(env, "invalid BPF_LD mode\n");
				return -EINVAL;
			}
		} else {
			verbose(env, "unknown insn class %d\n", class);
			return -EINVAL;
		}

		env->insn_idx++;
	}

	return 0;
}

static int check_map_prealloc(struct bpf_map *map)
{
	return (map->map_type != BPF_MAP_TYPE_HASH &&
		map->map_type != BPF_MAP_TYPE_PERCPU_HASH &&
		map->map_type != BPF_MAP_TYPE_HASH_OF_MAPS) ||
		!(map->map_flags & BPF_F_NO_PREALLOC);
}

static bool is_tracing_prog_type(enum bpf_prog_type type)
{
	switch (type) {
	case BPF_PROG_TYPE_KPROBE:
	case BPF_PROG_TYPE_TRACEPOINT:
	case BPF_PROG_TYPE_PERF_EVENT:
	case BPF_PROG_TYPE_RAW_TRACEPOINT:
		return true;
	default:
		return false;
	}
}

static bool is_preallocated_map(struct bpf_map *map)
{
	if (!check_map_prealloc(map))
		return false;
	if (map->inner_map_meta && !check_map_prealloc(map->inner_map_meta))
		return false;
	return true;
}

static int check_map_prog_compatibility(struct bpf_verifier_env *env,
					struct bpf_map *map,
					struct bpf_prog *prog)

{
	/*
	 * Validate that trace type programs use preallocated hash maps.
	 *
	 * For programs attached to PERF events this is mandatory as the
	 * perf NMI can hit any arbitrary code sequence.
	 *
	 * All other trace types using preallocated hash maps are unsafe as
	 * well because tracepoint or kprobes can be inside locked regions
	 * of the memory allocator or at a place where a recursion into the
	 * memory allocator would see inconsistent state.
	 *
	 * On RT enabled kernels run-time allocation of all trace type
	 * programs is strictly prohibited due to lock type constraints. On
	 * !RT kernels it is allowed for backwards compatibility reasons for
	 * now, but warnings are emitted so developers are made aware of
	 * the unsafety and can fix their programs before this is enforced.
	 */
	if (is_tracing_prog_type(prog->type) && !is_preallocated_map(map)) {
		if (prog->type == BPF_PROG_TYPE_PERF_EVENT) {
			verbose(env, "perf_event programs can only use preallocated hash map\n");
			return -EINVAL;
		}
		if (IS_ENABLED(CONFIG_PREEMPT_RT)) {
			verbose(env, "trace type programs can only use preallocated hash map\n");
			return -EINVAL;
		}
		WARN_ONCE(1, "trace type BPF program uses run-time allocation\n");
		verbose(env, "trace type programs with run-time allocated hash maps are unsafe. Switch to preallocated hash maps.\n");
	}

	if ((is_tracing_prog_type(prog->type) ||
	     prog->type == BPF_PROG_TYPE_SOCKET_FILTER) &&
	    map_value_has_spin_lock(map)) {
		verbose(env, "tracing progs cannot use bpf_spin_lock yet\n");
		return -EINVAL;
	}

	if ((bpf_prog_is_dev_bound(prog->aux) || bpf_map_is_dev_bound(map)) &&
	    !bpf_offload_prog_map_match(prog, map)) {
		verbose(env, "offload device mismatch between prog and map\n");
		return -EINVAL;
	}

	if (map->map_type == BPF_MAP_TYPE_STRUCT_OPS) {
		verbose(env, "bpf_struct_ops map cannot be used in prog\n");
		return -EINVAL;
	}

	return 0;
}

static bool bpf_map_is_cgroup_storage(struct bpf_map *map)
{
	return (map->map_type == BPF_MAP_TYPE_CGROUP_STORAGE ||
		map->map_type == BPF_MAP_TYPE_PERCPU_CGROUP_STORAGE);
}

/* look for pseudo eBPF instructions that access map FDs and
 * replace them with actual map pointers
 */
static int replace_map_fd_with_map_ptr(struct bpf_verifier_env *env)
{
	struct bpf_insn *insn = env->prog->insnsi;
	int insn_cnt = env->prog->len;
	int i, j, err;

	err = bpf_prog_calc_tag(env->prog);
	if (err)
		return err;

	for (i = 0; i < insn_cnt; i++, insn++) {
		if (BPF_CLASS(insn->code) == BPF_LDX &&
		    (BPF_MODE(insn->code) != BPF_MEM || insn->imm != 0)) {
			verbose(env, "BPF_LDX uses reserved fields\n");
			return -EINVAL;
		}

		if (BPF_CLASS(insn->code) == BPF_STX &&
		    ((BPF_MODE(insn->code) != BPF_MEM &&
		      BPF_MODE(insn->code) != BPF_XADD) || insn->imm != 0)) {
			verbose(env, "BPF_STX uses reserved fields\n");
			return -EINVAL;
		}

		if (insn[0].code == (BPF_LD | BPF_IMM | BPF_DW)) {
			struct bpf_insn_aux_data *aux;
			struct bpf_map *map;
			struct fd f;
			u64 addr;

			if (i == insn_cnt - 1 || insn[1].code != 0 ||
			    insn[1].dst_reg != 0 || insn[1].src_reg != 0 ||
			    insn[1].off != 0) {
				verbose(env, "invalid bpf_ld_imm64 insn\n");
				return -EINVAL;
			}

			if (insn[0].src_reg == 0)
				/* valid generic load 64-bit imm */
				goto next_insn;

			/* In final convert_pseudo_ld_imm64() step, this is
			 * converted into regular 64-bit imm load insn.
			 */
			if ((insn[0].src_reg != BPF_PSEUDO_MAP_FD &&
			     insn[0].src_reg != BPF_PSEUDO_MAP_VALUE) ||
			    (insn[0].src_reg == BPF_PSEUDO_MAP_FD &&
			     insn[1].imm != 0)) {
				verbose(env,
					"unrecognized bpf_ld_imm64 insn\n");
				return -EINVAL;
			}

			f = fdget(insn[0].imm);
			map = __bpf_map_get(f);
			if (IS_ERR(map)) {
				verbose(env, "fd %d is not pointing to valid bpf_map\n",
					insn[0].imm);
				return PTR_ERR(map);
			}

			err = check_map_prog_compatibility(env, map, env->prog);
			if (err) {
				fdput(f);
				return err;
			}

			aux = &env->insn_aux_data[i];
			if (insn->src_reg == BPF_PSEUDO_MAP_FD) {
				addr = (unsigned long)map;
			} else {
				u32 off = insn[1].imm;

				if (off >= BPF_MAX_VAR_OFF) {
					verbose(env, "direct value offset of %u is not allowed\n", off);
					fdput(f);
					return -EINVAL;
				}

				if (!map->ops->map_direct_value_addr) {
					verbose(env, "no direct value access support for this map type\n");
					fdput(f);
					return -EINVAL;
				}

				err = map->ops->map_direct_value_addr(map, &addr, off);
				if (err) {
					verbose(env, "invalid access to map value pointer, value_size=%u off=%u\n",
						map->value_size, off);
					fdput(f);
					return err;
				}

				aux->map_off = off;
				addr += off;
			}

			insn[0].imm = (u32)addr;
			insn[1].imm = addr >> 32;

			/* check whether we recorded this map already */
			for (j = 0; j < env->used_map_cnt; j++) {
				if (env->used_maps[j] == map) {
					aux->map_index = j;
					fdput(f);
					goto next_insn;
				}
			}

			if (env->used_map_cnt >= MAX_USED_MAPS) {
				fdput(f);
				return -E2BIG;
			}

			/* hold the map. If the program is rejected by verifier,
			 * the map will be released by release_maps() or it
			 * will be used by the valid program until it's unloaded
			 * and all maps are released in free_used_maps()
			 */
			bpf_map_inc(map);

			aux->map_index = env->used_map_cnt;
			env->used_maps[env->used_map_cnt++] = map;

			if (bpf_map_is_cgroup_storage(map) &&
			    bpf_cgroup_storage_assign(env->prog->aux, map)) {
				verbose(env, "only one cgroup storage of each type is allowed\n");
				fdput(f);
				return -EBUSY;
			}

			fdput(f);
next_insn:
			insn++;
			i++;
			continue;
		}

		/* Basic sanity check before we invest more work here. */
		if (!bpf_opcode_in_insntable(insn->code)) {
			verbose(env, "unknown opcode %02x\n", insn->code);
			return -EINVAL;
		}
	}

	/* now all pseudo BPF_LD_IMM64 instructions load valid
	 * 'struct bpf_map *' into a register instead of user map_fd.
	 * These pointers will be used later by verifier to validate map access.
	 */
	return 0;
}

/* drop refcnt of maps used by the rejected program */
static void release_maps(struct bpf_verifier_env *env)
{
	__bpf_free_used_maps(env->prog->aux, env->used_maps,
			     env->used_map_cnt);
}

/* convert pseudo BPF_LD_IMM64 into generic BPF_LD_IMM64 */
static void convert_pseudo_ld_imm64(struct bpf_verifier_env *env)
{
	struct bpf_insn *insn = env->prog->insnsi;
	int insn_cnt = env->prog->len;
	int i;

	for (i = 0; i < insn_cnt; i++, insn++)
		if (insn->code == (BPF_LD | BPF_IMM | BPF_DW))
			insn->src_reg = 0;
}

/* single env->prog->insni[off] instruction was replaced with the range
 * insni[off, off + cnt).  Adjust corresponding insn_aux_data by copying
 * [0, off) and [off, end) to new locations, so the patched range stays zero
 */
static int adjust_insn_aux_data(struct bpf_verifier_env *env,
				struct bpf_prog *new_prog, u32 off, u32 cnt)
{
	struct bpf_insn_aux_data *new_data, *old_data = env->insn_aux_data;
	struct bpf_insn *insn = new_prog->insnsi;
	u32 prog_len;
	int i;

	/* aux info at OFF always needs adjustment, no matter fast path
	 * (cnt == 1) is taken or not. There is no guarantee INSN at OFF is the
	 * original insn at old prog.
	 */
	old_data[off].zext_dst = insn_has_def32(env, insn + off + cnt - 1);

	if (cnt == 1)
		return 0;
	prog_len = new_prog->len;
	new_data = vzalloc(array_size(prog_len,
				      sizeof(struct bpf_insn_aux_data)));
	if (!new_data)
		return -ENOMEM;
	memcpy(new_data, old_data, sizeof(struct bpf_insn_aux_data) * off);
	memcpy(new_data + off + cnt - 1, old_data + off,
	       sizeof(struct bpf_insn_aux_data) * (prog_len - off - cnt + 1));
	for (i = off; i < off + cnt - 1; i++) {
		new_data[i].seen = env->pass_cnt;
		new_data[i].zext_dst = insn_has_def32(env, insn + i);
	}
	env->insn_aux_data = new_data;
	vfree(old_data);
	return 0;
}

static void adjust_subprog_starts(struct bpf_verifier_env *env, u32 off, u32 len)
{
	int i;

	if (len == 1)
		return;
	/* NOTE: fake 'exit' subprog should be updated as well. */
	for (i = 0; i <= env->subprog_cnt; i++) {
		if (env->subprog_info[i].start <= off)
			continue;
		env->subprog_info[i].start += len - 1;
	}
}

static struct bpf_prog *bpf_patch_insn_data(struct bpf_verifier_env *env, u32 off,
					    const struct bpf_insn *patch, u32 len)
{
	struct bpf_prog *new_prog;

	new_prog = bpf_patch_insn_single(env->prog, off, patch, len);
	if (IS_ERR(new_prog)) {
		if (PTR_ERR(new_prog) == -ERANGE)
			verbose(env,
				"insn %d cannot be patched due to 16-bit range\n",
				env->insn_aux_data[off].orig_idx);
		return NULL;
	}
	if (adjust_insn_aux_data(env, new_prog, off, len))
		return NULL;
	adjust_subprog_starts(env, off, len);
	return new_prog;
}

static int adjust_subprog_starts_after_remove(struct bpf_verifier_env *env,
					      u32 off, u32 cnt)
{
	int i, j;

	/* find first prog starting at or after off (first to remove) */
	for (i = 0; i < env->subprog_cnt; i++)
		if (env->subprog_info[i].start >= off)
			break;
	/* find first prog starting at or after off + cnt (first to stay) */
	for (j = i; j < env->subprog_cnt; j++)
		if (env->subprog_info[j].start >= off + cnt)
			break;
	/* if j doesn't start exactly at off + cnt, we are just removing
	 * the front of previous prog
	 */
	if (env->subprog_info[j].start != off + cnt)
		j--;

	if (j > i) {
		struct bpf_prog_aux *aux = env->prog->aux;
		int move;

		/* move fake 'exit' subprog as well */
		move = env->subprog_cnt + 1 - j;

		memmove(env->subprog_info + i,
			env->subprog_info + j,
			sizeof(*env->subprog_info) * move);
		env->subprog_cnt -= j - i;

		/* remove func_info */
		if (aux->func_info) {
			move = aux->func_info_cnt - j;

			memmove(aux->func_info + i,
				aux->func_info + j,
				sizeof(*aux->func_info) * move);
			aux->func_info_cnt -= j - i;
			/* func_info->insn_off is set after all code rewrites,
			 * in adjust_btf_func() - no need to adjust
			 */
		}
	} else {
		/* convert i from "first prog to remove" to "first to adjust" */
		if (env->subprog_info[i].start == off)
			i++;
	}

	/* update fake 'exit' subprog as well */
	for (; i <= env->subprog_cnt; i++)
		env->subprog_info[i].start -= cnt;

	return 0;
}

static int bpf_adj_linfo_after_remove(struct bpf_verifier_env *env, u32 off,
				      u32 cnt)
{
	struct bpf_prog *prog = env->prog;
	u32 i, l_off, l_cnt, nr_linfo;
	struct bpf_line_info *linfo;

	nr_linfo = prog->aux->nr_linfo;
	if (!nr_linfo)
		return 0;

	linfo = prog->aux->linfo;

	/* find first line info to remove, count lines to be removed */
	for (i = 0; i < nr_linfo; i++)
		if (linfo[i].insn_off >= off)
			break;

	l_off = i;
	l_cnt = 0;
	for (; i < nr_linfo; i++)
		if (linfo[i].insn_off < off + cnt)
			l_cnt++;
		else
			break;

	/* First live insn doesn't match first live linfo, it needs to "inherit"
	 * last removed linfo.  prog is already modified, so prog->len == off
	 * means no live instructions after (tail of the program was removed).
	 */
	if (prog->len != off && l_cnt &&
	    (i == nr_linfo || linfo[i].insn_off != off + cnt)) {
		l_cnt--;
		linfo[--i].insn_off = off + cnt;
	}

	/* remove the line info which refer to the removed instructions */
	if (l_cnt) {
		memmove(linfo + l_off, linfo + i,
			sizeof(*linfo) * (nr_linfo - i));

		prog->aux->nr_linfo -= l_cnt;
		nr_linfo = prog->aux->nr_linfo;
	}

	/* pull all linfo[i].insn_off >= off + cnt in by cnt */
	for (i = l_off; i < nr_linfo; i++)
		linfo[i].insn_off -= cnt;

	/* fix up all subprogs (incl. 'exit') which start >= off */
	for (i = 0; i <= env->subprog_cnt; i++)
		if (env->subprog_info[i].linfo_idx > l_off) {
			/* program may have started in the removed region but
			 * may not be fully removed
			 */
			if (env->subprog_info[i].linfo_idx >= l_off + l_cnt)
				env->subprog_info[i].linfo_idx -= l_cnt;
			else
				env->subprog_info[i].linfo_idx = l_off;
		}

	return 0;
}

static int verifier_remove_insns(struct bpf_verifier_env *env, u32 off, u32 cnt)
{
	struct bpf_insn_aux_data *aux_data = env->insn_aux_data;
	unsigned int orig_prog_len = env->prog->len;
	int err;

	if (bpf_prog_is_dev_bound(env->prog->aux))
		bpf_prog_offload_remove_insns(env, off, cnt);

	err = bpf_remove_insns(env->prog, off, cnt);
	if (err)
		return err;

	err = adjust_subprog_starts_after_remove(env, off, cnt);
	if (err)
		return err;

	err = bpf_adj_linfo_after_remove(env, off, cnt);
	if (err)
		return err;

	memmove(aux_data + off,	aux_data + off + cnt,
		sizeof(*aux_data) * (orig_prog_len - off - cnt));

	return 0;
}

/* The verifier does more data flow analysis than llvm and will not
 * explore branches that are dead at run time. Malicious programs can
 * have dead code too. Therefore replace all dead at-run-time code
 * with 'ja -1'.
 *
 * Just nops are not optimal, e.g. if they would sit at the end of the
 * program and through another bug we would manage to jump there, then
 * we'd execute beyond program memory otherwise. Returning exception
 * code also wouldn't work since we can have subprogs where the dead
 * code could be located.
 */
static void sanitize_dead_code(struct bpf_verifier_env *env)
{
	struct bpf_insn_aux_data *aux_data = env->insn_aux_data;
	struct bpf_insn trap = BPF_JMP_IMM(BPF_JA, 0, 0, -1);
	struct bpf_insn *insn = env->prog->insnsi;
	const int insn_cnt = env->prog->len;
	int i;

	for (i = 0; i < insn_cnt; i++) {
		if (aux_data[i].seen)
			continue;
		memcpy(insn + i, &trap, sizeof(trap));
	}
}

static bool insn_is_cond_jump(u8 code)
{
	u8 op;

	if (BPF_CLASS(code) == BPF_JMP32)
		return true;

	if (BPF_CLASS(code) != BPF_JMP)
		return false;

	op = BPF_OP(code);
	return op != BPF_JA && op != BPF_EXIT && op != BPF_CALL;
}

static void opt_hard_wire_dead_code_branches(struct bpf_verifier_env *env)
{
	struct bpf_insn_aux_data *aux_data = env->insn_aux_data;
	struct bpf_insn ja = BPF_JMP_IMM(BPF_JA, 0, 0, 0);
	struct bpf_insn *insn = env->prog->insnsi;
	const int insn_cnt = env->prog->len;
	int i;

	for (i = 0; i < insn_cnt; i++, insn++) {
		if (!insn_is_cond_jump(insn->code))
			continue;

		if (!aux_data[i + 1].seen)
			ja.off = insn->off;
		else if (!aux_data[i + 1 + insn->off].seen)
			ja.off = 0;
		else
			continue;

		if (bpf_prog_is_dev_bound(env->prog->aux))
			bpf_prog_offload_replace_insn(env, i, &ja);

		memcpy(insn, &ja, sizeof(ja));
	}
}

static int opt_remove_dead_code(struct bpf_verifier_env *env)
{
	struct bpf_insn_aux_data *aux_data = env->insn_aux_data;
	int insn_cnt = env->prog->len;
	int i, err;

	for (i = 0; i < insn_cnt; i++) {
		int j;

		j = 0;
		while (i + j < insn_cnt && !aux_data[i + j].seen)
			j++;
		if (!j)
			continue;

		err = verifier_remove_insns(env, i, j);
		if (err)
			return err;
		insn_cnt = env->prog->len;
	}

	return 0;
}

static int opt_remove_nops(struct bpf_verifier_env *env)
{
	const struct bpf_insn ja = BPF_JMP_IMM(BPF_JA, 0, 0, 0);
	struct bpf_insn *insn = env->prog->insnsi;
	int insn_cnt = env->prog->len;
	int i, err;

	for (i = 0; i < insn_cnt; i++) {
		if (memcmp(&insn[i], &ja, sizeof(ja)))
			continue;

		err = verifier_remove_insns(env, i, 1);
		if (err)
			return err;
		insn_cnt--;
		i--;
	}

	return 0;
}

static int opt_subreg_zext_lo32_rnd_hi32(struct bpf_verifier_env *env,
					 const union bpf_attr *attr)
{
	struct bpf_insn *patch, zext_patch[2], rnd_hi32_patch[4];
	struct bpf_insn_aux_data *aux = env->insn_aux_data;
	int i, patch_len, delta = 0, len = env->prog->len;
	struct bpf_insn *insns = env->prog->insnsi;
	struct bpf_prog *new_prog;
	bool rnd_hi32;

	rnd_hi32 = attr->prog_flags & BPF_F_TEST_RND_HI32;
	zext_patch[1] = BPF_ZEXT_REG(0);
	rnd_hi32_patch[1] = BPF_ALU64_IMM(BPF_MOV, BPF_REG_AX, 0);
	rnd_hi32_patch[2] = BPF_ALU64_IMM(BPF_LSH, BPF_REG_AX, 32);
	rnd_hi32_patch[3] = BPF_ALU64_REG(BPF_OR, 0, BPF_REG_AX);
	for (i = 0; i < len; i++) {
		int adj_idx = i + delta;
		struct bpf_insn insn;

		insn = insns[adj_idx];
		if (!aux[adj_idx].zext_dst) {
			u8 code, class;
			u32 imm_rnd;

			if (!rnd_hi32)
				continue;

			code = insn.code;
			class = BPF_CLASS(code);
			if (insn_no_def(&insn))
				continue;

			/* NOTE: arg "reg" (the fourth one) is only used for
			 *       BPF_STX which has been ruled out in above
			 *       check, it is safe to pass NULL here.
			 */
			if (is_reg64(env, &insn, insn.dst_reg, NULL, DST_OP)) {
				if (class == BPF_LD &&
				    BPF_MODE(code) == BPF_IMM)
					i++;
				continue;
			}

			/* ctx load could be transformed into wider load. */
			if (class == BPF_LDX &&
			    aux[adj_idx].ptr_type == PTR_TO_CTX)
				continue;

			imm_rnd = get_random_int();
			rnd_hi32_patch[0] = insn;
			rnd_hi32_patch[1].imm = imm_rnd;
			rnd_hi32_patch[3].dst_reg = insn.dst_reg;
			patch = rnd_hi32_patch;
			patch_len = 4;
			goto apply_patch_buffer;
		}

		if (!bpf_jit_needs_zext())
			continue;

		zext_patch[0] = insn;
		zext_patch[1].dst_reg = insn.dst_reg;
		zext_patch[1].src_reg = insn.dst_reg;
		patch = zext_patch;
		patch_len = 2;
apply_patch_buffer:
		new_prog = bpf_patch_insn_data(env, adj_idx, patch, patch_len);
		if (!new_prog)
			return -ENOMEM;
		env->prog = new_prog;
		insns = new_prog->insnsi;
		aux = env->insn_aux_data;
		delta += patch_len - 1;
	}

	return 0;
}

/* convert load instructions that access fields of a context type into a
 * sequence of instructions that access fields of the underlying structure:
 *     struct __sk_buff    -> struct sk_buff
 *     struct bpf_sock_ops -> struct sock
 */
static int convert_ctx_accesses(struct bpf_verifier_env *env)
{
	const struct bpf_verifier_ops *ops = env->ops;
	int i, cnt, size, ctx_field_size, delta = 0;
	const int insn_cnt = env->prog->len;
	struct bpf_insn insn_buf[16], *insn;
	u32 target_size, size_default, off;
	struct bpf_prog *new_prog;
	enum bpf_access_type type;
	bool is_narrower_load;

	if (ops->gen_prologue || env->seen_direct_write) {
		if (!ops->gen_prologue) {
			verbose(env, "bpf verifier is misconfigured\n");
			return -EINVAL;
		}
		cnt = ops->gen_prologue(insn_buf, env->seen_direct_write,
					env->prog);
		if (cnt >= ARRAY_SIZE(insn_buf)) {
			verbose(env, "bpf verifier is misconfigured\n");
			return -EINVAL;
		} else if (cnt) {
			new_prog = bpf_patch_insn_data(env, 0, insn_buf, cnt);
			if (!new_prog)
				return -ENOMEM;

			env->prog = new_prog;
			delta += cnt - 1;
		}
	}

	if (bpf_prog_is_dev_bound(env->prog->aux))
		return 0;

	insn = env->prog->insnsi + delta;

	for (i = 0; i < insn_cnt; i++, insn++) {
		bpf_convert_ctx_access_t convert_ctx_access;

		if (insn->code == (BPF_LDX | BPF_MEM | BPF_B) ||
		    insn->code == (BPF_LDX | BPF_MEM | BPF_H) ||
		    insn->code == (BPF_LDX | BPF_MEM | BPF_W) ||
		    insn->code == (BPF_LDX | BPF_MEM | BPF_DW))
			type = BPF_READ;
		else if (insn->code == (BPF_STX | BPF_MEM | BPF_B) ||
			 insn->code == (BPF_STX | BPF_MEM | BPF_H) ||
			 insn->code == (BPF_STX | BPF_MEM | BPF_W) ||
			 insn->code == (BPF_STX | BPF_MEM | BPF_DW))
			type = BPF_WRITE;
		else
			continue;

		if (type == BPF_WRITE &&
		    env->insn_aux_data[i + delta].sanitize_stack_off) {
			struct bpf_insn patch[] = {
				/* Sanitize suspicious stack slot with zero.
				 * There are no memory dependencies for this store,
				 * since it's only using frame pointer and immediate
				 * constant of zero
				 */
				BPF_ST_MEM(BPF_DW, BPF_REG_FP,
					   env->insn_aux_data[i + delta].sanitize_stack_off,
					   0),
				/* the original STX instruction will immediately
				 * overwrite the same stack slot with appropriate value
				 */
				*insn,
			};

			cnt = ARRAY_SIZE(patch);
			new_prog = bpf_patch_insn_data(env, i + delta, patch, cnt);
			if (!new_prog)
				return -ENOMEM;

			delta    += cnt - 1;
			env->prog = new_prog;
			insn      = new_prog->insnsi + i + delta;
			continue;
		}

		switch (env->insn_aux_data[i + delta].ptr_type) {
		case PTR_TO_CTX:
			if (!ops->convert_ctx_access)
				continue;
			convert_ctx_access = ops->convert_ctx_access;
			break;
		case PTR_TO_SOCKET:
		case PTR_TO_SOCK_COMMON:
			convert_ctx_access = bpf_sock_convert_ctx_access;
			break;
		case PTR_TO_TCP_SOCK:
			convert_ctx_access = bpf_tcp_sock_convert_ctx_access;
			break;
		case PTR_TO_XDP_SOCK:
			convert_ctx_access = bpf_xdp_sock_convert_ctx_access;
			break;
		case PTR_TO_BTF_ID:
			if (type == BPF_READ) {
				insn->code = BPF_LDX | BPF_PROBE_MEM |
					BPF_SIZE((insn)->code);
				env->prog->aux->num_exentries++;
			} else if (env->prog->type != BPF_PROG_TYPE_STRUCT_OPS) {
				verbose(env, "Writes through BTF pointers are not allowed\n");
				return -EINVAL;
			}
			continue;
		default:
			continue;
		}

		ctx_field_size = env->insn_aux_data[i + delta].ctx_field_size;
		size = BPF_LDST_BYTES(insn);

		/* If the read access is a narrower load of the field,
		 * convert to a 4/8-byte load, to minimum program type specific
		 * convert_ctx_access changes. If conversion is successful,
		 * we will apply proper mask to the result.
		 */
		is_narrower_load = size < ctx_field_size;
		size_default = bpf_ctx_off_adjust_machine(ctx_field_size);
		off = insn->off;
		if (is_narrower_load) {
			u8 size_code;

			if (type == BPF_WRITE) {
				verbose(env, "bpf verifier narrow ctx access misconfigured\n");
				return -EINVAL;
			}

			size_code = BPF_H;
			if (ctx_field_size == 4)
				size_code = BPF_W;
			else if (ctx_field_size == 8)
				size_code = BPF_DW;

			insn->off = off & ~(size_default - 1);
			insn->code = BPF_LDX | BPF_MEM | size_code;
		}

		target_size = 0;
		cnt = convert_ctx_access(type, insn, insn_buf, env->prog,
					 &target_size);
		if (cnt == 0 || cnt >= ARRAY_SIZE(insn_buf) ||
		    (ctx_field_size && !target_size)) {
			verbose(env, "bpf verifier is misconfigured\n");
			return -EINVAL;
		}

		if (is_narrower_load && size < target_size) {
			u8 shift = bpf_ctx_narrow_access_offset(
				off, size, size_default) * 8;
			if (ctx_field_size <= 4) {
				if (shift)
					insn_buf[cnt++] = BPF_ALU32_IMM(BPF_RSH,
									insn->dst_reg,
									shift);
				insn_buf[cnt++] = BPF_ALU32_IMM(BPF_AND, insn->dst_reg,
								(1 << size * 8) - 1);
			} else {
				if (shift)
					insn_buf[cnt++] = BPF_ALU64_IMM(BPF_RSH,
									insn->dst_reg,
									shift);
				insn_buf[cnt++] = BPF_ALU64_IMM(BPF_AND, insn->dst_reg,
								(1ULL << size * 8) - 1);
			}
		}

		new_prog = bpf_patch_insn_data(env, i + delta, insn_buf, cnt);
		if (!new_prog)
			return -ENOMEM;

		delta += cnt - 1;

		/* keep walking new program and skip insns we just inserted */
		env->prog = new_prog;
		insn      = new_prog->insnsi + i + delta;
	}

	return 0;
}

static int jit_subprogs(struct bpf_verifier_env *env)
{
	struct bpf_prog *prog = env->prog, **func, *tmp;
	int i, j, subprog_start, subprog_end = 0, len, subprog;
	struct bpf_insn *insn;
	void *old_bpf_func;
	int err;

	if (env->subprog_cnt <= 1)
		return 0;

	for (i = 0, insn = prog->insnsi; i < prog->len; i++, insn++) {
		if (insn->code != (BPF_JMP | BPF_CALL) ||
		    insn->src_reg != BPF_PSEUDO_CALL)
			continue;
		/* Upon error here we cannot fall back to interpreter but
		 * need a hard reject of the program. Thus -EFAULT is
		 * propagated in any case.
		 */
		subprog = find_subprog(env, i + insn->imm + 1);
		if (subprog < 0) {
			WARN_ONCE(1, "verifier bug. No program starts at insn %d\n",
				  i + insn->imm + 1);
			return -EFAULT;
		}
		/* temporarily remember subprog id inside insn instead of
		 * aux_data, since next loop will split up all insns into funcs
		 */
		insn->off = subprog;
		/* remember original imm in case JIT fails and fallback
		 * to interpreter will be needed
		 */
		env->insn_aux_data[i].call_imm = insn->imm;
		/* point imm to __bpf_call_base+1 from JITs point of view */
		insn->imm = 1;
	}

	err = bpf_prog_alloc_jited_linfo(prog);
	if (err)
		goto out_undo_insn;

	err = -ENOMEM;
	func = kcalloc(env->subprog_cnt, sizeof(prog), GFP_KERNEL);
	if (!func)
		goto out_undo_insn;

	for (i = 0; i < env->subprog_cnt; i++) {
		subprog_start = subprog_end;
		subprog_end = env->subprog_info[i + 1].start;

		len = subprog_end - subprog_start;
		/* BPF_PROG_RUN doesn't call subprogs directly,
		 * hence main prog stats include the runtime of subprogs.
		 * subprogs don't have IDs and not reachable via prog_get_next_id
		 * func[i]->aux->stats will never be accessed and stays NULL
		 */
		func[i] = bpf_prog_alloc_no_stats(bpf_prog_size(len), GFP_USER);
		if (!func[i])
			goto out_free;
		memcpy(func[i]->insnsi, &prog->insnsi[subprog_start],
		       len * sizeof(struct bpf_insn));
		func[i]->type = prog->type;
		func[i]->len = len;
		if (bpf_prog_calc_tag(func[i]))
			goto out_free;
		func[i]->is_func = 1;
		func[i]->aux->func_idx = i;
		/* the btf and func_info will be freed only at prog->aux */
		func[i]->aux->btf = prog->aux->btf;
		func[i]->aux->func_info = prog->aux->func_info;

		/* Use bpf_prog_F_tag to indicate functions in stack traces.
		 * Long term would need debug info to populate names
		 */
		func[i]->aux->name[0] = 'F';
		func[i]->aux->stack_depth = env->subprog_info[i].stack_depth;
		func[i]->jit_requested = 1;
		func[i]->aux->linfo = prog->aux->linfo;
		func[i]->aux->nr_linfo = prog->aux->nr_linfo;
		func[i]->aux->jited_linfo = prog->aux->jited_linfo;
		func[i]->aux->linfo_idx = env->subprog_info[i].linfo_idx;
		func[i] = bpf_int_jit_compile(func[i]);
		if (!func[i]->jited) {
			err = -ENOTSUPP;
			goto out_free;
		}
		cond_resched();
	}
	/* at this point all bpf functions were successfully JITed
	 * now populate all bpf_calls with correct addresses and
	 * run last pass of JIT
	 */
	for (i = 0; i < env->subprog_cnt; i++) {
		insn = func[i]->insnsi;
		for (j = 0; j < func[i]->len; j++, insn++) {
			if (insn->code != (BPF_JMP | BPF_CALL) ||
			    insn->src_reg != BPF_PSEUDO_CALL)
				continue;
			subprog = insn->off;
			insn->imm = BPF_CAST_CALL(func[subprog]->bpf_func) -
				    __bpf_call_base;
		}

		/* we use the aux data to keep a list of the start addresses
		 * of the JITed images for each function in the program
		 *
		 * for some architectures, such as powerpc64, the imm field
		 * might not be large enough to hold the offset of the start
		 * address of the callee's JITed image from __bpf_call_base
		 *
		 * in such cases, we can lookup the start address of a callee
		 * by using its subprog id, available from the off field of
		 * the call instruction, as an index for this list
		 */
		func[i]->aux->func = func;
		func[i]->aux->func_cnt = env->subprog_cnt;
	}
	for (i = 0; i < env->subprog_cnt; i++) {
		old_bpf_func = func[i]->bpf_func;
		tmp = bpf_int_jit_compile(func[i]);
		if (tmp != func[i] || func[i]->bpf_func != old_bpf_func) {
			verbose(env, "JIT doesn't support bpf-to-bpf calls\n");
			err = -ENOTSUPP;
			goto out_free;
		}
		cond_resched();
	}

	/* finally lock prog and jit images for all functions and
	 * populate kallsysm
	 */
	for (i = 0; i < env->subprog_cnt; i++) {
		bpf_prog_lock_ro(func[i]);
		bpf_prog_kallsyms_add(func[i]);
	}

	/* Last step: make now unused interpreter insns from main
	 * prog consistent for later dump requests, so they can
	 * later look the same as if they were interpreted only.
	 */
	for (i = 0, insn = prog->insnsi; i < prog->len; i++, insn++) {
		if (insn->code != (BPF_JMP | BPF_CALL) ||
		    insn->src_reg != BPF_PSEUDO_CALL)
			continue;
		insn->off = env->insn_aux_data[i].call_imm;
		subprog = find_subprog(env, i + insn->off + 1);
		insn->imm = subprog;
	}

	prog->jited = 1;
	prog->bpf_func = func[0]->bpf_func;
	prog->aux->func = func;
	prog->aux->func_cnt = env->subprog_cnt;
	bpf_prog_free_unused_jited_linfo(prog);
	return 0;
out_free:
	for (i = 0; i < env->subprog_cnt; i++)
		if (func[i])
			bpf_jit_free(func[i]);
	kfree(func);
out_undo_insn:
	/* cleanup main prog to be interpreted */
	prog->jit_requested = 0;
	for (i = 0, insn = prog->insnsi; i < prog->len; i++, insn++) {
		if (insn->code != (BPF_JMP | BPF_CALL) ||
		    insn->src_reg != BPF_PSEUDO_CALL)
			continue;
		insn->off = 0;
		insn->imm = env->insn_aux_data[i].call_imm;
	}
	bpf_prog_free_jited_linfo(prog);
	return err;
}

static int fixup_call_args(struct bpf_verifier_env *env)
{
#ifndef CONFIG_BPF_JIT_ALWAYS_ON
	struct bpf_prog *prog = env->prog;
	struct bpf_insn *insn = prog->insnsi;
	int i, depth;
#endif
	int err = 0;

	if (env->prog->jit_requested &&
	    !bpf_prog_is_dev_bound(env->prog->aux)) {
		err = jit_subprogs(env);
		if (err == 0)
			return 0;
		if (err == -EFAULT)
			return err;
	}
#ifndef CONFIG_BPF_JIT_ALWAYS_ON
	for (i = 0; i < prog->len; i++, insn++) {
		if (insn->code != (BPF_JMP | BPF_CALL) ||
		    insn->src_reg != BPF_PSEUDO_CALL)
			continue;
		depth = get_callee_stack_depth(env, insn, i);
		if (depth < 0)
			return depth;
		bpf_patch_call_args(insn, depth);
	}
	err = 0;
#endif
	return err;
}

/* fixup insn->imm field of bpf_call instructions
 * and inline eligible helpers as explicit sequence of BPF instructions
 *
 * this function is called after eBPF program passed verification
 */
static int fixup_bpf_calls(struct bpf_verifier_env *env)
{
	struct bpf_prog *prog = env->prog;
	bool expect_blinding = bpf_jit_blinding_enabled(prog);
	struct bpf_insn *insn = prog->insnsi;
	const struct bpf_func_proto *fn;
	const int insn_cnt = prog->len;
	const struct bpf_map_ops *ops;
	struct bpf_insn_aux_data *aux;
	struct bpf_insn insn_buf[16];
	struct bpf_prog *new_prog;
	struct bpf_map *map_ptr;
	int i, ret, cnt, delta = 0;

	for (i = 0; i < insn_cnt; i++, insn++) {
		if (insn->code == (BPF_ALU64 | BPF_MOD | BPF_X) ||
		    insn->code == (BPF_ALU64 | BPF_DIV | BPF_X) ||
		    insn->code == (BPF_ALU | BPF_MOD | BPF_X) ||
		    insn->code == (BPF_ALU | BPF_DIV | BPF_X)) {
			bool is64 = BPF_CLASS(insn->code) == BPF_ALU64;
			struct bpf_insn mask_and_div[] = {
				BPF_MOV32_REG(insn->src_reg, insn->src_reg),
				/* Rx div 0 -> 0 */
				BPF_JMP_IMM(BPF_JNE, insn->src_reg, 0, 2),
				BPF_ALU32_REG(BPF_XOR, insn->dst_reg, insn->dst_reg),
				BPF_JMP_IMM(BPF_JA, 0, 0, 1),
				*insn,
			};
			struct bpf_insn mask_and_mod[] = {
				BPF_MOV32_REG(insn->src_reg, insn->src_reg),
				/* Rx mod 0 -> Rx */
				BPF_JMP_IMM(BPF_JEQ, insn->src_reg, 0, 1),
				*insn,
			};
			struct bpf_insn *patchlet;

			if (insn->code == (BPF_ALU64 | BPF_DIV | BPF_X) ||
			    insn->code == (BPF_ALU | BPF_DIV | BPF_X)) {
				patchlet = mask_and_div + (is64 ? 1 : 0);
				cnt = ARRAY_SIZE(mask_and_div) - (is64 ? 1 : 0);
			} else {
				patchlet = mask_and_mod + (is64 ? 1 : 0);
				cnt = ARRAY_SIZE(mask_and_mod) - (is64 ? 1 : 0);
			}

			new_prog = bpf_patch_insn_data(env, i + delta, patchlet, cnt);
			if (!new_prog)
				return -ENOMEM;

			delta    += cnt - 1;
			env->prog = prog = new_prog;
			insn      = new_prog->insnsi + i + delta;
			continue;
		}

		if (BPF_CLASS(insn->code) == BPF_LD &&
		    (BPF_MODE(insn->code) == BPF_ABS ||
		     BPF_MODE(insn->code) == BPF_IND)) {
			cnt = env->ops->gen_ld_abs(insn, insn_buf);
			if (cnt == 0 || cnt >= ARRAY_SIZE(insn_buf)) {
				verbose(env, "bpf verifier is misconfigured\n");
				return -EINVAL;
			}

			new_prog = bpf_patch_insn_data(env, i + delta, insn_buf, cnt);
			if (!new_prog)
				return -ENOMEM;

			delta    += cnt - 1;
			env->prog = prog = new_prog;
			insn      = new_prog->insnsi + i + delta;
			continue;
		}

		if (insn->code == (BPF_ALU64 | BPF_ADD | BPF_X) ||
		    insn->code == (BPF_ALU64 | BPF_SUB | BPF_X)) {
			const u8 code_add = BPF_ALU64 | BPF_ADD | BPF_X;
			const u8 code_sub = BPF_ALU64 | BPF_SUB | BPF_X;
			struct bpf_insn insn_buf[16];
			struct bpf_insn *patch = &insn_buf[0];
			bool issrc, isneg;
			u32 off_reg;

			aux = &env->insn_aux_data[i + delta];
			if (!aux->alu_state ||
			    aux->alu_state == BPF_ALU_NON_POINTER)
				continue;

			isneg = aux->alu_state & BPF_ALU_NEG_VALUE;
			issrc = (aux->alu_state & BPF_ALU_SANITIZE) ==
				BPF_ALU_SANITIZE_SRC;

			off_reg = issrc ? insn->src_reg : insn->dst_reg;
			if (isneg)
				*patch++ = BPF_ALU64_IMM(BPF_MUL, off_reg, -1);
			*patch++ = BPF_MOV32_IMM(BPF_REG_AX, aux->alu_limit - 1);
			*patch++ = BPF_ALU64_REG(BPF_SUB, BPF_REG_AX, off_reg);
			*patch++ = BPF_ALU64_REG(BPF_OR, BPF_REG_AX, off_reg);
			*patch++ = BPF_ALU64_IMM(BPF_NEG, BPF_REG_AX, 0);
			*patch++ = BPF_ALU64_IMM(BPF_ARSH, BPF_REG_AX, 63);
			if (issrc) {
				*patch++ = BPF_ALU64_REG(BPF_AND, BPF_REG_AX,
							 off_reg);
				insn->src_reg = BPF_REG_AX;
			} else {
				*patch++ = BPF_ALU64_REG(BPF_AND, off_reg,
							 BPF_REG_AX);
			}
			if (isneg)
				insn->code = insn->code == code_add ?
					     code_sub : code_add;
			*patch++ = *insn;
			if (issrc && isneg)
				*patch++ = BPF_ALU64_IMM(BPF_MUL, off_reg, -1);
			cnt = patch - insn_buf;

			new_prog = bpf_patch_insn_data(env, i + delta, insn_buf, cnt);
			if (!new_prog)
				return -ENOMEM;

			delta    += cnt - 1;
			env->prog = prog = new_prog;
			insn      = new_prog->insnsi + i + delta;
			continue;
		}

		if (insn->code != (BPF_JMP | BPF_CALL))
			continue;
		if (insn->src_reg == BPF_PSEUDO_CALL)
			continue;

		if (insn->imm == BPF_FUNC_get_route_realm)
			prog->dst_needed = 1;
		if (insn->imm == BPF_FUNC_get_prandom_u32)
			bpf_user_rnd_init_once();
		if (insn->imm == BPF_FUNC_override_return)
			prog->kprobe_override = 1;
		if (insn->imm == BPF_FUNC_tail_call) {
			/* If we tail call into other programs, we
			 * cannot make any assumptions since they can
			 * be replaced dynamically during runtime in
			 * the program array.
			 */
			prog->cb_access = 1;
			env->prog->aux->stack_depth = MAX_BPF_STACK;
			env->prog->aux->max_pkt_offset = MAX_PACKET_OFF;

			/* mark bpf_tail_call as different opcode to avoid
			 * conditional branch in the interpeter for every normal
			 * call and to prevent accidental JITing by JIT compiler
			 * that doesn't support bpf_tail_call yet
			 */
			insn->imm = 0;
			insn->code = BPF_JMP | BPF_TAIL_CALL;

			aux = &env->insn_aux_data[i + delta];
			if (env->allow_ptr_leaks && !expect_blinding &&
			    prog->jit_requested &&
			    !bpf_map_key_poisoned(aux) &&
			    !bpf_map_ptr_poisoned(aux) &&
			    !bpf_map_ptr_unpriv(aux)) {
				struct bpf_jit_poke_descriptor desc = {
					.reason = BPF_POKE_REASON_TAIL_CALL,
					.tail_call.map = BPF_MAP_PTR(aux->map_ptr_state),
					.tail_call.key = bpf_map_key_immediate(aux),
				};

				ret = bpf_jit_add_poke_descriptor(prog, &desc);
				if (ret < 0) {
					verbose(env, "adding tail call poke descriptor failed\n");
					return ret;
				}

				insn->imm = ret + 1;
				continue;
			}

			if (!bpf_map_ptr_unpriv(aux))
				continue;

			/* instead of changing every JIT dealing with tail_call
			 * emit two extra insns:
			 * if (index >= max_entries) goto out;
			 * index &= array->index_mask;
			 * to avoid out-of-bounds cpu speculation
			 */
			if (bpf_map_ptr_poisoned(aux)) {
				verbose(env, "tail_call abusing map_ptr\n");
				return -EINVAL;
			}

			map_ptr = BPF_MAP_PTR(aux->map_ptr_state);
			insn_buf[0] = BPF_JMP_IMM(BPF_JGE, BPF_REG_3,
						  map_ptr->max_entries, 2);
			insn_buf[1] = BPF_ALU32_IMM(BPF_AND, BPF_REG_3,
						    container_of(map_ptr,
								 struct bpf_array,
								 map)->index_mask);
			insn_buf[2] = *insn;
			cnt = 3;
			new_prog = bpf_patch_insn_data(env, i + delta, insn_buf, cnt);
			if (!new_prog)
				return -ENOMEM;

			delta    += cnt - 1;
			env->prog = prog = new_prog;
			insn      = new_prog->insnsi + i + delta;
			continue;
		}

		/* BPF_EMIT_CALL() assumptions in some of the map_gen_lookup
		 * and other inlining handlers are currently limited to 64 bit
		 * only.
		 */
		if (prog->jit_requested && BITS_PER_LONG == 64 &&
		    (insn->imm == BPF_FUNC_map_lookup_elem ||
		     insn->imm == BPF_FUNC_map_update_elem ||
		     insn->imm == BPF_FUNC_map_delete_elem ||
		     insn->imm == BPF_FUNC_map_push_elem   ||
		     insn->imm == BPF_FUNC_map_pop_elem    ||
		     insn->imm == BPF_FUNC_map_peek_elem)) {
			aux = &env->insn_aux_data[i + delta];
			if (bpf_map_ptr_poisoned(aux))
				goto patch_call_imm;

			map_ptr = BPF_MAP_PTR(aux->map_ptr_state);
			ops = map_ptr->ops;
			if (insn->imm == BPF_FUNC_map_lookup_elem &&
			    ops->map_gen_lookup) {
				cnt = ops->map_gen_lookup(map_ptr, insn_buf);
				if (cnt == 0 || cnt >= ARRAY_SIZE(insn_buf)) {
					verbose(env, "bpf verifier is misconfigured\n");
					return -EINVAL;
				}

				new_prog = bpf_patch_insn_data(env, i + delta,
							       insn_buf, cnt);
				if (!new_prog)
					return -ENOMEM;

				delta    += cnt - 1;
				env->prog = prog = new_prog;
				insn      = new_prog->insnsi + i + delta;
				continue;
			}

			BUILD_BUG_ON(!__same_type(ops->map_lookup_elem,
				     (void *(*)(struct bpf_map *map, void *key))NULL));
			BUILD_BUG_ON(!__same_type(ops->map_delete_elem,
				     (int (*)(struct bpf_map *map, void *key))NULL));
			BUILD_BUG_ON(!__same_type(ops->map_update_elem,
				     (int (*)(struct bpf_map *map, void *key, void *value,
					      u64 flags))NULL));
			BUILD_BUG_ON(!__same_type(ops->map_push_elem,
				     (int (*)(struct bpf_map *map, void *value,
					      u64 flags))NULL));
			BUILD_BUG_ON(!__same_type(ops->map_pop_elem,
				     (int (*)(struct bpf_map *map, void *value))NULL));
			BUILD_BUG_ON(!__same_type(ops->map_peek_elem,
				     (int (*)(struct bpf_map *map, void *value))NULL));

			switch (insn->imm) {
			case BPF_FUNC_map_lookup_elem:
				insn->imm = BPF_CAST_CALL(ops->map_lookup_elem) -
					    __bpf_call_base;
				continue;
			case BPF_FUNC_map_update_elem:
				insn->imm = BPF_CAST_CALL(ops->map_update_elem) -
					    __bpf_call_base;
				continue;
			case BPF_FUNC_map_delete_elem:
				insn->imm = BPF_CAST_CALL(ops->map_delete_elem) -
					    __bpf_call_base;
				continue;
			case BPF_FUNC_map_push_elem:
				insn->imm = BPF_CAST_CALL(ops->map_push_elem) -
					    __bpf_call_base;
				continue;
			case BPF_FUNC_map_pop_elem:
				insn->imm = BPF_CAST_CALL(ops->map_pop_elem) -
					    __bpf_call_base;
				continue;
			case BPF_FUNC_map_peek_elem:
				insn->imm = BPF_CAST_CALL(ops->map_peek_elem) -
					    __bpf_call_base;
				continue;
			}

			goto patch_call_imm;
		}

		if (prog->jit_requested && BITS_PER_LONG == 64 &&
		    insn->imm == BPF_FUNC_jiffies64) {
			struct bpf_insn ld_jiffies_addr[2] = {
				BPF_LD_IMM64(BPF_REG_0,
					     (unsigned long)&jiffies),
			};

			insn_buf[0] = ld_jiffies_addr[0];
			insn_buf[1] = ld_jiffies_addr[1];
			insn_buf[2] = BPF_LDX_MEM(BPF_DW, BPF_REG_0,
						  BPF_REG_0, 0);
			cnt = 3;

			new_prog = bpf_patch_insn_data(env, i + delta, insn_buf,
						       cnt);
			if (!new_prog)
				return -ENOMEM;

			delta    += cnt - 1;
			env->prog = prog = new_prog;
			insn      = new_prog->insnsi + i + delta;
			continue;
		}

patch_call_imm:
		fn = env->ops->get_func_proto(insn->imm, env->prog);
		/* all functions that have prototype and verifier allowed
		 * programs to call them, must be real in-kernel functions
		 */
		if (!fn->func) {
			verbose(env,
				"kernel subsystem misconfigured func %s#%d\n",
				func_id_name(insn->imm), insn->imm);
			return -EFAULT;
		}
		insn->imm = fn->func - __bpf_call_base;
	}

	/* Since poke tab is now finalized, publish aux to tracker. */
	for (i = 0; i < prog->aux->size_poke_tab; i++) {
		map_ptr = prog->aux->poke_tab[i].tail_call.map;
		if (!map_ptr->ops->map_poke_track ||
		    !map_ptr->ops->map_poke_untrack ||
		    !map_ptr->ops->map_poke_run) {
			verbose(env, "bpf verifier is misconfigured\n");
			return -EINVAL;
		}

		ret = map_ptr->ops->map_poke_track(map_ptr, prog->aux);
		if (ret < 0) {
			verbose(env, "tracking tail call prog failed\n");
			return ret;
		}
	}

	return 0;
}

static void free_states(struct bpf_verifier_env *env)
{
	struct bpf_verifier_state_list *sl, *sln;
	int i;

	sl = env->free_list;
	while (sl) {
		sln = sl->next;
		free_verifier_state(&sl->state, false);
		kfree(sl);
		sl = sln;
	}
	env->free_list = NULL;

	if (!env->explored_states)
		return;

	for (i = 0; i < state_htab_size(env); i++) {
		sl = env->explored_states[i];

		while (sl) {
			sln = sl->next;
			free_verifier_state(&sl->state, false);
			kfree(sl);
			sl = sln;
		}
		env->explored_states[i] = NULL;
	}
}

/* The verifier is using insn_aux_data[] to store temporary data during
 * verification and to store information for passes that run after the
 * verification like dead code sanitization. do_check_common() for subprogram N
 * may analyze many other subprograms. sanitize_insn_aux_data() clears all
 * temporary data after do_check_common() finds that subprogram N cannot be
 * verified independently. pass_cnt counts the number of times
 * do_check_common() was run and insn->aux->seen tells the pass number
 * insn_aux_data was touched. These variables are compared to clear temporary
 * data from failed pass. For testing and experiments do_check_common() can be
 * run multiple times even when prior attempt to verify is unsuccessful.
 */
static void sanitize_insn_aux_data(struct bpf_verifier_env *env)
{
	struct bpf_insn *insn = env->prog->insnsi;
	struct bpf_insn_aux_data *aux;
	int i, class;

	for (i = 0; i < env->prog->len; i++) {
		class = BPF_CLASS(insn[i].code);
		if (class != BPF_LDX && class != BPF_STX)
			continue;
		aux = &env->insn_aux_data[i];
		if (aux->seen != env->pass_cnt)
			continue;
		memset(aux, 0, offsetof(typeof(*aux), orig_idx));
	}
}

static int do_check_common(struct bpf_verifier_env *env, int subprog)
{
	struct bpf_verifier_state *state;
	struct bpf_reg_state *regs;
	int ret, i;

	env->prev_linfo = NULL;
	env->pass_cnt++;

	state = kzalloc(sizeof(struct bpf_verifier_state), GFP_KERNEL);
	if (!state)
		return -ENOMEM;
	state->curframe = 0;
	state->speculative = false;
	state->branches = 1;
	state->frame[0] = kzalloc(sizeof(struct bpf_func_state), GFP_KERNEL);
	if (!state->frame[0]) {
		kfree(state);
		return -ENOMEM;
	}
	env->cur_state = state;
	init_func_state(env, state->frame[0],
			BPF_MAIN_FUNC /* callsite */,
			0 /* frameno */,
			subprog);

	regs = state->frame[state->curframe]->regs;
	if (subprog || env->prog->type == BPF_PROG_TYPE_EXT) {
		ret = btf_prepare_func_args(env, subprog, regs);
		if (ret)
			goto out;
		for (i = BPF_REG_1; i <= BPF_REG_5; i++) {
			if (regs[i].type == PTR_TO_CTX)
				mark_reg_known_zero(env, regs, i);
			else if (regs[i].type == SCALAR_VALUE)
				mark_reg_unknown(env, regs, i);
		}
	} else {
		/* 1st arg to a function */
		regs[BPF_REG_1].type = PTR_TO_CTX;
		mark_reg_known_zero(env, regs, BPF_REG_1);
		ret = btf_check_func_arg_match(env, subprog, regs);
		if (ret == -EFAULT)
			/* unlikely verifier bug. abort.
			 * ret == 0 and ret < 0 are sadly acceptable for
			 * main() function due to backward compatibility.
			 * Like socket filter program may be written as:
			 * int bpf_prog(struct pt_regs *ctx)
			 * and never dereference that ctx in the program.
			 * 'struct pt_regs' is a type mismatch for socket
			 * filter that should be using 'struct __sk_buff'.
			 */
			goto out;
	}

	ret = do_check(env);
out:
	/* check for NULL is necessary, since cur_state can be freed inside
	 * do_check() under memory pressure.
	 */
	if (env->cur_state) {
		free_verifier_state(env->cur_state, true);
		env->cur_state = NULL;
	}
	while (!pop_stack(env, NULL, NULL));
	free_states(env);
	if (ret)
		/* clean aux data in case subprog was rejected */
		sanitize_insn_aux_data(env);
	return ret;
<<<<<<< HEAD
}

/* Verify all global functions in a BPF program one by one based on their BTF.
 * All global functions must pass verification. Otherwise the whole program is rejected.
 * Consider:
 * int bar(int);
 * int foo(int f)
 * {
 *    return bar(f);
 * }
 * int bar(int b)
 * {
 *    ...
 * }
 * foo() will be verified first for R1=any_scalar_value. During verification it
 * will be assumed that bar() already verified successfully and call to bar()
 * from foo() will be checked for type match only. Later bar() will be verified
 * independently to check that it's safe for R1=any_scalar_value.
 */
static int do_check_subprogs(struct bpf_verifier_env *env)
{
	struct bpf_prog_aux *aux = env->prog->aux;
	int i, ret;

	if (!aux->func_info)
		return 0;

	for (i = 1; i < env->subprog_cnt; i++) {
		if (aux->func_info_aux[i].linkage != BTF_FUNC_GLOBAL)
			continue;
		env->insn_idx = env->subprog_info[i].start;
		WARN_ON_ONCE(env->insn_idx == 0);
		ret = do_check_common(env, i);
		if (ret) {
			return ret;
		} else if (env->log.level & BPF_LOG_LEVEL) {
			verbose(env,
				"Func#%d is safe for any args that match its prototype\n",
				i);
		}
	}
	return 0;
}

static int do_check_main(struct bpf_verifier_env *env)
{
	int ret;

	env->insn_idx = 0;
	ret = do_check_common(env, 0);
	if (!ret)
		env->prog->aux->stack_depth = env->subprog_info[0].stack_depth;
	return ret;
}

=======
}

/* Verify all global functions in a BPF program one by one based on their BTF.
 * All global functions must pass verification. Otherwise the whole program is rejected.
 * Consider:
 * int bar(int);
 * int foo(int f)
 * {
 *    return bar(f);
 * }
 * int bar(int b)
 * {
 *    ...
 * }
 * foo() will be verified first for R1=any_scalar_value. During verification it
 * will be assumed that bar() already verified successfully and call to bar()
 * from foo() will be checked for type match only. Later bar() will be verified
 * independently to check that it's safe for R1=any_scalar_value.
 */
static int do_check_subprogs(struct bpf_verifier_env *env)
{
	struct bpf_prog_aux *aux = env->prog->aux;
	int i, ret;

	if (!aux->func_info)
		return 0;

	for (i = 1; i < env->subprog_cnt; i++) {
		if (aux->func_info_aux[i].linkage != BTF_FUNC_GLOBAL)
			continue;
		env->insn_idx = env->subprog_info[i].start;
		WARN_ON_ONCE(env->insn_idx == 0);
		ret = do_check_common(env, i);
		if (ret) {
			return ret;
		} else if (env->log.level & BPF_LOG_LEVEL) {
			verbose(env,
				"Func#%d is safe for any args that match its prototype\n",
				i);
		}
	}
	return 0;
}

static int do_check_main(struct bpf_verifier_env *env)
{
	int ret;

	env->insn_idx = 0;
	ret = do_check_common(env, 0);
	if (!ret)
		env->prog->aux->stack_depth = env->subprog_info[0].stack_depth;
	return ret;
}

>>>>>>> 04d5ce62

static void print_verification_stats(struct bpf_verifier_env *env)
{
	int i;

	if (env->log.level & BPF_LOG_STATS) {
		verbose(env, "verification time %lld usec\n",
			div_u64(env->verification_time, 1000));
		verbose(env, "stack depth ");
		for (i = 0; i < env->subprog_cnt; i++) {
			u32 depth = env->subprog_info[i].stack_depth;

			verbose(env, "%d", depth);
			if (i + 1 < env->subprog_cnt)
				verbose(env, "+");
		}
		verbose(env, "\n");
	}
	verbose(env, "processed %d insns (limit %d) max_states_per_insn %d "
		"total_states %d peak_states %d mark_read %d\n",
		env->insn_processed, BPF_COMPLEXITY_LIMIT_INSNS,
		env->max_states_per_insn, env->total_states,
		env->peak_states, env->longest_mark_read_walk);
}

static int check_struct_ops_btf_id(struct bpf_verifier_env *env)
{
	const struct btf_type *t, *func_proto;
	const struct bpf_struct_ops *st_ops;
	const struct btf_member *member;
	struct bpf_prog *prog = env->prog;
	u32 btf_id, member_idx;
	const char *mname;

	btf_id = prog->aux->attach_btf_id;
	st_ops = bpf_struct_ops_find(btf_id);
	if (!st_ops) {
		verbose(env, "attach_btf_id %u is not a supported struct\n",
			btf_id);
		return -ENOTSUPP;
	}

	t = st_ops->type;
	member_idx = prog->expected_attach_type;
	if (member_idx >= btf_type_vlen(t)) {
		verbose(env, "attach to invalid member idx %u of struct %s\n",
			member_idx, st_ops->name);
		return -EINVAL;
	}

	member = &btf_type_member(t)[member_idx];
	mname = btf_name_by_offset(btf_vmlinux, member->name_off);
	func_proto = btf_type_resolve_func_ptr(btf_vmlinux, member->type,
					       NULL);
	if (!func_proto) {
		verbose(env, "attach to invalid member %s(@idx %u) of struct %s\n",
			mname, member_idx, st_ops->name);
		return -EINVAL;
	}

	if (st_ops->check_member) {
		int err = st_ops->check_member(t, member);

		if (err) {
			verbose(env, "attach to unsupported member %s of struct %s\n",
				mname, st_ops->name);
			return err;
		}
	}

	prog->aux->attach_func_proto = func_proto;
	prog->aux->attach_func_name = mname;
	env->ops = st_ops->verifier_ops;

	return 0;
}
<<<<<<< HEAD
=======
#define SECURITY_PREFIX "security_"

static int check_attach_modify_return(struct bpf_prog *prog, unsigned long addr)
{
	if (within_error_injection_list(addr) ||
	    !strncmp(SECURITY_PREFIX, prog->aux->attach_func_name,
		     sizeof(SECURITY_PREFIX) - 1))
		return 0;

	return -EINVAL;
}
>>>>>>> 04d5ce62

static int check_attach_btf_id(struct bpf_verifier_env *env)
{
	struct bpf_prog *prog = env->prog;
	bool prog_extension = prog->type == BPF_PROG_TYPE_EXT;
	struct bpf_prog *tgt_prog = prog->aux->linked_prog;
	u32 btf_id = prog->aux->attach_btf_id;
	const char prefix[] = "btf_trace_";
	int ret = 0, subprog = -1, i;
	struct bpf_trampoline *tr;
	const struct btf_type *t;
	bool conservative = true;
	const char *tname;
	struct btf *btf;
	long addr;
	u64 key;

	if (prog->type == BPF_PROG_TYPE_STRUCT_OPS)
		return check_struct_ops_btf_id(env);

<<<<<<< HEAD
	if (prog->type != BPF_PROG_TYPE_TRACING && !prog_extension)
=======
	if (prog->type != BPF_PROG_TYPE_TRACING &&
	    prog->type != BPF_PROG_TYPE_LSM &&
	    !prog_extension)
>>>>>>> 04d5ce62
		return 0;

	if (!btf_id) {
		verbose(env, "Tracing programs must provide btf_id\n");
		return -EINVAL;
	}
	btf = bpf_prog_get_target_btf(prog);
	if (!btf) {
		verbose(env,
			"FENTRY/FEXIT program can only be attached to another program annotated with BTF\n");
		return -EINVAL;
	}
	t = btf_type_by_id(btf, btf_id);
	if (!t) {
		verbose(env, "attach_btf_id %u is invalid\n", btf_id);
		return -EINVAL;
	}
	tname = btf_name_by_offset(btf, t->name_off);
	if (!tname) {
		verbose(env, "attach_btf_id %u doesn't have a name\n", btf_id);
		return -EINVAL;
	}
	if (tgt_prog) {
		struct bpf_prog_aux *aux = tgt_prog->aux;

		for (i = 0; i < aux->func_info_cnt; i++)
			if (aux->func_info[i].type_id == btf_id) {
				subprog = i;
				break;
			}
		if (subprog == -1) {
			verbose(env, "Subprog %s doesn't exist\n", tname);
			return -EINVAL;
		}
		conservative = aux->func_info_aux[subprog].unreliable;
		if (prog_extension) {
			if (conservative) {
				verbose(env,
					"Cannot replace static functions\n");
				return -EINVAL;
			}
			if (!prog->jit_requested) {
				verbose(env,
					"Extension programs should be JITed\n");
				return -EINVAL;
			}
			env->ops = bpf_verifier_ops[tgt_prog->type];
<<<<<<< HEAD
=======
			prog->expected_attach_type = tgt_prog->expected_attach_type;
>>>>>>> 04d5ce62
		}
		if (!tgt_prog->jited) {
			verbose(env, "Can attach to only JITed progs\n");
			return -EINVAL;
		}
		if (tgt_prog->type == prog->type) {
			/* Cannot fentry/fexit another fentry/fexit program.
			 * Cannot attach program extension to another extension.
			 * It's ok to attach fentry/fexit to extension program.
			 */
			verbose(env, "Cannot recursively attach\n");
			return -EINVAL;
		}
		if (tgt_prog->type == BPF_PROG_TYPE_TRACING &&
		    prog_extension &&
		    (tgt_prog->expected_attach_type == BPF_TRACE_FENTRY ||
		     tgt_prog->expected_attach_type == BPF_TRACE_FEXIT)) {
			/* Program extensions can extend all program types
			 * except fentry/fexit. The reason is the following.
			 * The fentry/fexit programs are used for performance
			 * analysis, stats and can be attached to any program
			 * type except themselves. When extension program is
			 * replacing XDP function it is necessary to allow
			 * performance analysis of all functions. Both original
			 * XDP program and its program extension. Hence
			 * attaching fentry/fexit to BPF_PROG_TYPE_EXT is
			 * allowed. If extending of fentry/fexit was allowed it
			 * would be possible to create long call chain
			 * fentry->extension->fentry->extension beyond
			 * reasonable stack size. Hence extending fentry is not
			 * allowed.
			 */
			verbose(env, "Cannot extend fentry/fexit\n");
			return -EINVAL;
		}
		key = ((u64)aux->id) << 32 | btf_id;
	} else {
		if (prog_extension) {
			verbose(env, "Cannot replace kernel functions\n");
			return -EINVAL;
		}
		key = btf_id;
	}

	switch (prog->expected_attach_type) {
	case BPF_TRACE_RAW_TP:
		if (tgt_prog) {
			verbose(env,
				"Only FENTRY/FEXIT progs are attachable to another BPF prog\n");
			return -EINVAL;
		}
		if (!btf_type_is_typedef(t)) {
			verbose(env, "attach_btf_id %u is not a typedef\n",
				btf_id);
			return -EINVAL;
		}
		if (strncmp(prefix, tname, sizeof(prefix) - 1)) {
			verbose(env, "attach_btf_id %u points to wrong type name %s\n",
				btf_id, tname);
			return -EINVAL;
		}
		tname += sizeof(prefix) - 1;
		t = btf_type_by_id(btf, t->type);
		if (!btf_type_is_ptr(t))
			/* should never happen in valid vmlinux build */
			return -EINVAL;
		t = btf_type_by_id(btf, t->type);
		if (!btf_type_is_func_proto(t))
			/* should never happen in valid vmlinux build */
			return -EINVAL;

		/* remember two read only pointers that are valid for
		 * the life time of the kernel
		 */
		prog->aux->attach_func_name = tname;
		prog->aux->attach_func_proto = t;
		prog->aux->attach_btf_trace = true;
		return 0;
	default:
		if (!prog_extension)
			return -EINVAL;
		/* fallthrough */
<<<<<<< HEAD
=======
	case BPF_MODIFY_RETURN:
	case BPF_LSM_MAC:
>>>>>>> 04d5ce62
	case BPF_TRACE_FENTRY:
	case BPF_TRACE_FEXIT:
		prog->aux->attach_func_name = tname;
		if (prog->type == BPF_PROG_TYPE_LSM) {
			ret = bpf_lsm_verify_prog(&env->log, prog);
			if (ret < 0)
				return ret;
		}

		if (!btf_type_is_func(t)) {
			verbose(env, "attach_btf_id %u is not a function\n",
				btf_id);
			return -EINVAL;
		}
		if (prog_extension &&
		    btf_check_type_match(env, prog, btf, t))
			return -EINVAL;
		t = btf_type_by_id(btf, t->type);
		if (!btf_type_is_func_proto(t))
			return -EINVAL;
		tr = bpf_trampoline_lookup(key);
		if (!tr)
			return -ENOMEM;
		/* t is either vmlinux type or another program's type */
		prog->aux->attach_func_proto = t;
		mutex_lock(&tr->mutex);
		if (tr->func.addr) {
			prog->aux->trampoline = tr;
			goto out;
		}
		if (tgt_prog && conservative) {
			prog->aux->attach_func_proto = NULL;
			t = NULL;
		}
		ret = btf_distill_func_proto(&env->log, btf, t,
					     tname, &tr->func.model);
		if (ret < 0)
			goto out;
		if (tgt_prog) {
			if (subprog == 0)
				addr = (long) tgt_prog->bpf_func;
			else
				addr = (long) tgt_prog->aux->func[subprog]->bpf_func;
		} else {
			addr = kallsyms_lookup_name(tname);
			if (!addr) {
				verbose(env,
					"The address of function %s cannot be found\n",
					tname);
				ret = -ENOENT;
				goto out;
			}
		}

		if (prog->expected_attach_type == BPF_MODIFY_RETURN) {
			ret = check_attach_modify_return(prog, addr);
			if (ret)
				verbose(env, "%s() is not modifiable\n",
					prog->aux->attach_func_name);
		}

		if (ret)
			goto out;
		tr->func.addr = (void *)addr;
		prog->aux->trampoline = tr;
out:
		mutex_unlock(&tr->mutex);
		if (ret)
			bpf_trampoline_put(tr);
		return ret;
	}
}

int bpf_check(struct bpf_prog **prog, union bpf_attr *attr,
	      union bpf_attr __user *uattr)
{
	u64 start_time = ktime_get_ns();
	struct bpf_verifier_env *env;
	struct bpf_verifier_log *log;
	int i, len, ret = -EINVAL;
	bool is_priv;

	/* no program is valid */
	if (ARRAY_SIZE(bpf_verifier_ops) == 0)
		return -EINVAL;

	/* 'struct bpf_verifier_env' can be global, but since it's not small,
	 * allocate/free it every time bpf_check() is called
	 */
	env = kzalloc(sizeof(struct bpf_verifier_env), GFP_KERNEL);
	if (!env)
		return -ENOMEM;
	log = &env->log;

	len = (*prog)->len;
	env->insn_aux_data =
		vzalloc(array_size(sizeof(struct bpf_insn_aux_data), len));
	ret = -ENOMEM;
	if (!env->insn_aux_data)
		goto err_free_env;
	for (i = 0; i < len; i++)
		env->insn_aux_data[i].orig_idx = i;
	env->prog = *prog;
	env->ops = bpf_verifier_ops[env->prog->type];
	is_priv = capable(CAP_SYS_ADMIN);

	if (!btf_vmlinux && IS_ENABLED(CONFIG_DEBUG_INFO_BTF)) {
		mutex_lock(&bpf_verifier_lock);
		if (!btf_vmlinux)
			btf_vmlinux = btf_parse_vmlinux();
		mutex_unlock(&bpf_verifier_lock);
	}

	/* grab the mutex to protect few globals used by verifier */
	if (!is_priv)
		mutex_lock(&bpf_verifier_lock);

	if (attr->log_level || attr->log_buf || attr->log_size) {
		/* user requested verbose verifier output
		 * and supplied buffer to store the verification trace
		 */
		log->level = attr->log_level;
		log->ubuf = (char __user *) (unsigned long) attr->log_buf;
		log->len_total = attr->log_size;

		ret = -EINVAL;
		/* log attributes have to be sane */
		if (log->len_total < 128 || log->len_total > UINT_MAX >> 2 ||
		    !log->level || !log->ubuf || log->level & ~BPF_LOG_MASK)
			goto err_unlock;
	}

	if (IS_ERR(btf_vmlinux)) {
		/* Either gcc or pahole or kernel are broken. */
		verbose(env, "in-kernel BTF is malformed\n");
		ret = PTR_ERR(btf_vmlinux);
		goto skip_full_check;
	}

	env->strict_alignment = !!(attr->prog_flags & BPF_F_STRICT_ALIGNMENT);
	if (!IS_ENABLED(CONFIG_HAVE_EFFICIENT_UNALIGNED_ACCESS))
		env->strict_alignment = true;
	if (attr->prog_flags & BPF_F_ANY_ALIGNMENT)
		env->strict_alignment = false;

	env->allow_ptr_leaks = is_priv;

	if (is_priv)
		env->test_state_freq = attr->prog_flags & BPF_F_TEST_STATE_FREQ;

	ret = replace_map_fd_with_map_ptr(env);
	if (ret < 0)
		goto skip_full_check;

	if (bpf_prog_is_dev_bound(env->prog->aux)) {
		ret = bpf_prog_offload_verifier_prep(env->prog);
		if (ret)
			goto skip_full_check;
	}

	env->explored_states = kvcalloc(state_htab_size(env),
				       sizeof(struct bpf_verifier_state_list *),
				       GFP_USER);
	ret = -ENOMEM;
	if (!env->explored_states)
		goto skip_full_check;

	ret = check_subprogs(env);
	if (ret < 0)
		goto skip_full_check;

	ret = check_btf_info(env, attr, uattr);
	if (ret < 0)
		goto skip_full_check;

	ret = check_attach_btf_id(env);
	if (ret)
		goto skip_full_check;

	ret = check_cfg(env);
	if (ret < 0)
		goto skip_full_check;

	ret = do_check_subprogs(env);
	ret = ret ?: do_check_main(env);

	if (ret == 0 && bpf_prog_is_dev_bound(env->prog->aux))
		ret = bpf_prog_offload_finalize(env);

skip_full_check:
	kvfree(env->explored_states);

	if (ret == 0)
		ret = check_max_stack_depth(env);

	/* instruction rewrites happen after this point */
	if (is_priv) {
		if (ret == 0)
			opt_hard_wire_dead_code_branches(env);
		if (ret == 0)
			ret = opt_remove_dead_code(env);
		if (ret == 0)
			ret = opt_remove_nops(env);
	} else {
		if (ret == 0)
			sanitize_dead_code(env);
	}

	if (ret == 0)
		/* program is valid, convert *(u32*)(ctx + off) accesses */
		ret = convert_ctx_accesses(env);

	if (ret == 0)
		ret = fixup_bpf_calls(env);

	/* do 32-bit optimization after insn patching has done so those patched
	 * insns could be handled correctly.
	 */
	if (ret == 0 && !bpf_prog_is_dev_bound(env->prog->aux)) {
		ret = opt_subreg_zext_lo32_rnd_hi32(env, attr);
		env->prog->aux->verifier_zext = bpf_jit_needs_zext() ? !ret
								     : false;
	}

	if (ret == 0)
		ret = fixup_call_args(env);

	env->verification_time = ktime_get_ns() - start_time;
	print_verification_stats(env);

	if (log->level && bpf_verifier_log_full(log))
		ret = -ENOSPC;
	if (log->level && !log->ubuf) {
		ret = -EFAULT;
		goto err_release_maps;
	}

	if (ret == 0 && env->used_map_cnt) {
		/* if program passed verifier, update used_maps in bpf_prog_info */
		env->prog->aux->used_maps = kmalloc_array(env->used_map_cnt,
							  sizeof(env->used_maps[0]),
							  GFP_KERNEL);

		if (!env->prog->aux->used_maps) {
			ret = -ENOMEM;
			goto err_release_maps;
		}

		memcpy(env->prog->aux->used_maps, env->used_maps,
		       sizeof(env->used_maps[0]) * env->used_map_cnt);
		env->prog->aux->used_map_cnt = env->used_map_cnt;

		/* program is valid. Convert pseudo bpf_ld_imm64 into generic
		 * bpf_ld_imm64 instructions
		 */
		convert_pseudo_ld_imm64(env);
	}

	if (ret == 0)
		adjust_btf_func(env);

err_release_maps:
	if (!env->prog->aux->used_maps)
		/* if we didn't copy map pointers into bpf_prog_info, release
		 * them now. Otherwise free_used_maps() will release them.
		 */
		release_maps(env);

	/* extension progs temporarily inherit the attach_type of their targets
	   for verification purposes, so set it back to zero before returning
	 */
	if (env->prog->type == BPF_PROG_TYPE_EXT)
		env->prog->expected_attach_type = 0;

	*prog = env->prog;
err_unlock:
	if (!is_priv)
		mutex_unlock(&bpf_verifier_lock);
	vfree(env->insn_aux_data);
err_free_env:
	kfree(env);
	return ret;
}<|MERGE_RESOLUTION|>--- conflicted
+++ resolved
@@ -3099,11 +3099,7 @@
 	if (ret < 0)
 		return ret;
 
-<<<<<<< HEAD
-	if (atype == BPF_READ) {
-=======
 	if (atype == BPF_READ && value_regno >= 0) {
->>>>>>> 04d5ce62
 		if (ret == SCALAR_VALUE) {
 			mark_reg_unknown(env, regs, value_regno);
 			return 0;
@@ -5751,34 +5747,10 @@
 			mark_reg_unknown(env, regs, insn->dst_reg);
 			break;
 		}
-<<<<<<< HEAD
-
-		/* Upon reaching here, src_known is true and
-		 * umax_val is equal to umin_val.
-		 */
-		if (insn_bitness == 32) {
-			dst_reg->smin_value = (u32)(((s32)dst_reg->smin_value) >> umin_val);
-			dst_reg->smax_value = (u32)(((s32)dst_reg->smax_value) >> umin_val);
-		} else {
-			dst_reg->smin_value >>= umin_val;
-			dst_reg->smax_value >>= umin_val;
-		}
-
-		dst_reg->var_off = tnum_arshift(dst_reg->var_off, umin_val,
-						insn_bitness);
-
-		/* blow away the dst_reg umin_value/umax_value and rely on
-		 * dst_reg var_off to refine the result.
-		 */
-		dst_reg->umin_value = 0;
-		dst_reg->umax_value = U64_MAX;
-		__update_reg_bounds(dst_reg);
-=======
 		if (alu32)
 			scalar32_min_max_arsh(dst_reg, &src_reg);
 		else
 			scalar_min_max_arsh(dst_reg, &src_reg);
->>>>>>> 04d5ce62
 		break;
 	default:
 		mark_reg_unknown(env, regs, insn->dst_reg);
@@ -7045,14 +7017,9 @@
 	struct tnum range = tnum_range(0, 1);
 	int err;
 
-<<<<<<< HEAD
-	/* The struct_ops func-ptr's return type could be "void" */
-	if (env->prog->type == BPF_PROG_TYPE_STRUCT_OPS &&
-=======
 	/* LSM and struct_ops func-ptr's return type could be "void" */
 	if ((env->prog->type == BPF_PROG_TYPE_STRUCT_OPS ||
 	     env->prog->type == BPF_PROG_TYPE_LSM) &&
->>>>>>> 04d5ce62
 	    !prog->aux->attach_func_proto->type)
 		return 0;
 
@@ -10328,7 +10295,6 @@
 		/* clean aux data in case subprog was rejected */
 		sanitize_insn_aux_data(env);
 	return ret;
-<<<<<<< HEAD
 }
 
 /* Verify all global functions in a BPF program one by one based on their BTF.
@@ -10384,63 +10350,6 @@
 	return ret;
 }
 
-=======
-}
-
-/* Verify all global functions in a BPF program one by one based on their BTF.
- * All global functions must pass verification. Otherwise the whole program is rejected.
- * Consider:
- * int bar(int);
- * int foo(int f)
- * {
- *    return bar(f);
- * }
- * int bar(int b)
- * {
- *    ...
- * }
- * foo() will be verified first for R1=any_scalar_value. During verification it
- * will be assumed that bar() already verified successfully and call to bar()
- * from foo() will be checked for type match only. Later bar() will be verified
- * independently to check that it's safe for R1=any_scalar_value.
- */
-static int do_check_subprogs(struct bpf_verifier_env *env)
-{
-	struct bpf_prog_aux *aux = env->prog->aux;
-	int i, ret;
-
-	if (!aux->func_info)
-		return 0;
-
-	for (i = 1; i < env->subprog_cnt; i++) {
-		if (aux->func_info_aux[i].linkage != BTF_FUNC_GLOBAL)
-			continue;
-		env->insn_idx = env->subprog_info[i].start;
-		WARN_ON_ONCE(env->insn_idx == 0);
-		ret = do_check_common(env, i);
-		if (ret) {
-			return ret;
-		} else if (env->log.level & BPF_LOG_LEVEL) {
-			verbose(env,
-				"Func#%d is safe for any args that match its prototype\n",
-				i);
-		}
-	}
-	return 0;
-}
-
-static int do_check_main(struct bpf_verifier_env *env)
-{
-	int ret;
-
-	env->insn_idx = 0;
-	ret = do_check_common(env, 0);
-	if (!ret)
-		env->prog->aux->stack_depth = env->subprog_info[0].stack_depth;
-	return ret;
-}
-
->>>>>>> 04d5ce62
 
 static void print_verification_stats(struct bpf_verifier_env *env)
 {
@@ -10517,8 +10426,6 @@
 
 	return 0;
 }
-<<<<<<< HEAD
-=======
 #define SECURITY_PREFIX "security_"
 
 static int check_attach_modify_return(struct bpf_prog *prog, unsigned long addr)
@@ -10530,7 +10437,6 @@
 
 	return -EINVAL;
 }
->>>>>>> 04d5ce62
 
 static int check_attach_btf_id(struct bpf_verifier_env *env)
 {
@@ -10551,13 +10457,9 @@
 	if (prog->type == BPF_PROG_TYPE_STRUCT_OPS)
 		return check_struct_ops_btf_id(env);
 
-<<<<<<< HEAD
-	if (prog->type != BPF_PROG_TYPE_TRACING && !prog_extension)
-=======
 	if (prog->type != BPF_PROG_TYPE_TRACING &&
 	    prog->type != BPF_PROG_TYPE_LSM &&
 	    !prog_extension)
->>>>>>> 04d5ce62
 		return 0;
 
 	if (!btf_id) {
@@ -10605,10 +10507,7 @@
 				return -EINVAL;
 			}
 			env->ops = bpf_verifier_ops[tgt_prog->type];
-<<<<<<< HEAD
-=======
 			prog->expected_attach_type = tgt_prog->expected_attach_type;
->>>>>>> 04d5ce62
 		}
 		if (!tgt_prog->jited) {
 			verbose(env, "Can attach to only JITed progs\n");
@@ -10691,11 +10590,8 @@
 		if (!prog_extension)
 			return -EINVAL;
 		/* fallthrough */
-<<<<<<< HEAD
-=======
 	case BPF_MODIFY_RETURN:
 	case BPF_LSM_MAC:
->>>>>>> 04d5ce62
 	case BPF_TRACE_FENTRY:
 	case BPF_TRACE_FEXIT:
 		prog->aux->attach_func_name = tname;
