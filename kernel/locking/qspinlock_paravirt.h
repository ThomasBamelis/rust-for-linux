--- conflicted
+++ resolved
@@ -318,20 +318,13 @@
 {
 	struct __qspinlock *l = (void *)lock;
 	struct pv_node *node;
-<<<<<<< HEAD
-	u8 lockval = cmpxchg(&l->locked, _Q_LOCKED_VAL, 0);
-=======
 	u8 locked;
->>>>>>> d420acd8
 
 	/*
 	 * We must not unlock if SLOW, because in that case we must first
 	 * unhash. Otherwise it would be possible to have multiple @lock
 	 * entries, which would be BAD.
 	 */
-<<<<<<< HEAD
-	if (likely(lockval == _Q_LOCKED_VAL))
-=======
 	locked = cmpxchg(&l->locked, _Q_LOCKED_VAL, 0);
 	if (likely(locked == _Q_LOCKED_VAL))
 		return;
@@ -340,7 +333,6 @@
 		WARN(!debug_locks_silent,
 		     "pvqspinlock: lock 0x%lx has corrupted value 0x%x!\n",
 		     (unsigned long)lock, atomic_read(&lock->val));
->>>>>>> d420acd8
 		return;
 	}
 
@@ -352,13 +344,6 @@
 	 * Matches the cmpxchg() in pv_wait_head() setting _Q_SLOW_VAL.
 	 */
 	smp_rmb();
-
-	if (unlikely(lockval != _Q_SLOW_VAL)) {
-		if (debug_locks_silent)
-			return;
-		WARN(1, "pvqspinlock: lock %p has corrupted value 0x%x!\n", lock, atomic_read(&lock->val));
-		return;
-	}
 
 	/*
 	 * Since the above failed to release, this must be the SLOW path.
