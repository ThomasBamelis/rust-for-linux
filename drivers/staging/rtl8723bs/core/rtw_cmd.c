--- conflicted
+++ resolved
@@ -767,11 +767,7 @@
 	/*  If not,  we have to copy the connecting AP's MAC address to it so that */
 	/*  the driver just has the bssid information for PMKIDList searching. */
 
-<<<<<<< HEAD
-	if (pmlmepriv->assoc_by_bssid == false)
-=======
 	if (!pmlmepriv->assoc_by_bssid)
->>>>>>> df0cc57e
 		memcpy(&pmlmepriv->assoc_bssid[0], &pnetwork->network.mac_address[0], ETH_ALEN);
 
 	psecnetwork->ie_length = rtw_restruct_sec_ie(padapter, &pnetwork->network.ies[0], &psecnetwork->ies[0], pnetwork->network.ie_length);
@@ -1329,11 +1325,6 @@
 static void dynamic_chk_wk_hdl(struct adapter *padapter)
 {
 	struct mlme_priv *pmlmepriv;
-<<<<<<< HEAD
-
-	pmlmepriv = &(padapter->mlmepriv);
-=======
->>>>>>> df0cc57e
 
 	pmlmepriv = &padapter->mlmepriv;
 
@@ -1982,11 +1973,7 @@
 		}
 
 		pnetwork->length = get_wlan_bssid_ex_sz(pnetwork);
-<<<<<<< HEAD
-		memcpy(&(pwlan->network), pnetwork, pnetwork->length);
-=======
 		memcpy(&pwlan->network, pnetwork, pnetwork->length);
->>>>>>> df0cc57e
 		/* pwlan->fixed = true; */
 
 		/* list_add_tail(&(pwlan->list), &pmlmepriv->scanned_queue.queue); */
