/*
 * Copyright 2010 Advanced Micro Devices, Inc.
 *
 * Permission is hereby granted, free of charge, to any person obtaining a
 * copy of this software and associated documentation files (the "Software"),
 * to deal in the Software without restriction, including without limitation
 * the rights to use, copy, modify, merge, publish, distribute, sublicense,
 * and/or sell copies of the Software, and to permit persons to whom the
 * Software is furnished to do so, subject to the following conditions:
 *
 * The above copyright notice and this permission notice shall be included in
 * all copies or substantial portions of the Software.
 *
 * THE SOFTWARE IS PROVIDED "AS IS", WITHOUT WARRANTY OF ANY KIND, EXPRESS OR
 * IMPLIED, INCLUDING BUT NOT LIMITED TO THE WARRANTIES OF MERCHANTABILITY,
 * FITNESS FOR A PARTICULAR PURPOSE AND NONINFRINGEMENT.  IN NO EVENT SHALL
 * THE COPYRIGHT HOLDER(S) OR AUTHOR(S) BE LIABLE FOR ANY CLAIM, DAMAGES OR
 * OTHER LIABILITY, WHETHER IN AN ACTION OF CONTRACT, TORT OR OTHERWISE,
 * ARISING FROM, OUT OF OR IN CONNECTION WITH THE SOFTWARE OR THE USE OR
 * OTHER DEALINGS IN THE SOFTWARE.
 *
 * Authors: Alex Deucher
 */
#include <linux/firmware.h>
#include <linux/platform_device.h>
#include <linux/slab.h>
#include "drmP.h"
#include "radeon.h"
#include "radeon_asic.h"
#include "radeon_drm.h"
#include "evergreend.h"
#include "atom.h"
#include "avivod.h"
#include "evergreen_reg.h"
#include "evergreen_blit_shaders.h"

#define EVERGREEN_PFP_UCODE_SIZE 1120
#define EVERGREEN_PM4_UCODE_SIZE 1376

static void evergreen_gpu_init(struct radeon_device *rdev);
void evergreen_fini(struct radeon_device *rdev);
void evergreen_pcie_gen2_enable(struct radeon_device *rdev);
extern void cayman_cp_int_cntl_setup(struct radeon_device *rdev,
				     int ring, u32 cp_int_cntl);

void evergreen_fix_pci_max_read_req_size(struct radeon_device *rdev)
{
	u16 ctl, v;
	int cap, err;

	cap = pci_pcie_cap(rdev->pdev);
	if (!cap)
		return;

	err = pci_read_config_word(rdev->pdev, cap + PCI_EXP_DEVCTL, &ctl);
	if (err)
		return;

	v = (ctl & PCI_EXP_DEVCTL_READRQ) >> 12;

	/* if bios or OS sets MAX_READ_REQUEST_SIZE to an invalid value, fix it
	 * to avoid hangs or perfomance issues
	 */
	if ((v == 0) || (v == 6) || (v == 7)) {
		ctl &= ~PCI_EXP_DEVCTL_READRQ;
		ctl |= (2 << 12);
		pci_write_config_word(rdev->pdev, cap + PCI_EXP_DEVCTL, ctl);
	}
}

void evergreen_pre_page_flip(struct radeon_device *rdev, int crtc)
{
	/* enable the pflip int */
	radeon_irq_kms_pflip_irq_get(rdev, crtc);
}

void evergreen_post_page_flip(struct radeon_device *rdev, int crtc)
{
	/* disable the pflip int */
	radeon_irq_kms_pflip_irq_put(rdev, crtc);
}

u32 evergreen_page_flip(struct radeon_device *rdev, int crtc_id, u64 crtc_base)
{
	struct radeon_crtc *radeon_crtc = rdev->mode_info.crtcs[crtc_id];
	u32 tmp = RREG32(EVERGREEN_GRPH_UPDATE + radeon_crtc->crtc_offset);
	int i;

	/* Lock the graphics update lock */
	tmp |= EVERGREEN_GRPH_UPDATE_LOCK;
	WREG32(EVERGREEN_GRPH_UPDATE + radeon_crtc->crtc_offset, tmp);

	/* update the scanout addresses */
	WREG32(EVERGREEN_GRPH_SECONDARY_SURFACE_ADDRESS_HIGH + radeon_crtc->crtc_offset,
	       upper_32_bits(crtc_base));
	WREG32(EVERGREEN_GRPH_SECONDARY_SURFACE_ADDRESS + radeon_crtc->crtc_offset,
	       (u32)crtc_base);

	WREG32(EVERGREEN_GRPH_PRIMARY_SURFACE_ADDRESS_HIGH + radeon_crtc->crtc_offset,
	       upper_32_bits(crtc_base));
	WREG32(EVERGREEN_GRPH_PRIMARY_SURFACE_ADDRESS + radeon_crtc->crtc_offset,
	       (u32)crtc_base);

	/* Wait for update_pending to go high. */
	for (i = 0; i < rdev->usec_timeout; i++) {
		if (RREG32(EVERGREEN_GRPH_UPDATE + radeon_crtc->crtc_offset) & EVERGREEN_GRPH_SURFACE_UPDATE_PENDING)
			break;
		udelay(1);
	}
	DRM_DEBUG("Update pending now high. Unlocking vupdate_lock.\n");

	/* Unlock the lock, so double-buffering can take place inside vblank */
	tmp &= ~EVERGREEN_GRPH_UPDATE_LOCK;
	WREG32(EVERGREEN_GRPH_UPDATE + radeon_crtc->crtc_offset, tmp);

	/* Return current update_pending status: */
	return RREG32(EVERGREEN_GRPH_UPDATE + radeon_crtc->crtc_offset) & EVERGREEN_GRPH_SURFACE_UPDATE_PENDING;
}

/* get temperature in millidegrees */
int evergreen_get_temp(struct radeon_device *rdev)
{
	u32 temp, toffset;
	int actual_temp = 0;

	if (rdev->family == CHIP_JUNIPER) {
		toffset = (RREG32(CG_THERMAL_CTRL) & TOFFSET_MASK) >>
			TOFFSET_SHIFT;
		temp = (RREG32(CG_TS0_STATUS) & TS0_ADC_DOUT_MASK) >>
			TS0_ADC_DOUT_SHIFT;

		if (toffset & 0x100)
			actual_temp = temp / 2 - (0x200 - toffset);
		else
			actual_temp = temp / 2 + toffset;

		actual_temp = actual_temp * 1000;

	} else {
		temp = (RREG32(CG_MULT_THERMAL_STATUS) & ASIC_T_MASK) >>
			ASIC_T_SHIFT;

		if (temp & 0x400)
			actual_temp = -256;
		else if (temp & 0x200)
			actual_temp = 255;
		else if (temp & 0x100) {
			actual_temp = temp & 0x1ff;
			actual_temp |= ~0x1ff;
		} else
			actual_temp = temp & 0xff;

		actual_temp = (actual_temp * 1000) / 2;
	}

	return actual_temp;
}

int sumo_get_temp(struct radeon_device *rdev)
{
	u32 temp = RREG32(CG_THERMAL_STATUS) & 0xff;
	int actual_temp = temp - 49;

	return actual_temp * 1000;
}

void sumo_pm_init_profile(struct radeon_device *rdev)
{
	int idx;

	/* default */
	rdev->pm.profiles[PM_PROFILE_DEFAULT_IDX].dpms_off_ps_idx = rdev->pm.default_power_state_index;
	rdev->pm.profiles[PM_PROFILE_DEFAULT_IDX].dpms_on_ps_idx = rdev->pm.default_power_state_index;
	rdev->pm.profiles[PM_PROFILE_DEFAULT_IDX].dpms_off_cm_idx = 0;
	rdev->pm.profiles[PM_PROFILE_DEFAULT_IDX].dpms_on_cm_idx = 0;

	/* low,mid sh/mh */
	if (rdev->flags & RADEON_IS_MOBILITY)
		idx = radeon_pm_get_type_index(rdev, POWER_STATE_TYPE_BATTERY, 0);
	else
		idx = radeon_pm_get_type_index(rdev, POWER_STATE_TYPE_PERFORMANCE, 0);

	rdev->pm.profiles[PM_PROFILE_LOW_SH_IDX].dpms_off_ps_idx = idx;
	rdev->pm.profiles[PM_PROFILE_LOW_SH_IDX].dpms_on_ps_idx = idx;
	rdev->pm.profiles[PM_PROFILE_LOW_SH_IDX].dpms_off_cm_idx = 0;
	rdev->pm.profiles[PM_PROFILE_LOW_SH_IDX].dpms_on_cm_idx = 0;

	rdev->pm.profiles[PM_PROFILE_LOW_MH_IDX].dpms_off_ps_idx = idx;
	rdev->pm.profiles[PM_PROFILE_LOW_MH_IDX].dpms_on_ps_idx = idx;
	rdev->pm.profiles[PM_PROFILE_LOW_MH_IDX].dpms_off_cm_idx = 0;
	rdev->pm.profiles[PM_PROFILE_LOW_MH_IDX].dpms_on_cm_idx = 0;

	rdev->pm.profiles[PM_PROFILE_MID_SH_IDX].dpms_off_ps_idx = idx;
	rdev->pm.profiles[PM_PROFILE_MID_SH_IDX].dpms_on_ps_idx = idx;
	rdev->pm.profiles[PM_PROFILE_MID_SH_IDX].dpms_off_cm_idx = 0;
	rdev->pm.profiles[PM_PROFILE_MID_SH_IDX].dpms_on_cm_idx = 0;

	rdev->pm.profiles[PM_PROFILE_MID_MH_IDX].dpms_off_ps_idx = idx;
	rdev->pm.profiles[PM_PROFILE_MID_MH_IDX].dpms_on_ps_idx = idx;
	rdev->pm.profiles[PM_PROFILE_MID_MH_IDX].dpms_off_cm_idx = 0;
	rdev->pm.profiles[PM_PROFILE_MID_MH_IDX].dpms_on_cm_idx = 0;

	/* high sh/mh */
	idx = radeon_pm_get_type_index(rdev, POWER_STATE_TYPE_PERFORMANCE, 0);
	rdev->pm.profiles[PM_PROFILE_HIGH_SH_IDX].dpms_off_ps_idx = idx;
	rdev->pm.profiles[PM_PROFILE_HIGH_SH_IDX].dpms_on_ps_idx = idx;
	rdev->pm.profiles[PM_PROFILE_HIGH_SH_IDX].dpms_off_cm_idx = 0;
	rdev->pm.profiles[PM_PROFILE_HIGH_SH_IDX].dpms_on_cm_idx =
		rdev->pm.power_state[idx].num_clock_modes - 1;

	rdev->pm.profiles[PM_PROFILE_HIGH_MH_IDX].dpms_off_ps_idx = idx;
	rdev->pm.profiles[PM_PROFILE_HIGH_MH_IDX].dpms_on_ps_idx = idx;
	rdev->pm.profiles[PM_PROFILE_HIGH_MH_IDX].dpms_off_cm_idx = 0;
	rdev->pm.profiles[PM_PROFILE_HIGH_MH_IDX].dpms_on_cm_idx =
		rdev->pm.power_state[idx].num_clock_modes - 1;
}

void evergreen_pm_misc(struct radeon_device *rdev)
{
	int req_ps_idx = rdev->pm.requested_power_state_index;
	int req_cm_idx = rdev->pm.requested_clock_mode_index;
	struct radeon_power_state *ps = &rdev->pm.power_state[req_ps_idx];
	struct radeon_voltage *voltage = &ps->clock_info[req_cm_idx].voltage;

	if (voltage->type == VOLTAGE_SW) {
		/* 0xff01 is a flag rather then an actual voltage */
		if (voltage->voltage == 0xff01)
			return;
		if (voltage->voltage && (voltage->voltage != rdev->pm.current_vddc)) {
			radeon_atom_set_voltage(rdev, voltage->voltage, SET_VOLTAGE_TYPE_ASIC_VDDC);
			rdev->pm.current_vddc = voltage->voltage;
			DRM_DEBUG("Setting: vddc: %d\n", voltage->voltage);
		}
		/* 0xff01 is a flag rather then an actual voltage */
		if (voltage->vddci == 0xff01)
			return;
		if (voltage->vddci && (voltage->vddci != rdev->pm.current_vddci)) {
			radeon_atom_set_voltage(rdev, voltage->vddci, SET_VOLTAGE_TYPE_ASIC_VDDCI);
			rdev->pm.current_vddci = voltage->vddci;
			DRM_DEBUG("Setting: vddci: %d\n", voltage->vddci);
		}
	}
}

void evergreen_pm_prepare(struct radeon_device *rdev)
{
	struct drm_device *ddev = rdev->ddev;
	struct drm_crtc *crtc;
	struct radeon_crtc *radeon_crtc;
	u32 tmp;

	/* disable any active CRTCs */
	list_for_each_entry(crtc, &ddev->mode_config.crtc_list, head) {
		radeon_crtc = to_radeon_crtc(crtc);
		if (radeon_crtc->enabled) {
			tmp = RREG32(EVERGREEN_CRTC_CONTROL + radeon_crtc->crtc_offset);
			tmp |= EVERGREEN_CRTC_DISP_READ_REQUEST_DISABLE;
			WREG32(EVERGREEN_CRTC_CONTROL + radeon_crtc->crtc_offset, tmp);
		}
	}
}

void evergreen_pm_finish(struct radeon_device *rdev)
{
	struct drm_device *ddev = rdev->ddev;
	struct drm_crtc *crtc;
	struct radeon_crtc *radeon_crtc;
	u32 tmp;

	/* enable any active CRTCs */
	list_for_each_entry(crtc, &ddev->mode_config.crtc_list, head) {
		radeon_crtc = to_radeon_crtc(crtc);
		if (radeon_crtc->enabled) {
			tmp = RREG32(EVERGREEN_CRTC_CONTROL + radeon_crtc->crtc_offset);
			tmp &= ~EVERGREEN_CRTC_DISP_READ_REQUEST_DISABLE;
			WREG32(EVERGREEN_CRTC_CONTROL + radeon_crtc->crtc_offset, tmp);
		}
	}
}

bool evergreen_hpd_sense(struct radeon_device *rdev, enum radeon_hpd_id hpd)
{
	bool connected = false;

	switch (hpd) {
	case RADEON_HPD_1:
		if (RREG32(DC_HPD1_INT_STATUS) & DC_HPDx_SENSE)
			connected = true;
		break;
	case RADEON_HPD_2:
		if (RREG32(DC_HPD2_INT_STATUS) & DC_HPDx_SENSE)
			connected = true;
		break;
	case RADEON_HPD_3:
		if (RREG32(DC_HPD3_INT_STATUS) & DC_HPDx_SENSE)
			connected = true;
		break;
	case RADEON_HPD_4:
		if (RREG32(DC_HPD4_INT_STATUS) & DC_HPDx_SENSE)
			connected = true;
		break;
	case RADEON_HPD_5:
		if (RREG32(DC_HPD5_INT_STATUS) & DC_HPDx_SENSE)
			connected = true;
		break;
	case RADEON_HPD_6:
		if (RREG32(DC_HPD6_INT_STATUS) & DC_HPDx_SENSE)
			connected = true;
			break;
	default:
		break;
	}

	return connected;
}

void evergreen_hpd_set_polarity(struct radeon_device *rdev,
				enum radeon_hpd_id hpd)
{
	u32 tmp;
	bool connected = evergreen_hpd_sense(rdev, hpd);

	switch (hpd) {
	case RADEON_HPD_1:
		tmp = RREG32(DC_HPD1_INT_CONTROL);
		if (connected)
			tmp &= ~DC_HPDx_INT_POLARITY;
		else
			tmp |= DC_HPDx_INT_POLARITY;
		WREG32(DC_HPD1_INT_CONTROL, tmp);
		break;
	case RADEON_HPD_2:
		tmp = RREG32(DC_HPD2_INT_CONTROL);
		if (connected)
			tmp &= ~DC_HPDx_INT_POLARITY;
		else
			tmp |= DC_HPDx_INT_POLARITY;
		WREG32(DC_HPD2_INT_CONTROL, tmp);
		break;
	case RADEON_HPD_3:
		tmp = RREG32(DC_HPD3_INT_CONTROL);
		if (connected)
			tmp &= ~DC_HPDx_INT_POLARITY;
		else
			tmp |= DC_HPDx_INT_POLARITY;
		WREG32(DC_HPD3_INT_CONTROL, tmp);
		break;
	case RADEON_HPD_4:
		tmp = RREG32(DC_HPD4_INT_CONTROL);
		if (connected)
			tmp &= ~DC_HPDx_INT_POLARITY;
		else
			tmp |= DC_HPDx_INT_POLARITY;
		WREG32(DC_HPD4_INT_CONTROL, tmp);
		break;
	case RADEON_HPD_5:
		tmp = RREG32(DC_HPD5_INT_CONTROL);
		if (connected)
			tmp &= ~DC_HPDx_INT_POLARITY;
		else
			tmp |= DC_HPDx_INT_POLARITY;
		WREG32(DC_HPD5_INT_CONTROL, tmp);
			break;
	case RADEON_HPD_6:
		tmp = RREG32(DC_HPD6_INT_CONTROL);
		if (connected)
			tmp &= ~DC_HPDx_INT_POLARITY;
		else
			tmp |= DC_HPDx_INT_POLARITY;
		WREG32(DC_HPD6_INT_CONTROL, tmp);
		break;
	default:
		break;
	}
}

void evergreen_hpd_init(struct radeon_device *rdev)
{
	struct drm_device *dev = rdev->ddev;
	struct drm_connector *connector;
	u32 tmp = DC_HPDx_CONNECTION_TIMER(0x9c4) |
		DC_HPDx_RX_INT_TIMER(0xfa) | DC_HPDx_EN;

	list_for_each_entry(connector, &dev->mode_config.connector_list, head) {
		struct radeon_connector *radeon_connector = to_radeon_connector(connector);
		switch (radeon_connector->hpd.hpd) {
		case RADEON_HPD_1:
			WREG32(DC_HPD1_CONTROL, tmp);
			rdev->irq.hpd[0] = true;
			break;
		case RADEON_HPD_2:
			WREG32(DC_HPD2_CONTROL, tmp);
			rdev->irq.hpd[1] = true;
			break;
		case RADEON_HPD_3:
			WREG32(DC_HPD3_CONTROL, tmp);
			rdev->irq.hpd[2] = true;
			break;
		case RADEON_HPD_4:
			WREG32(DC_HPD4_CONTROL, tmp);
			rdev->irq.hpd[3] = true;
			break;
		case RADEON_HPD_5:
			WREG32(DC_HPD5_CONTROL, tmp);
			rdev->irq.hpd[4] = true;
			break;
		case RADEON_HPD_6:
			WREG32(DC_HPD6_CONTROL, tmp);
			rdev->irq.hpd[5] = true;
			break;
		default:
			break;
		}
		radeon_hpd_set_polarity(rdev, radeon_connector->hpd.hpd);
	}
	if (rdev->irq.installed)
		evergreen_irq_set(rdev);
}

void evergreen_hpd_fini(struct radeon_device *rdev)
{
	struct drm_device *dev = rdev->ddev;
	struct drm_connector *connector;

	list_for_each_entry(connector, &dev->mode_config.connector_list, head) {
		struct radeon_connector *radeon_connector = to_radeon_connector(connector);
		switch (radeon_connector->hpd.hpd) {
		case RADEON_HPD_1:
			WREG32(DC_HPD1_CONTROL, 0);
			rdev->irq.hpd[0] = false;
			break;
		case RADEON_HPD_2:
			WREG32(DC_HPD2_CONTROL, 0);
			rdev->irq.hpd[1] = false;
			break;
		case RADEON_HPD_3:
			WREG32(DC_HPD3_CONTROL, 0);
			rdev->irq.hpd[2] = false;
			break;
		case RADEON_HPD_4:
			WREG32(DC_HPD4_CONTROL, 0);
			rdev->irq.hpd[3] = false;
			break;
		case RADEON_HPD_5:
			WREG32(DC_HPD5_CONTROL, 0);
			rdev->irq.hpd[4] = false;
			break;
		case RADEON_HPD_6:
			WREG32(DC_HPD6_CONTROL, 0);
			rdev->irq.hpd[5] = false;
			break;
		default:
			break;
		}
	}
}

/* watermark setup */

static u32 evergreen_line_buffer_adjust(struct radeon_device *rdev,
					struct radeon_crtc *radeon_crtc,
					struct drm_display_mode *mode,
					struct drm_display_mode *other_mode)
{
	u32 tmp;
	/*
	 * Line Buffer Setup
	 * There are 3 line buffers, each one shared by 2 display controllers.
	 * DC_LB_MEMORY_SPLIT controls how that line buffer is shared between
	 * the display controllers.  The paritioning is done via one of four
	 * preset allocations specified in bits 2:0:
	 * first display controller
	 *  0 - first half of lb (3840 * 2)
	 *  1 - first 3/4 of lb (5760 * 2)
	 *  2 - whole lb (7680 * 2), other crtc must be disabled
	 *  3 - first 1/4 of lb (1920 * 2)
	 * second display controller
	 *  4 - second half of lb (3840 * 2)
	 *  5 - second 3/4 of lb (5760 * 2)
	 *  6 - whole lb (7680 * 2), other crtc must be disabled
	 *  7 - last 1/4 of lb (1920 * 2)
	 */
	/* this can get tricky if we have two large displays on a paired group
	 * of crtcs.  Ideally for multiple large displays we'd assign them to
	 * non-linked crtcs for maximum line buffer allocation.
	 */
	if (radeon_crtc->base.enabled && mode) {
		if (other_mode)
			tmp = 0; /* 1/2 */
		else
			tmp = 2; /* whole */
	} else
		tmp = 0;

	/* second controller of the pair uses second half of the lb */
	if (radeon_crtc->crtc_id % 2)
		tmp += 4;
	WREG32(DC_LB_MEMORY_SPLIT + radeon_crtc->crtc_offset, tmp);

	if (radeon_crtc->base.enabled && mode) {
		switch (tmp) {
		case 0:
		case 4:
		default:
			if (ASIC_IS_DCE5(rdev))
				return 4096 * 2;
			else
				return 3840 * 2;
		case 1:
		case 5:
			if (ASIC_IS_DCE5(rdev))
				return 6144 * 2;
			else
				return 5760 * 2;
		case 2:
		case 6:
			if (ASIC_IS_DCE5(rdev))
				return 8192 * 2;
			else
				return 7680 * 2;
		case 3:
		case 7:
			if (ASIC_IS_DCE5(rdev))
				return 2048 * 2;
			else
				return 1920 * 2;
		}
	}

	/* controller not enabled, so no lb used */
	return 0;
}

static u32 evergreen_get_number_of_dram_channels(struct radeon_device *rdev)
{
	u32 tmp = RREG32(MC_SHARED_CHMAP);

	switch ((tmp & NOOFCHAN_MASK) >> NOOFCHAN_SHIFT) {
	case 0:
	default:
		return 1;
	case 1:
		return 2;
	case 2:
		return 4;
	case 3:
		return 8;
	}
}

struct evergreen_wm_params {
	u32 dram_channels; /* number of dram channels */
	u32 yclk;          /* bandwidth per dram data pin in kHz */
	u32 sclk;          /* engine clock in kHz */
	u32 disp_clk;      /* display clock in kHz */
	u32 src_width;     /* viewport width */
	u32 active_time;   /* active display time in ns */
	u32 blank_time;    /* blank time in ns */
	bool interlaced;    /* mode is interlaced */
	fixed20_12 vsc;    /* vertical scale ratio */
	u32 num_heads;     /* number of active crtcs */
	u32 bytes_per_pixel; /* bytes per pixel display + overlay */
	u32 lb_size;       /* line buffer allocated to pipe */
	u32 vtaps;         /* vertical scaler taps */
};

static u32 evergreen_dram_bandwidth(struct evergreen_wm_params *wm)
{
	/* Calculate DRAM Bandwidth and the part allocated to display. */
	fixed20_12 dram_efficiency; /* 0.7 */
	fixed20_12 yclk, dram_channels, bandwidth;
	fixed20_12 a;

	a.full = dfixed_const(1000);
	yclk.full = dfixed_const(wm->yclk);
	yclk.full = dfixed_div(yclk, a);
	dram_channels.full = dfixed_const(wm->dram_channels * 4);
	a.full = dfixed_const(10);
	dram_efficiency.full = dfixed_const(7);
	dram_efficiency.full = dfixed_div(dram_efficiency, a);
	bandwidth.full = dfixed_mul(dram_channels, yclk);
	bandwidth.full = dfixed_mul(bandwidth, dram_efficiency);

	return dfixed_trunc(bandwidth);
}

static u32 evergreen_dram_bandwidth_for_display(struct evergreen_wm_params *wm)
{
	/* Calculate DRAM Bandwidth and the part allocated to display. */
	fixed20_12 disp_dram_allocation; /* 0.3 to 0.7 */
	fixed20_12 yclk, dram_channels, bandwidth;
	fixed20_12 a;

	a.full = dfixed_const(1000);
	yclk.full = dfixed_const(wm->yclk);
	yclk.full = dfixed_div(yclk, a);
	dram_channels.full = dfixed_const(wm->dram_channels * 4);
	a.full = dfixed_const(10);
	disp_dram_allocation.full = dfixed_const(3); /* XXX worse case value 0.3 */
	disp_dram_allocation.full = dfixed_div(disp_dram_allocation, a);
	bandwidth.full = dfixed_mul(dram_channels, yclk);
	bandwidth.full = dfixed_mul(bandwidth, disp_dram_allocation);

	return dfixed_trunc(bandwidth);
}

static u32 evergreen_data_return_bandwidth(struct evergreen_wm_params *wm)
{
	/* Calculate the display Data return Bandwidth */
	fixed20_12 return_efficiency; /* 0.8 */
	fixed20_12 sclk, bandwidth;
	fixed20_12 a;

	a.full = dfixed_const(1000);
	sclk.full = dfixed_const(wm->sclk);
	sclk.full = dfixed_div(sclk, a);
	a.full = dfixed_const(10);
	return_efficiency.full = dfixed_const(8);
	return_efficiency.full = dfixed_div(return_efficiency, a);
	a.full = dfixed_const(32);
	bandwidth.full = dfixed_mul(a, sclk);
	bandwidth.full = dfixed_mul(bandwidth, return_efficiency);

	return dfixed_trunc(bandwidth);
}

static u32 evergreen_dmif_request_bandwidth(struct evergreen_wm_params *wm)
{
	/* Calculate the DMIF Request Bandwidth */
	fixed20_12 disp_clk_request_efficiency; /* 0.8 */
	fixed20_12 disp_clk, bandwidth;
	fixed20_12 a;

	a.full = dfixed_const(1000);
	disp_clk.full = dfixed_const(wm->disp_clk);
	disp_clk.full = dfixed_div(disp_clk, a);
	a.full = dfixed_const(10);
	disp_clk_request_efficiency.full = dfixed_const(8);
	disp_clk_request_efficiency.full = dfixed_div(disp_clk_request_efficiency, a);
	a.full = dfixed_const(32);
	bandwidth.full = dfixed_mul(a, disp_clk);
	bandwidth.full = dfixed_mul(bandwidth, disp_clk_request_efficiency);

	return dfixed_trunc(bandwidth);
}

static u32 evergreen_available_bandwidth(struct evergreen_wm_params *wm)
{
	/* Calculate the Available bandwidth. Display can use this temporarily but not in average. */
	u32 dram_bandwidth = evergreen_dram_bandwidth(wm);
	u32 data_return_bandwidth = evergreen_data_return_bandwidth(wm);
	u32 dmif_req_bandwidth = evergreen_dmif_request_bandwidth(wm);

	return min(dram_bandwidth, min(data_return_bandwidth, dmif_req_bandwidth));
}

static u32 evergreen_average_bandwidth(struct evergreen_wm_params *wm)
{
	/* Calculate the display mode Average Bandwidth
	 * DisplayMode should contain the source and destination dimensions,
	 * timing, etc.
	 */
	fixed20_12 bpp;
	fixed20_12 line_time;
	fixed20_12 src_width;
	fixed20_12 bandwidth;
	fixed20_12 a;

	a.full = dfixed_const(1000);
	line_time.full = dfixed_const(wm->active_time + wm->blank_time);
	line_time.full = dfixed_div(line_time, a);
	bpp.full = dfixed_const(wm->bytes_per_pixel);
	src_width.full = dfixed_const(wm->src_width);
	bandwidth.full = dfixed_mul(src_width, bpp);
	bandwidth.full = dfixed_mul(bandwidth, wm->vsc);
	bandwidth.full = dfixed_div(bandwidth, line_time);

	return dfixed_trunc(bandwidth);
}

static u32 evergreen_latency_watermark(struct evergreen_wm_params *wm)
{
	/* First calcualte the latency in ns */
	u32 mc_latency = 2000; /* 2000 ns. */
	u32 available_bandwidth = evergreen_available_bandwidth(wm);
	u32 worst_chunk_return_time = (512 * 8 * 1000) / available_bandwidth;
	u32 cursor_line_pair_return_time = (128 * 4 * 1000) / available_bandwidth;
	u32 dc_latency = 40000000 / wm->disp_clk; /* dc pipe latency */
	u32 other_heads_data_return_time = ((wm->num_heads + 1) * worst_chunk_return_time) +
		(wm->num_heads * cursor_line_pair_return_time);
	u32 latency = mc_latency + other_heads_data_return_time + dc_latency;
	u32 max_src_lines_per_dst_line, lb_fill_bw, line_fill_time;
	fixed20_12 a, b, c;

	if (wm->num_heads == 0)
		return 0;

	a.full = dfixed_const(2);
	b.full = dfixed_const(1);
	if ((wm->vsc.full > a.full) ||
	    ((wm->vsc.full > b.full) && (wm->vtaps >= 3)) ||
	    (wm->vtaps >= 5) ||
	    ((wm->vsc.full >= a.full) && wm->interlaced))
		max_src_lines_per_dst_line = 4;
	else
		max_src_lines_per_dst_line = 2;

	a.full = dfixed_const(available_bandwidth);
	b.full = dfixed_const(wm->num_heads);
	a.full = dfixed_div(a, b);

	b.full = dfixed_const(1000);
	c.full = dfixed_const(wm->disp_clk);
	b.full = dfixed_div(c, b);
	c.full = dfixed_const(wm->bytes_per_pixel);
	b.full = dfixed_mul(b, c);

	lb_fill_bw = min(dfixed_trunc(a), dfixed_trunc(b));

	a.full = dfixed_const(max_src_lines_per_dst_line * wm->src_width * wm->bytes_per_pixel);
	b.full = dfixed_const(1000);
	c.full = dfixed_const(lb_fill_bw);
	b.full = dfixed_div(c, b);
	a.full = dfixed_div(a, b);
	line_fill_time = dfixed_trunc(a);

	if (line_fill_time < wm->active_time)
		return latency;
	else
		return latency + (line_fill_time - wm->active_time);

}

static bool evergreen_average_bandwidth_vs_dram_bandwidth_for_display(struct evergreen_wm_params *wm)
{
	if (evergreen_average_bandwidth(wm) <=
	    (evergreen_dram_bandwidth_for_display(wm) / wm->num_heads))
		return true;
	else
		return false;
};

static bool evergreen_average_bandwidth_vs_available_bandwidth(struct evergreen_wm_params *wm)
{
	if (evergreen_average_bandwidth(wm) <=
	    (evergreen_available_bandwidth(wm) / wm->num_heads))
		return true;
	else
		return false;
};

static bool evergreen_check_latency_hiding(struct evergreen_wm_params *wm)
{
	u32 lb_partitions = wm->lb_size / wm->src_width;
	u32 line_time = wm->active_time + wm->blank_time;
	u32 latency_tolerant_lines;
	u32 latency_hiding;
	fixed20_12 a;

	a.full = dfixed_const(1);
	if (wm->vsc.full > a.full)
		latency_tolerant_lines = 1;
	else {
		if (lb_partitions <= (wm->vtaps + 1))
			latency_tolerant_lines = 1;
		else
			latency_tolerant_lines = 2;
	}

	latency_hiding = (latency_tolerant_lines * line_time + wm->blank_time);

	if (evergreen_latency_watermark(wm) <= latency_hiding)
		return true;
	else
		return false;
}

static void evergreen_program_watermarks(struct radeon_device *rdev,
					 struct radeon_crtc *radeon_crtc,
					 u32 lb_size, u32 num_heads)
{
	struct drm_display_mode *mode = &radeon_crtc->base.mode;
	struct evergreen_wm_params wm;
	u32 pixel_period;
	u32 line_time = 0;
	u32 latency_watermark_a = 0, latency_watermark_b = 0;
	u32 priority_a_mark = 0, priority_b_mark = 0;
	u32 priority_a_cnt = PRIORITY_OFF;
	u32 priority_b_cnt = PRIORITY_OFF;
	u32 pipe_offset = radeon_crtc->crtc_id * 16;
	u32 tmp, arb_control3;
	fixed20_12 a, b, c;

	if (radeon_crtc->base.enabled && num_heads && mode) {
		pixel_period = 1000000 / (u32)mode->clock;
		line_time = min((u32)mode->crtc_htotal * pixel_period, (u32)65535);
		priority_a_cnt = 0;
		priority_b_cnt = 0;

		wm.yclk = rdev->pm.current_mclk * 10;
		wm.sclk = rdev->pm.current_sclk * 10;
		wm.disp_clk = mode->clock;
		wm.src_width = mode->crtc_hdisplay;
		wm.active_time = mode->crtc_hdisplay * pixel_period;
		wm.blank_time = line_time - wm.active_time;
		wm.interlaced = false;
		if (mode->flags & DRM_MODE_FLAG_INTERLACE)
			wm.interlaced = true;
		wm.vsc = radeon_crtc->vsc;
		wm.vtaps = 1;
		if (radeon_crtc->rmx_type != RMX_OFF)
			wm.vtaps = 2;
		wm.bytes_per_pixel = 4; /* XXX: get this from fb config */
		wm.lb_size = lb_size;
		wm.dram_channels = evergreen_get_number_of_dram_channels(rdev);
		wm.num_heads = num_heads;

		/* set for high clocks */
		latency_watermark_a = min(evergreen_latency_watermark(&wm), (u32)65535);
		/* set for low clocks */
		/* wm.yclk = low clk; wm.sclk = low clk */
		latency_watermark_b = min(evergreen_latency_watermark(&wm), (u32)65535);

		/* possibly force display priority to high */
		/* should really do this at mode validation time... */
		if (!evergreen_average_bandwidth_vs_dram_bandwidth_for_display(&wm) ||
		    !evergreen_average_bandwidth_vs_available_bandwidth(&wm) ||
		    !evergreen_check_latency_hiding(&wm) ||
		    (rdev->disp_priority == 2)) {
			DRM_DEBUG_KMS("force priority to high\n");
			priority_a_cnt |= PRIORITY_ALWAYS_ON;
			priority_b_cnt |= PRIORITY_ALWAYS_ON;
		}

		a.full = dfixed_const(1000);
		b.full = dfixed_const(mode->clock);
		b.full = dfixed_div(b, a);
		c.full = dfixed_const(latency_watermark_a);
		c.full = dfixed_mul(c, b);
		c.full = dfixed_mul(c, radeon_crtc->hsc);
		c.full = dfixed_div(c, a);
		a.full = dfixed_const(16);
		c.full = dfixed_div(c, a);
		priority_a_mark = dfixed_trunc(c);
		priority_a_cnt |= priority_a_mark & PRIORITY_MARK_MASK;

		a.full = dfixed_const(1000);
		b.full = dfixed_const(mode->clock);
		b.full = dfixed_div(b, a);
		c.full = dfixed_const(latency_watermark_b);
		c.full = dfixed_mul(c, b);
		c.full = dfixed_mul(c, radeon_crtc->hsc);
		c.full = dfixed_div(c, a);
		a.full = dfixed_const(16);
		c.full = dfixed_div(c, a);
		priority_b_mark = dfixed_trunc(c);
		priority_b_cnt |= priority_b_mark & PRIORITY_MARK_MASK;
	}

	/* select wm A */
	arb_control3 = RREG32(PIPE0_ARBITRATION_CONTROL3 + pipe_offset);
	tmp = arb_control3;
	tmp &= ~LATENCY_WATERMARK_MASK(3);
	tmp |= LATENCY_WATERMARK_MASK(1);
	WREG32(PIPE0_ARBITRATION_CONTROL3 + pipe_offset, tmp);
	WREG32(PIPE0_LATENCY_CONTROL + pipe_offset,
	       (LATENCY_LOW_WATERMARK(latency_watermark_a) |
		LATENCY_HIGH_WATERMARK(line_time)));
	/* select wm B */
	tmp = RREG32(PIPE0_ARBITRATION_CONTROL3 + pipe_offset);
	tmp &= ~LATENCY_WATERMARK_MASK(3);
	tmp |= LATENCY_WATERMARK_MASK(2);
	WREG32(PIPE0_ARBITRATION_CONTROL3 + pipe_offset, tmp);
	WREG32(PIPE0_LATENCY_CONTROL + pipe_offset,
	       (LATENCY_LOW_WATERMARK(latency_watermark_b) |
		LATENCY_HIGH_WATERMARK(line_time)));
	/* restore original selection */
	WREG32(PIPE0_ARBITRATION_CONTROL3 + pipe_offset, arb_control3);

	/* write the priority marks */
	WREG32(PRIORITY_A_CNT + radeon_crtc->crtc_offset, priority_a_cnt);
	WREG32(PRIORITY_B_CNT + radeon_crtc->crtc_offset, priority_b_cnt);

}

void evergreen_bandwidth_update(struct radeon_device *rdev)
{
	struct drm_display_mode *mode0 = NULL;
	struct drm_display_mode *mode1 = NULL;
	u32 num_heads = 0, lb_size;
	int i;

	radeon_update_display_priority(rdev);

	for (i = 0; i < rdev->num_crtc; i++) {
		if (rdev->mode_info.crtcs[i]->base.enabled)
			num_heads++;
	}
	for (i = 0; i < rdev->num_crtc; i += 2) {
		mode0 = &rdev->mode_info.crtcs[i]->base.mode;
		mode1 = &rdev->mode_info.crtcs[i+1]->base.mode;
		lb_size = evergreen_line_buffer_adjust(rdev, rdev->mode_info.crtcs[i], mode0, mode1);
		evergreen_program_watermarks(rdev, rdev->mode_info.crtcs[i], lb_size, num_heads);
		lb_size = evergreen_line_buffer_adjust(rdev, rdev->mode_info.crtcs[i+1], mode1, mode0);
		evergreen_program_watermarks(rdev, rdev->mode_info.crtcs[i+1], lb_size, num_heads);
	}
}

int evergreen_mc_wait_for_idle(struct radeon_device *rdev)
{
	unsigned i;
	u32 tmp;

	for (i = 0; i < rdev->usec_timeout; i++) {
		/* read MC_STATUS */
		tmp = RREG32(SRBM_STATUS) & 0x1F00;
		if (!tmp)
			return 0;
		udelay(1);
	}
	return -1;
}

/*
 * GART
 */
void evergreen_pcie_gart_tlb_flush(struct radeon_device *rdev)
{
	unsigned i;
	u32 tmp;

	WREG32(HDP_MEM_COHERENCY_FLUSH_CNTL, 0x1);

	WREG32(VM_CONTEXT0_REQUEST_RESPONSE, REQUEST_TYPE(1));
	for (i = 0; i < rdev->usec_timeout; i++) {
		/* read MC_STATUS */
		tmp = RREG32(VM_CONTEXT0_REQUEST_RESPONSE);
		tmp = (tmp & RESPONSE_TYPE_MASK) >> RESPONSE_TYPE_SHIFT;
		if (tmp == 2) {
			printk(KERN_WARNING "[drm] r600 flush TLB failed\n");
			return;
		}
		if (tmp) {
			return;
		}
		udelay(1);
	}
}

int evergreen_pcie_gart_enable(struct radeon_device *rdev)
{
	u32 tmp;
	int r;

	if (rdev->gart.robj == NULL) {
		dev_err(rdev->dev, "No VRAM object for PCIE GART.\n");
		return -EINVAL;
	}
	r = radeon_gart_table_vram_pin(rdev);
	if (r)
		return r;
	radeon_gart_restore(rdev);
	/* Setup L2 cache */
	WREG32(VM_L2_CNTL, ENABLE_L2_CACHE | ENABLE_L2_FRAGMENT_PROCESSING |
				ENABLE_L2_PTE_CACHE_LRU_UPDATE_BY_WRITE |
				EFFECTIVE_L2_QUEUE_SIZE(7));
	WREG32(VM_L2_CNTL2, 0);
	WREG32(VM_L2_CNTL3, BANK_SELECT(0) | CACHE_UPDATE_MODE(2));
	/* Setup TLB control */
	tmp = ENABLE_L1_TLB | ENABLE_L1_FRAGMENT_PROCESSING |
		SYSTEM_ACCESS_MODE_NOT_IN_SYS |
		SYSTEM_APERTURE_UNMAPPED_ACCESS_PASS_THRU |
		EFFECTIVE_L1_TLB_SIZE(5) | EFFECTIVE_L1_QUEUE_SIZE(5);
	if (rdev->flags & RADEON_IS_IGP) {
		WREG32(FUS_MC_VM_MD_L1_TLB0_CNTL, tmp);
		WREG32(FUS_MC_VM_MD_L1_TLB1_CNTL, tmp);
		WREG32(FUS_MC_VM_MD_L1_TLB2_CNTL, tmp);
	} else {
		WREG32(MC_VM_MD_L1_TLB0_CNTL, tmp);
		WREG32(MC_VM_MD_L1_TLB1_CNTL, tmp);
		WREG32(MC_VM_MD_L1_TLB2_CNTL, tmp);
	}
	WREG32(MC_VM_MB_L1_TLB0_CNTL, tmp);
	WREG32(MC_VM_MB_L1_TLB1_CNTL, tmp);
	WREG32(MC_VM_MB_L1_TLB2_CNTL, tmp);
	WREG32(MC_VM_MB_L1_TLB3_CNTL, tmp);
	WREG32(VM_CONTEXT0_PAGE_TABLE_START_ADDR, rdev->mc.gtt_start >> 12);
	WREG32(VM_CONTEXT0_PAGE_TABLE_END_ADDR, rdev->mc.gtt_end >> 12);
	WREG32(VM_CONTEXT0_PAGE_TABLE_BASE_ADDR, rdev->gart.table_addr >> 12);
	WREG32(VM_CONTEXT0_CNTL, ENABLE_CONTEXT | PAGE_TABLE_DEPTH(0) |
				RANGE_PROTECTION_FAULT_ENABLE_DEFAULT);
	WREG32(VM_CONTEXT0_PROTECTION_FAULT_DEFAULT_ADDR,
			(u32)(rdev->dummy_page.addr >> 12));
	WREG32(VM_CONTEXT1_CNTL, 0);

	evergreen_pcie_gart_tlb_flush(rdev);
	DRM_INFO("PCIE GART of %uM enabled (table at 0x%016llX).\n",
		 (unsigned)(rdev->mc.gtt_size >> 20),
		 (unsigned long long)rdev->gart.table_addr);
	rdev->gart.ready = true;
	return 0;
}

void evergreen_pcie_gart_disable(struct radeon_device *rdev)
{
	u32 tmp;

	/* Disable all tables */
	WREG32(VM_CONTEXT0_CNTL, 0);
	WREG32(VM_CONTEXT1_CNTL, 0);

	/* Setup L2 cache */
	WREG32(VM_L2_CNTL, ENABLE_L2_FRAGMENT_PROCESSING |
				EFFECTIVE_L2_QUEUE_SIZE(7));
	WREG32(VM_L2_CNTL2, 0);
	WREG32(VM_L2_CNTL3, BANK_SELECT(0) | CACHE_UPDATE_MODE(2));
	/* Setup TLB control */
	tmp = EFFECTIVE_L1_TLB_SIZE(5) | EFFECTIVE_L1_QUEUE_SIZE(5);
	WREG32(MC_VM_MD_L1_TLB0_CNTL, tmp);
	WREG32(MC_VM_MD_L1_TLB1_CNTL, tmp);
	WREG32(MC_VM_MD_L1_TLB2_CNTL, tmp);
	WREG32(MC_VM_MB_L1_TLB0_CNTL, tmp);
	WREG32(MC_VM_MB_L1_TLB1_CNTL, tmp);
	WREG32(MC_VM_MB_L1_TLB2_CNTL, tmp);
	WREG32(MC_VM_MB_L1_TLB3_CNTL, tmp);
	radeon_gart_table_vram_unpin(rdev);
}

void evergreen_pcie_gart_fini(struct radeon_device *rdev)
{
	evergreen_pcie_gart_disable(rdev);
	radeon_gart_table_vram_free(rdev);
	radeon_gart_fini(rdev);
}


void evergreen_agp_enable(struct radeon_device *rdev)
{
	u32 tmp;

	/* Setup L2 cache */
	WREG32(VM_L2_CNTL, ENABLE_L2_CACHE | ENABLE_L2_FRAGMENT_PROCESSING |
				ENABLE_L2_PTE_CACHE_LRU_UPDATE_BY_WRITE |
				EFFECTIVE_L2_QUEUE_SIZE(7));
	WREG32(VM_L2_CNTL2, 0);
	WREG32(VM_L2_CNTL3, BANK_SELECT(0) | CACHE_UPDATE_MODE(2));
	/* Setup TLB control */
	tmp = ENABLE_L1_TLB | ENABLE_L1_FRAGMENT_PROCESSING |
		SYSTEM_ACCESS_MODE_NOT_IN_SYS |
		SYSTEM_APERTURE_UNMAPPED_ACCESS_PASS_THRU |
		EFFECTIVE_L1_TLB_SIZE(5) | EFFECTIVE_L1_QUEUE_SIZE(5);
	WREG32(MC_VM_MD_L1_TLB0_CNTL, tmp);
	WREG32(MC_VM_MD_L1_TLB1_CNTL, tmp);
	WREG32(MC_VM_MD_L1_TLB2_CNTL, tmp);
	WREG32(MC_VM_MB_L1_TLB0_CNTL, tmp);
	WREG32(MC_VM_MB_L1_TLB1_CNTL, tmp);
	WREG32(MC_VM_MB_L1_TLB2_CNTL, tmp);
	WREG32(MC_VM_MB_L1_TLB3_CNTL, tmp);
	WREG32(VM_CONTEXT0_CNTL, 0);
	WREG32(VM_CONTEXT1_CNTL, 0);
}

void evergreen_mc_stop(struct radeon_device *rdev, struct evergreen_mc_save *save)
{
	save->vga_control[0] = RREG32(D1VGA_CONTROL);
	save->vga_control[1] = RREG32(D2VGA_CONTROL);
	save->vga_render_control = RREG32(VGA_RENDER_CONTROL);
	save->vga_hdp_control = RREG32(VGA_HDP_CONTROL);
	save->crtc_control[0] = RREG32(EVERGREEN_CRTC_CONTROL + EVERGREEN_CRTC0_REGISTER_OFFSET);
	save->crtc_control[1] = RREG32(EVERGREEN_CRTC_CONTROL + EVERGREEN_CRTC1_REGISTER_OFFSET);
	if (rdev->num_crtc >= 4) {
		save->vga_control[2] = RREG32(EVERGREEN_D3VGA_CONTROL);
		save->vga_control[3] = RREG32(EVERGREEN_D4VGA_CONTROL);
		save->crtc_control[2] = RREG32(EVERGREEN_CRTC_CONTROL + EVERGREEN_CRTC2_REGISTER_OFFSET);
		save->crtc_control[3] = RREG32(EVERGREEN_CRTC_CONTROL + EVERGREEN_CRTC3_REGISTER_OFFSET);
	}
	if (rdev->num_crtc >= 6) {
		save->vga_control[4] = RREG32(EVERGREEN_D5VGA_CONTROL);
		save->vga_control[5] = RREG32(EVERGREEN_D6VGA_CONTROL);
		save->crtc_control[4] = RREG32(EVERGREEN_CRTC_CONTROL + EVERGREEN_CRTC4_REGISTER_OFFSET);
		save->crtc_control[5] = RREG32(EVERGREEN_CRTC_CONTROL + EVERGREEN_CRTC5_REGISTER_OFFSET);
	}

	/* Stop all video */
	WREG32(VGA_RENDER_CONTROL, 0);
	WREG32(EVERGREEN_CRTC_UPDATE_LOCK + EVERGREEN_CRTC0_REGISTER_OFFSET, 1);
	WREG32(EVERGREEN_CRTC_UPDATE_LOCK + EVERGREEN_CRTC1_REGISTER_OFFSET, 1);
	if (rdev->num_crtc >= 4) {
		WREG32(EVERGREEN_CRTC_UPDATE_LOCK + EVERGREEN_CRTC2_REGISTER_OFFSET, 1);
		WREG32(EVERGREEN_CRTC_UPDATE_LOCK + EVERGREEN_CRTC3_REGISTER_OFFSET, 1);
	}
	if (rdev->num_crtc >= 6) {
		WREG32(EVERGREEN_CRTC_UPDATE_LOCK + EVERGREEN_CRTC4_REGISTER_OFFSET, 1);
		WREG32(EVERGREEN_CRTC_UPDATE_LOCK + EVERGREEN_CRTC5_REGISTER_OFFSET, 1);
	}
	WREG32(EVERGREEN_CRTC_CONTROL + EVERGREEN_CRTC0_REGISTER_OFFSET, 0);
	WREG32(EVERGREEN_CRTC_CONTROL + EVERGREEN_CRTC1_REGISTER_OFFSET, 0);
	if (rdev->num_crtc >= 4) {
		WREG32(EVERGREEN_CRTC_CONTROL + EVERGREEN_CRTC2_REGISTER_OFFSET, 0);
		WREG32(EVERGREEN_CRTC_CONTROL + EVERGREEN_CRTC3_REGISTER_OFFSET, 0);
	}
	if (rdev->num_crtc >= 6) {
		WREG32(EVERGREEN_CRTC_CONTROL + EVERGREEN_CRTC4_REGISTER_OFFSET, 0);
		WREG32(EVERGREEN_CRTC_CONTROL + EVERGREEN_CRTC5_REGISTER_OFFSET, 0);
	}
	WREG32(EVERGREEN_CRTC_UPDATE_LOCK + EVERGREEN_CRTC0_REGISTER_OFFSET, 0);
	WREG32(EVERGREEN_CRTC_UPDATE_LOCK + EVERGREEN_CRTC1_REGISTER_OFFSET, 0);
	if (rdev->num_crtc >= 4) {
		WREG32(EVERGREEN_CRTC_UPDATE_LOCK + EVERGREEN_CRTC2_REGISTER_OFFSET, 0);
		WREG32(EVERGREEN_CRTC_UPDATE_LOCK + EVERGREEN_CRTC3_REGISTER_OFFSET, 0);
	}
	if (rdev->num_crtc >= 6) {
		WREG32(EVERGREEN_CRTC_UPDATE_LOCK + EVERGREEN_CRTC4_REGISTER_OFFSET, 0);
		WREG32(EVERGREEN_CRTC_UPDATE_LOCK + EVERGREEN_CRTC5_REGISTER_OFFSET, 0);
	}

	WREG32(D1VGA_CONTROL, 0);
	WREG32(D2VGA_CONTROL, 0);
	if (rdev->num_crtc >= 4) {
		WREG32(EVERGREEN_D3VGA_CONTROL, 0);
		WREG32(EVERGREEN_D4VGA_CONTROL, 0);
	}
	if (rdev->num_crtc >= 6) {
		WREG32(EVERGREEN_D5VGA_CONTROL, 0);
		WREG32(EVERGREEN_D6VGA_CONTROL, 0);
	}
}

void evergreen_mc_resume(struct radeon_device *rdev, struct evergreen_mc_save *save)
{
	WREG32(EVERGREEN_GRPH_PRIMARY_SURFACE_ADDRESS_HIGH + EVERGREEN_CRTC0_REGISTER_OFFSET,
	       upper_32_bits(rdev->mc.vram_start));
	WREG32(EVERGREEN_GRPH_SECONDARY_SURFACE_ADDRESS_HIGH + EVERGREEN_CRTC0_REGISTER_OFFSET,
	       upper_32_bits(rdev->mc.vram_start));
	WREG32(EVERGREEN_GRPH_PRIMARY_SURFACE_ADDRESS + EVERGREEN_CRTC0_REGISTER_OFFSET,
	       (u32)rdev->mc.vram_start);
	WREG32(EVERGREEN_GRPH_SECONDARY_SURFACE_ADDRESS + EVERGREEN_CRTC0_REGISTER_OFFSET,
	       (u32)rdev->mc.vram_start);

	WREG32(EVERGREEN_GRPH_PRIMARY_SURFACE_ADDRESS_HIGH + EVERGREEN_CRTC1_REGISTER_OFFSET,
	       upper_32_bits(rdev->mc.vram_start));
	WREG32(EVERGREEN_GRPH_SECONDARY_SURFACE_ADDRESS_HIGH + EVERGREEN_CRTC1_REGISTER_OFFSET,
	       upper_32_bits(rdev->mc.vram_start));
	WREG32(EVERGREEN_GRPH_PRIMARY_SURFACE_ADDRESS + EVERGREEN_CRTC1_REGISTER_OFFSET,
	       (u32)rdev->mc.vram_start);
	WREG32(EVERGREEN_GRPH_SECONDARY_SURFACE_ADDRESS + EVERGREEN_CRTC1_REGISTER_OFFSET,
	       (u32)rdev->mc.vram_start);

	if (rdev->num_crtc >= 4) {
		WREG32(EVERGREEN_GRPH_PRIMARY_SURFACE_ADDRESS_HIGH + EVERGREEN_CRTC2_REGISTER_OFFSET,
		       upper_32_bits(rdev->mc.vram_start));
		WREG32(EVERGREEN_GRPH_SECONDARY_SURFACE_ADDRESS_HIGH + EVERGREEN_CRTC2_REGISTER_OFFSET,
		       upper_32_bits(rdev->mc.vram_start));
		WREG32(EVERGREEN_GRPH_PRIMARY_SURFACE_ADDRESS + EVERGREEN_CRTC2_REGISTER_OFFSET,
		       (u32)rdev->mc.vram_start);
		WREG32(EVERGREEN_GRPH_SECONDARY_SURFACE_ADDRESS + EVERGREEN_CRTC2_REGISTER_OFFSET,
		       (u32)rdev->mc.vram_start);

		WREG32(EVERGREEN_GRPH_PRIMARY_SURFACE_ADDRESS_HIGH + EVERGREEN_CRTC3_REGISTER_OFFSET,
		       upper_32_bits(rdev->mc.vram_start));
		WREG32(EVERGREEN_GRPH_SECONDARY_SURFACE_ADDRESS_HIGH + EVERGREEN_CRTC3_REGISTER_OFFSET,
		       upper_32_bits(rdev->mc.vram_start));
		WREG32(EVERGREEN_GRPH_PRIMARY_SURFACE_ADDRESS + EVERGREEN_CRTC3_REGISTER_OFFSET,
		       (u32)rdev->mc.vram_start);
		WREG32(EVERGREEN_GRPH_SECONDARY_SURFACE_ADDRESS + EVERGREEN_CRTC3_REGISTER_OFFSET,
		       (u32)rdev->mc.vram_start);
	}
	if (rdev->num_crtc >= 6) {
		WREG32(EVERGREEN_GRPH_PRIMARY_SURFACE_ADDRESS_HIGH + EVERGREEN_CRTC4_REGISTER_OFFSET,
		       upper_32_bits(rdev->mc.vram_start));
		WREG32(EVERGREEN_GRPH_SECONDARY_SURFACE_ADDRESS_HIGH + EVERGREEN_CRTC4_REGISTER_OFFSET,
		       upper_32_bits(rdev->mc.vram_start));
		WREG32(EVERGREEN_GRPH_PRIMARY_SURFACE_ADDRESS + EVERGREEN_CRTC4_REGISTER_OFFSET,
		       (u32)rdev->mc.vram_start);
		WREG32(EVERGREEN_GRPH_SECONDARY_SURFACE_ADDRESS + EVERGREEN_CRTC4_REGISTER_OFFSET,
		       (u32)rdev->mc.vram_start);

		WREG32(EVERGREEN_GRPH_PRIMARY_SURFACE_ADDRESS_HIGH + EVERGREEN_CRTC5_REGISTER_OFFSET,
		       upper_32_bits(rdev->mc.vram_start));
		WREG32(EVERGREEN_GRPH_SECONDARY_SURFACE_ADDRESS_HIGH + EVERGREEN_CRTC5_REGISTER_OFFSET,
		       upper_32_bits(rdev->mc.vram_start));
		WREG32(EVERGREEN_GRPH_PRIMARY_SURFACE_ADDRESS + EVERGREEN_CRTC5_REGISTER_OFFSET,
		       (u32)rdev->mc.vram_start);
		WREG32(EVERGREEN_GRPH_SECONDARY_SURFACE_ADDRESS + EVERGREEN_CRTC5_REGISTER_OFFSET,
		       (u32)rdev->mc.vram_start);
	}

	WREG32(EVERGREEN_VGA_MEMORY_BASE_ADDRESS_HIGH, upper_32_bits(rdev->mc.vram_start));
	WREG32(EVERGREEN_VGA_MEMORY_BASE_ADDRESS, (u32)rdev->mc.vram_start);
	/* Unlock host access */
	WREG32(VGA_HDP_CONTROL, save->vga_hdp_control);
	mdelay(1);
	/* Restore video state */
	WREG32(D1VGA_CONTROL, save->vga_control[0]);
	WREG32(D2VGA_CONTROL, save->vga_control[1]);
	if (rdev->num_crtc >= 4) {
		WREG32(EVERGREEN_D3VGA_CONTROL, save->vga_control[2]);
		WREG32(EVERGREEN_D4VGA_CONTROL, save->vga_control[3]);
	}
	if (rdev->num_crtc >= 6) {
		WREG32(EVERGREEN_D5VGA_CONTROL, save->vga_control[4]);
		WREG32(EVERGREEN_D6VGA_CONTROL, save->vga_control[5]);
	}
	WREG32(EVERGREEN_CRTC_UPDATE_LOCK + EVERGREEN_CRTC0_REGISTER_OFFSET, 1);
	WREG32(EVERGREEN_CRTC_UPDATE_LOCK + EVERGREEN_CRTC1_REGISTER_OFFSET, 1);
	if (rdev->num_crtc >= 4) {
		WREG32(EVERGREEN_CRTC_UPDATE_LOCK + EVERGREEN_CRTC2_REGISTER_OFFSET, 1);
		WREG32(EVERGREEN_CRTC_UPDATE_LOCK + EVERGREEN_CRTC3_REGISTER_OFFSET, 1);
	}
	if (rdev->num_crtc >= 6) {
		WREG32(EVERGREEN_CRTC_UPDATE_LOCK + EVERGREEN_CRTC4_REGISTER_OFFSET, 1);
		WREG32(EVERGREEN_CRTC_UPDATE_LOCK + EVERGREEN_CRTC5_REGISTER_OFFSET, 1);
	}
	WREG32(EVERGREEN_CRTC_CONTROL + EVERGREEN_CRTC0_REGISTER_OFFSET, save->crtc_control[0]);
	WREG32(EVERGREEN_CRTC_CONTROL + EVERGREEN_CRTC1_REGISTER_OFFSET, save->crtc_control[1]);
	if (rdev->num_crtc >= 4) {
		WREG32(EVERGREEN_CRTC_CONTROL + EVERGREEN_CRTC2_REGISTER_OFFSET, save->crtc_control[2]);
		WREG32(EVERGREEN_CRTC_CONTROL + EVERGREEN_CRTC3_REGISTER_OFFSET, save->crtc_control[3]);
	}
	if (rdev->num_crtc >= 6) {
		WREG32(EVERGREEN_CRTC_CONTROL + EVERGREEN_CRTC4_REGISTER_OFFSET, save->crtc_control[4]);
		WREG32(EVERGREEN_CRTC_CONTROL + EVERGREEN_CRTC5_REGISTER_OFFSET, save->crtc_control[5]);
	}
	WREG32(EVERGREEN_CRTC_UPDATE_LOCK + EVERGREEN_CRTC0_REGISTER_OFFSET, 0);
	WREG32(EVERGREEN_CRTC_UPDATE_LOCK + EVERGREEN_CRTC1_REGISTER_OFFSET, 0);
	if (rdev->num_crtc >= 4) {
		WREG32(EVERGREEN_CRTC_UPDATE_LOCK + EVERGREEN_CRTC2_REGISTER_OFFSET, 0);
		WREG32(EVERGREEN_CRTC_UPDATE_LOCK + EVERGREEN_CRTC3_REGISTER_OFFSET, 0);
	}
	if (rdev->num_crtc >= 6) {
		WREG32(EVERGREEN_CRTC_UPDATE_LOCK + EVERGREEN_CRTC4_REGISTER_OFFSET, 0);
		WREG32(EVERGREEN_CRTC_UPDATE_LOCK + EVERGREEN_CRTC5_REGISTER_OFFSET, 0);
	}
	WREG32(VGA_RENDER_CONTROL, save->vga_render_control);
}

void evergreen_mc_program(struct radeon_device *rdev)
{
	struct evergreen_mc_save save;
	u32 tmp;
	int i, j;

	/* Initialize HDP */
	for (i = 0, j = 0; i < 32; i++, j += 0x18) {
		WREG32((0x2c14 + j), 0x00000000);
		WREG32((0x2c18 + j), 0x00000000);
		WREG32((0x2c1c + j), 0x00000000);
		WREG32((0x2c20 + j), 0x00000000);
		WREG32((0x2c24 + j), 0x00000000);
	}
	WREG32(HDP_REG_COHERENCY_FLUSH_CNTL, 0);

	evergreen_mc_stop(rdev, &save);
	if (evergreen_mc_wait_for_idle(rdev)) {
		dev_warn(rdev->dev, "Wait for MC idle timedout !\n");
	}
	/* Lockout access through VGA aperture*/
	WREG32(VGA_HDP_CONTROL, VGA_MEMORY_DISABLE);
	/* Update configuration */
	if (rdev->flags & RADEON_IS_AGP) {
		if (rdev->mc.vram_start < rdev->mc.gtt_start) {
			/* VRAM before AGP */
			WREG32(MC_VM_SYSTEM_APERTURE_LOW_ADDR,
				rdev->mc.vram_start >> 12);
			WREG32(MC_VM_SYSTEM_APERTURE_HIGH_ADDR,
				rdev->mc.gtt_end >> 12);
		} else {
			/* VRAM after AGP */
			WREG32(MC_VM_SYSTEM_APERTURE_LOW_ADDR,
				rdev->mc.gtt_start >> 12);
			WREG32(MC_VM_SYSTEM_APERTURE_HIGH_ADDR,
				rdev->mc.vram_end >> 12);
		}
	} else {
		WREG32(MC_VM_SYSTEM_APERTURE_LOW_ADDR,
			rdev->mc.vram_start >> 12);
		WREG32(MC_VM_SYSTEM_APERTURE_HIGH_ADDR,
			rdev->mc.vram_end >> 12);
	}
	WREG32(MC_VM_SYSTEM_APERTURE_DEFAULT_ADDR, rdev->vram_scratch.gpu_addr >> 12);
	if (rdev->flags & RADEON_IS_IGP) {
		tmp = RREG32(MC_FUS_VM_FB_OFFSET) & 0x000FFFFF;
		tmp |= ((rdev->mc.vram_end >> 20) & 0xF) << 24;
		tmp |= ((rdev->mc.vram_start >> 20) & 0xF) << 20;
		WREG32(MC_FUS_VM_FB_OFFSET, tmp);
	}
	tmp = ((rdev->mc.vram_end >> 24) & 0xFFFF) << 16;
	tmp |= ((rdev->mc.vram_start >> 24) & 0xFFFF);
	WREG32(MC_VM_FB_LOCATION, tmp);
	WREG32(HDP_NONSURFACE_BASE, (rdev->mc.vram_start >> 8));
	WREG32(HDP_NONSURFACE_INFO, (2 << 7) | (1 << 30));
	WREG32(HDP_NONSURFACE_SIZE, 0x3FFFFFFF);
	if (rdev->flags & RADEON_IS_AGP) {
		WREG32(MC_VM_AGP_TOP, rdev->mc.gtt_end >> 16);
		WREG32(MC_VM_AGP_BOT, rdev->mc.gtt_start >> 16);
		WREG32(MC_VM_AGP_BASE, rdev->mc.agp_base >> 22);
	} else {
		WREG32(MC_VM_AGP_BASE, 0);
		WREG32(MC_VM_AGP_TOP, 0x0FFFFFFF);
		WREG32(MC_VM_AGP_BOT, 0x0FFFFFFF);
	}
	if (evergreen_mc_wait_for_idle(rdev)) {
		dev_warn(rdev->dev, "Wait for MC idle timedout !\n");
	}
	evergreen_mc_resume(rdev, &save);
	/* we need to own VRAM, so turn off the VGA renderer here
	 * to stop it overwriting our objects */
	rv515_vga_render_disable(rdev);
}

/*
 * CP.
 */
void evergreen_ring_ib_execute(struct radeon_device *rdev, struct radeon_ib *ib)
{
	struct radeon_ring *ring = &rdev->ring[ib->fence->ring];

	/* set to DX10/11 mode */
	radeon_ring_write(ring, PACKET3(PACKET3_MODE_CONTROL, 0));
	radeon_ring_write(ring, 1);
	/* FIXME: implement */
	radeon_ring_write(ring, PACKET3(PACKET3_INDIRECT_BUFFER, 2));
	radeon_ring_write(ring,
#ifdef __BIG_ENDIAN
			  (2 << 0) |
#endif
			  (ib->gpu_addr & 0xFFFFFFFC));
	radeon_ring_write(ring, upper_32_bits(ib->gpu_addr) & 0xFF);
	radeon_ring_write(ring, ib->length_dw);
}


static int evergreen_cp_load_microcode(struct radeon_device *rdev)
{
	const __be32 *fw_data;
	int i;

	if (!rdev->me_fw || !rdev->pfp_fw)
		return -EINVAL;

	r700_cp_stop(rdev);
	WREG32(CP_RB_CNTL,
#ifdef __BIG_ENDIAN
	       BUF_SWAP_32BIT |
#endif
	       RB_NO_UPDATE | RB_BLKSZ(15) | RB_BUFSZ(3));

	fw_data = (const __be32 *)rdev->pfp_fw->data;
	WREG32(CP_PFP_UCODE_ADDR, 0);
	for (i = 0; i < EVERGREEN_PFP_UCODE_SIZE; i++)
		WREG32(CP_PFP_UCODE_DATA, be32_to_cpup(fw_data++));
	WREG32(CP_PFP_UCODE_ADDR, 0);

	fw_data = (const __be32 *)rdev->me_fw->data;
	WREG32(CP_ME_RAM_WADDR, 0);
	for (i = 0; i < EVERGREEN_PM4_UCODE_SIZE; i++)
		WREG32(CP_ME_RAM_DATA, be32_to_cpup(fw_data++));

	WREG32(CP_PFP_UCODE_ADDR, 0);
	WREG32(CP_ME_RAM_WADDR, 0);
	WREG32(CP_ME_RAM_RADDR, 0);
	return 0;
}

static int evergreen_cp_start(struct radeon_device *rdev)
{
	struct radeon_ring *ring = &rdev->ring[RADEON_RING_TYPE_GFX_INDEX];
	int r, i;
	uint32_t cp_me;

	r = radeon_ring_lock(rdev, ring, 7);
	if (r) {
		DRM_ERROR("radeon: cp failed to lock ring (%d).\n", r);
		return r;
	}
	radeon_ring_write(ring, PACKET3(PACKET3_ME_INITIALIZE, 5));
	radeon_ring_write(ring, 0x1);
	radeon_ring_write(ring, 0x0);
	radeon_ring_write(ring, rdev->config.evergreen.max_hw_contexts - 1);
	radeon_ring_write(ring, PACKET3_ME_INITIALIZE_DEVICE_ID(1));
	radeon_ring_write(ring, 0);
	radeon_ring_write(ring, 0);
	radeon_ring_unlock_commit(rdev, ring);

	cp_me = 0xff;
	WREG32(CP_ME_CNTL, cp_me);

	r = radeon_ring_lock(rdev, ring, evergreen_default_size + 19);
	if (r) {
		DRM_ERROR("radeon: cp failed to lock ring (%d).\n", r);
		return r;
	}

	/* setup clear context state */
	radeon_ring_write(ring, PACKET3(PACKET3_PREAMBLE_CNTL, 0));
	radeon_ring_write(ring, PACKET3_PREAMBLE_BEGIN_CLEAR_STATE);

	for (i = 0; i < evergreen_default_size; i++)
		radeon_ring_write(ring, evergreen_default_state[i]);

	radeon_ring_write(ring, PACKET3(PACKET3_PREAMBLE_CNTL, 0));
	radeon_ring_write(ring, PACKET3_PREAMBLE_END_CLEAR_STATE);

	/* set clear context state */
	radeon_ring_write(ring, PACKET3(PACKET3_CLEAR_STATE, 0));
	radeon_ring_write(ring, 0);

	/* SQ_VTX_BASE_VTX_LOC */
	radeon_ring_write(ring, 0xc0026f00);
	radeon_ring_write(ring, 0x00000000);
	radeon_ring_write(ring, 0x00000000);
	radeon_ring_write(ring, 0x00000000);

	/* Clear consts */
	radeon_ring_write(ring, 0xc0036f00);
	radeon_ring_write(ring, 0x00000bc4);
	radeon_ring_write(ring, 0xffffffff);
	radeon_ring_write(ring, 0xffffffff);
	radeon_ring_write(ring, 0xffffffff);

	radeon_ring_write(ring, 0xc0026900);
	radeon_ring_write(ring, 0x00000316);
	radeon_ring_write(ring, 0x0000000e); /* VGT_VERTEX_REUSE_BLOCK_CNTL */
	radeon_ring_write(ring, 0x00000010); /*  */

	radeon_ring_unlock_commit(rdev, ring);

	return 0;
}

int evergreen_cp_resume(struct radeon_device *rdev)
{
	struct radeon_ring *ring = &rdev->ring[RADEON_RING_TYPE_GFX_INDEX];
	u32 tmp;
	u32 rb_bufsz;
	int r;

	/* Reset cp; if cp is reset, then PA, SH, VGT also need to be reset */
	WREG32(GRBM_SOFT_RESET, (SOFT_RESET_CP |
				 SOFT_RESET_PA |
				 SOFT_RESET_SH |
				 SOFT_RESET_VGT |
				 SOFT_RESET_SPI |
				 SOFT_RESET_SX));
	RREG32(GRBM_SOFT_RESET);
	mdelay(15);
	WREG32(GRBM_SOFT_RESET, 0);
	RREG32(GRBM_SOFT_RESET);

	/* Set ring buffer size */
	rb_bufsz = drm_order(ring->ring_size / 8);
	tmp = (drm_order(RADEON_GPU_PAGE_SIZE/8) << 8) | rb_bufsz;
#ifdef __BIG_ENDIAN
	tmp |= BUF_SWAP_32BIT;
#endif
	WREG32(CP_RB_CNTL, tmp);
	WREG32(CP_SEM_WAIT_TIMER, 0x0);

	/* Set the write pointer delay */
	WREG32(CP_RB_WPTR_DELAY, 0);

	/* Initialize the ring buffer's read and write pointers */
	WREG32(CP_RB_CNTL, tmp | RB_RPTR_WR_ENA);
	WREG32(CP_RB_RPTR_WR, 0);
	ring->wptr = 0;
	WREG32(CP_RB_WPTR, ring->wptr);

	/* set the wb address wether it's enabled or not */
	WREG32(CP_RB_RPTR_ADDR,
	       ((rdev->wb.gpu_addr + RADEON_WB_CP_RPTR_OFFSET) & 0xFFFFFFFC));
	WREG32(CP_RB_RPTR_ADDR_HI, upper_32_bits(rdev->wb.gpu_addr + RADEON_WB_CP_RPTR_OFFSET) & 0xFF);
	WREG32(SCRATCH_ADDR, ((rdev->wb.gpu_addr + RADEON_WB_SCRATCH_OFFSET) >> 8) & 0xFFFFFFFF);

	if (rdev->wb.enabled)
		WREG32(SCRATCH_UMSK, 0xff);
	else {
		tmp |= RB_NO_UPDATE;
		WREG32(SCRATCH_UMSK, 0);
	}

	mdelay(1);
	WREG32(CP_RB_CNTL, tmp);

	WREG32(CP_RB_BASE, ring->gpu_addr >> 8);
	WREG32(CP_DEBUG, (1 << 27) | (1 << 28));

	ring->rptr = RREG32(CP_RB_RPTR);

	evergreen_cp_start(rdev);
	ring->ready = true;
	r = radeon_ring_test(rdev, ring);
	if (r) {
		ring->ready = false;
		return r;
	}
	return 0;
}

/*
 * Core functions
 */
static u32 evergreen_get_tile_pipe_to_backend_map(struct radeon_device *rdev,
						  u32 num_tile_pipes,
						  u32 num_backends,
						  u32 backend_disable_mask)
{
	u32 backend_map = 0;
	u32 enabled_backends_mask = 0;
	u32 enabled_backends_count = 0;
	u32 cur_pipe;
	u32 swizzle_pipe[EVERGREEN_MAX_PIPES];
	u32 cur_backend = 0;
	u32 i;
	bool force_no_swizzle;

	if (num_tile_pipes > EVERGREEN_MAX_PIPES)
		num_tile_pipes = EVERGREEN_MAX_PIPES;
	if (num_tile_pipes < 1)
		num_tile_pipes = 1;
	if (num_backends > EVERGREEN_MAX_BACKENDS)
		num_backends = EVERGREEN_MAX_BACKENDS;
	if (num_backends < 1)
		num_backends = 1;

	for (i = 0; i < EVERGREEN_MAX_BACKENDS; ++i) {
		if (((backend_disable_mask >> i) & 1) == 0) {
			enabled_backends_mask |= (1 << i);
			++enabled_backends_count;
		}
		if (enabled_backends_count == num_backends)
			break;
	}

	if (enabled_backends_count == 0) {
		enabled_backends_mask = 1;
		enabled_backends_count = 1;
	}

	if (enabled_backends_count != num_backends)
		num_backends = enabled_backends_count;

	memset((uint8_t *)&swizzle_pipe[0], 0, sizeof(u32) * EVERGREEN_MAX_PIPES);
	switch (rdev->family) {
	case CHIP_CEDAR:
	case CHIP_REDWOOD:
	case CHIP_PALM:
	case CHIP_SUMO:
	case CHIP_SUMO2:
	case CHIP_TURKS:
	case CHIP_CAICOS:
		force_no_swizzle = false;
		break;
	case CHIP_CYPRESS:
	case CHIP_HEMLOCK:
	case CHIP_JUNIPER:
	case CHIP_BARTS:
	default:
		force_no_swizzle = true;
		break;
	}
	if (force_no_swizzle) {
		bool last_backend_enabled = false;

		force_no_swizzle = false;
		for (i = 0; i < EVERGREEN_MAX_BACKENDS; ++i) {
			if (((enabled_backends_mask >> i) & 1) == 1) {
				if (last_backend_enabled)
					force_no_swizzle = true;
				last_backend_enabled = true;
			} else
				last_backend_enabled = false;
		}
	}

	switch (num_tile_pipes) {
	case 1:
	case 3:
	case 5:
	case 7:
		DRM_ERROR("odd number of pipes!\n");
		break;
	case 2:
		swizzle_pipe[0] = 0;
		swizzle_pipe[1] = 1;
		break;
	case 4:
		if (force_no_swizzle) {
			swizzle_pipe[0] = 0;
			swizzle_pipe[1] = 1;
			swizzle_pipe[2] = 2;
			swizzle_pipe[3] = 3;
		} else {
			swizzle_pipe[0] = 0;
			swizzle_pipe[1] = 2;
			swizzle_pipe[2] = 1;
			swizzle_pipe[3] = 3;
		}
		break;
	case 6:
		if (force_no_swizzle) {
			swizzle_pipe[0] = 0;
			swizzle_pipe[1] = 1;
			swizzle_pipe[2] = 2;
			swizzle_pipe[3] = 3;
			swizzle_pipe[4] = 4;
			swizzle_pipe[5] = 5;
		} else {
			swizzle_pipe[0] = 0;
			swizzle_pipe[1] = 2;
			swizzle_pipe[2] = 4;
			swizzle_pipe[3] = 1;
			swizzle_pipe[4] = 3;
			swizzle_pipe[5] = 5;
		}
		break;
	case 8:
		if (force_no_swizzle) {
			swizzle_pipe[0] = 0;
			swizzle_pipe[1] = 1;
			swizzle_pipe[2] = 2;
			swizzle_pipe[3] = 3;
			swizzle_pipe[4] = 4;
			swizzle_pipe[5] = 5;
			swizzle_pipe[6] = 6;
			swizzle_pipe[7] = 7;
		} else {
			swizzle_pipe[0] = 0;
			swizzle_pipe[1] = 2;
			swizzle_pipe[2] = 4;
			swizzle_pipe[3] = 6;
			swizzle_pipe[4] = 1;
			swizzle_pipe[5] = 3;
			swizzle_pipe[6] = 5;
			swizzle_pipe[7] = 7;
		}
		break;
	}

	for (cur_pipe = 0; cur_pipe < num_tile_pipes; ++cur_pipe) {
		while (((1 << cur_backend) & enabled_backends_mask) == 0)
			cur_backend = (cur_backend + 1) % EVERGREEN_MAX_BACKENDS;

		backend_map |= (((cur_backend & 0xf) << (swizzle_pipe[cur_pipe] * 4)));

		cur_backend = (cur_backend + 1) % EVERGREEN_MAX_BACKENDS;
	}

	return backend_map;
}

static void evergreen_gpu_init(struct radeon_device *rdev)
{
	u32 cc_rb_backend_disable = 0;
	u32 cc_gc_shader_pipe_config;
	u32 gb_addr_config = 0;
	u32 mc_shared_chmap, mc_arb_ramcfg;
	u32 gb_backend_map;
	u32 grbm_gfx_index;
	u32 sx_debug_1;
	u32 smx_dc_ctl0;
	u32 sq_config;
	u32 sq_lds_resource_mgmt;
	u32 sq_gpr_resource_mgmt_1;
	u32 sq_gpr_resource_mgmt_2;
	u32 sq_gpr_resource_mgmt_3;
	u32 sq_thread_resource_mgmt;
	u32 sq_thread_resource_mgmt_2;
	u32 sq_stack_resource_mgmt_1;
	u32 sq_stack_resource_mgmt_2;
	u32 sq_stack_resource_mgmt_3;
	u32 vgt_cache_invalidation;
	u32 hdp_host_path_cntl, tmp;
	int i, j, num_shader_engines, ps_thread_count;

	switch (rdev->family) {
	case CHIP_CYPRESS:
	case CHIP_HEMLOCK:
		rdev->config.evergreen.num_ses = 2;
		rdev->config.evergreen.max_pipes = 4;
		rdev->config.evergreen.max_tile_pipes = 8;
		rdev->config.evergreen.max_simds = 10;
		rdev->config.evergreen.max_backends = 4 * rdev->config.evergreen.num_ses;
		rdev->config.evergreen.max_gprs = 256;
		rdev->config.evergreen.max_threads = 248;
		rdev->config.evergreen.max_gs_threads = 32;
		rdev->config.evergreen.max_stack_entries = 512;
		rdev->config.evergreen.sx_num_of_sets = 4;
		rdev->config.evergreen.sx_max_export_size = 256;
		rdev->config.evergreen.sx_max_export_pos_size = 64;
		rdev->config.evergreen.sx_max_export_smx_size = 192;
		rdev->config.evergreen.max_hw_contexts = 8;
		rdev->config.evergreen.sq_num_cf_insts = 2;

		rdev->config.evergreen.sc_prim_fifo_size = 0x100;
		rdev->config.evergreen.sc_hiz_tile_fifo_size = 0x30;
		rdev->config.evergreen.sc_earlyz_tile_fifo_size = 0x130;
		break;
	case CHIP_JUNIPER:
		rdev->config.evergreen.num_ses = 1;
		rdev->config.evergreen.max_pipes = 4;
		rdev->config.evergreen.max_tile_pipes = 4;
		rdev->config.evergreen.max_simds = 10;
		rdev->config.evergreen.max_backends = 4 * rdev->config.evergreen.num_ses;
		rdev->config.evergreen.max_gprs = 256;
		rdev->config.evergreen.max_threads = 248;
		rdev->config.evergreen.max_gs_threads = 32;
		rdev->config.evergreen.max_stack_entries = 512;
		rdev->config.evergreen.sx_num_of_sets = 4;
		rdev->config.evergreen.sx_max_export_size = 256;
		rdev->config.evergreen.sx_max_export_pos_size = 64;
		rdev->config.evergreen.sx_max_export_smx_size = 192;
		rdev->config.evergreen.max_hw_contexts = 8;
		rdev->config.evergreen.sq_num_cf_insts = 2;

		rdev->config.evergreen.sc_prim_fifo_size = 0x100;
		rdev->config.evergreen.sc_hiz_tile_fifo_size = 0x30;
		rdev->config.evergreen.sc_earlyz_tile_fifo_size = 0x130;
		break;
	case CHIP_REDWOOD:
		rdev->config.evergreen.num_ses = 1;
		rdev->config.evergreen.max_pipes = 4;
		rdev->config.evergreen.max_tile_pipes = 4;
		rdev->config.evergreen.max_simds = 5;
		rdev->config.evergreen.max_backends = 2 * rdev->config.evergreen.num_ses;
		rdev->config.evergreen.max_gprs = 256;
		rdev->config.evergreen.max_threads = 248;
		rdev->config.evergreen.max_gs_threads = 32;
		rdev->config.evergreen.max_stack_entries = 256;
		rdev->config.evergreen.sx_num_of_sets = 4;
		rdev->config.evergreen.sx_max_export_size = 256;
		rdev->config.evergreen.sx_max_export_pos_size = 64;
		rdev->config.evergreen.sx_max_export_smx_size = 192;
		rdev->config.evergreen.max_hw_contexts = 8;
		rdev->config.evergreen.sq_num_cf_insts = 2;

		rdev->config.evergreen.sc_prim_fifo_size = 0x100;
		rdev->config.evergreen.sc_hiz_tile_fifo_size = 0x30;
		rdev->config.evergreen.sc_earlyz_tile_fifo_size = 0x130;
		break;
	case CHIP_CEDAR:
	default:
		rdev->config.evergreen.num_ses = 1;
		rdev->config.evergreen.max_pipes = 2;
		rdev->config.evergreen.max_tile_pipes = 2;
		rdev->config.evergreen.max_simds = 2;
		rdev->config.evergreen.max_backends = 1 * rdev->config.evergreen.num_ses;
		rdev->config.evergreen.max_gprs = 256;
		rdev->config.evergreen.max_threads = 192;
		rdev->config.evergreen.max_gs_threads = 16;
		rdev->config.evergreen.max_stack_entries = 256;
		rdev->config.evergreen.sx_num_of_sets = 4;
		rdev->config.evergreen.sx_max_export_size = 128;
		rdev->config.evergreen.sx_max_export_pos_size = 32;
		rdev->config.evergreen.sx_max_export_smx_size = 96;
		rdev->config.evergreen.max_hw_contexts = 4;
		rdev->config.evergreen.sq_num_cf_insts = 1;

		rdev->config.evergreen.sc_prim_fifo_size = 0x40;
		rdev->config.evergreen.sc_hiz_tile_fifo_size = 0x30;
		rdev->config.evergreen.sc_earlyz_tile_fifo_size = 0x130;
		break;
	case CHIP_PALM:
		rdev->config.evergreen.num_ses = 1;
		rdev->config.evergreen.max_pipes = 2;
		rdev->config.evergreen.max_tile_pipes = 2;
		rdev->config.evergreen.max_simds = 2;
		rdev->config.evergreen.max_backends = 1 * rdev->config.evergreen.num_ses;
		rdev->config.evergreen.max_gprs = 256;
		rdev->config.evergreen.max_threads = 192;
		rdev->config.evergreen.max_gs_threads = 16;
		rdev->config.evergreen.max_stack_entries = 256;
		rdev->config.evergreen.sx_num_of_sets = 4;
		rdev->config.evergreen.sx_max_export_size = 128;
		rdev->config.evergreen.sx_max_export_pos_size = 32;
		rdev->config.evergreen.sx_max_export_smx_size = 96;
		rdev->config.evergreen.max_hw_contexts = 4;
		rdev->config.evergreen.sq_num_cf_insts = 1;

		rdev->config.evergreen.sc_prim_fifo_size = 0x40;
		rdev->config.evergreen.sc_hiz_tile_fifo_size = 0x30;
		rdev->config.evergreen.sc_earlyz_tile_fifo_size = 0x130;
		break;
	case CHIP_SUMO:
		rdev->config.evergreen.num_ses = 1;
		rdev->config.evergreen.max_pipes = 4;
		rdev->config.evergreen.max_tile_pipes = 2;
		if (rdev->pdev->device == 0x9648)
			rdev->config.evergreen.max_simds = 3;
		else if ((rdev->pdev->device == 0x9647) ||
			 (rdev->pdev->device == 0x964a))
			rdev->config.evergreen.max_simds = 4;
		else
			rdev->config.evergreen.max_simds = 5;
		rdev->config.evergreen.max_backends = 2 * rdev->config.evergreen.num_ses;
		rdev->config.evergreen.max_gprs = 256;
		rdev->config.evergreen.max_threads = 248;
		rdev->config.evergreen.max_gs_threads = 32;
		rdev->config.evergreen.max_stack_entries = 256;
		rdev->config.evergreen.sx_num_of_sets = 4;
		rdev->config.evergreen.sx_max_export_size = 256;
		rdev->config.evergreen.sx_max_export_pos_size = 64;
		rdev->config.evergreen.sx_max_export_smx_size = 192;
		rdev->config.evergreen.max_hw_contexts = 8;
		rdev->config.evergreen.sq_num_cf_insts = 2;

		rdev->config.evergreen.sc_prim_fifo_size = 0x40;
		rdev->config.evergreen.sc_hiz_tile_fifo_size = 0x30;
		rdev->config.evergreen.sc_earlyz_tile_fifo_size = 0x130;
		break;
	case CHIP_SUMO2:
		rdev->config.evergreen.num_ses = 1;
		rdev->config.evergreen.max_pipes = 4;
		rdev->config.evergreen.max_tile_pipes = 4;
		rdev->config.evergreen.max_simds = 2;
		rdev->config.evergreen.max_backends = 1 * rdev->config.evergreen.num_ses;
		rdev->config.evergreen.max_gprs = 256;
		rdev->config.evergreen.max_threads = 248;
		rdev->config.evergreen.max_gs_threads = 32;
		rdev->config.evergreen.max_stack_entries = 512;
		rdev->config.evergreen.sx_num_of_sets = 4;
		rdev->config.evergreen.sx_max_export_size = 256;
		rdev->config.evergreen.sx_max_export_pos_size = 64;
		rdev->config.evergreen.sx_max_export_smx_size = 192;
		rdev->config.evergreen.max_hw_contexts = 8;
		rdev->config.evergreen.sq_num_cf_insts = 2;

		rdev->config.evergreen.sc_prim_fifo_size = 0x40;
		rdev->config.evergreen.sc_hiz_tile_fifo_size = 0x30;
		rdev->config.evergreen.sc_earlyz_tile_fifo_size = 0x130;
		break;
	case CHIP_BARTS:
		rdev->config.evergreen.num_ses = 2;
		rdev->config.evergreen.max_pipes = 4;
		rdev->config.evergreen.max_tile_pipes = 8;
		rdev->config.evergreen.max_simds = 7;
		rdev->config.evergreen.max_backends = 4 * rdev->config.evergreen.num_ses;
		rdev->config.evergreen.max_gprs = 256;
		rdev->config.evergreen.max_threads = 248;
		rdev->config.evergreen.max_gs_threads = 32;
		rdev->config.evergreen.max_stack_entries = 512;
		rdev->config.evergreen.sx_num_of_sets = 4;
		rdev->config.evergreen.sx_max_export_size = 256;
		rdev->config.evergreen.sx_max_export_pos_size = 64;
		rdev->config.evergreen.sx_max_export_smx_size = 192;
		rdev->config.evergreen.max_hw_contexts = 8;
		rdev->config.evergreen.sq_num_cf_insts = 2;

		rdev->config.evergreen.sc_prim_fifo_size = 0x100;
		rdev->config.evergreen.sc_hiz_tile_fifo_size = 0x30;
		rdev->config.evergreen.sc_earlyz_tile_fifo_size = 0x130;
		break;
	case CHIP_TURKS:
		rdev->config.evergreen.num_ses = 1;
		rdev->config.evergreen.max_pipes = 4;
		rdev->config.evergreen.max_tile_pipes = 4;
		rdev->config.evergreen.max_simds = 6;
		rdev->config.evergreen.max_backends = 2 * rdev->config.evergreen.num_ses;
		rdev->config.evergreen.max_gprs = 256;
		rdev->config.evergreen.max_threads = 248;
		rdev->config.evergreen.max_gs_threads = 32;
		rdev->config.evergreen.max_stack_entries = 256;
		rdev->config.evergreen.sx_num_of_sets = 4;
		rdev->config.evergreen.sx_max_export_size = 256;
		rdev->config.evergreen.sx_max_export_pos_size = 64;
		rdev->config.evergreen.sx_max_export_smx_size = 192;
		rdev->config.evergreen.max_hw_contexts = 8;
		rdev->config.evergreen.sq_num_cf_insts = 2;

		rdev->config.evergreen.sc_prim_fifo_size = 0x100;
		rdev->config.evergreen.sc_hiz_tile_fifo_size = 0x30;
		rdev->config.evergreen.sc_earlyz_tile_fifo_size = 0x130;
		break;
	case CHIP_CAICOS:
		rdev->config.evergreen.num_ses = 1;
		rdev->config.evergreen.max_pipes = 4;
		rdev->config.evergreen.max_tile_pipes = 2;
		rdev->config.evergreen.max_simds = 2;
		rdev->config.evergreen.max_backends = 1 * rdev->config.evergreen.num_ses;
		rdev->config.evergreen.max_gprs = 256;
		rdev->config.evergreen.max_threads = 192;
		rdev->config.evergreen.max_gs_threads = 16;
		rdev->config.evergreen.max_stack_entries = 256;
		rdev->config.evergreen.sx_num_of_sets = 4;
		rdev->config.evergreen.sx_max_export_size = 128;
		rdev->config.evergreen.sx_max_export_pos_size = 32;
		rdev->config.evergreen.sx_max_export_smx_size = 96;
		rdev->config.evergreen.max_hw_contexts = 4;
		rdev->config.evergreen.sq_num_cf_insts = 1;

		rdev->config.evergreen.sc_prim_fifo_size = 0x40;
		rdev->config.evergreen.sc_hiz_tile_fifo_size = 0x30;
		rdev->config.evergreen.sc_earlyz_tile_fifo_size = 0x130;
		break;
	}

	/* Initialize HDP */
	for (i = 0, j = 0; i < 32; i++, j += 0x18) {
		WREG32((0x2c14 + j), 0x00000000);
		WREG32((0x2c18 + j), 0x00000000);
		WREG32((0x2c1c + j), 0x00000000);
		WREG32((0x2c20 + j), 0x00000000);
		WREG32((0x2c24 + j), 0x00000000);
	}

	WREG32(GRBM_CNTL, GRBM_READ_TIMEOUT(0xff));

	evergreen_fix_pci_max_read_req_size(rdev);

	cc_gc_shader_pipe_config = RREG32(CC_GC_SHADER_PIPE_CONFIG) & ~2;

	cc_gc_shader_pipe_config |=
		INACTIVE_QD_PIPES((EVERGREEN_MAX_PIPES_MASK << rdev->config.evergreen.max_pipes)
				  & EVERGREEN_MAX_PIPES_MASK);
	cc_gc_shader_pipe_config |=
		INACTIVE_SIMDS((EVERGREEN_MAX_SIMDS_MASK << rdev->config.evergreen.max_simds)
			       & EVERGREEN_MAX_SIMDS_MASK);

	cc_rb_backend_disable =
		BACKEND_DISABLE((EVERGREEN_MAX_BACKENDS_MASK << rdev->config.evergreen.max_backends)
				& EVERGREEN_MAX_BACKENDS_MASK);


	mc_shared_chmap = RREG32(MC_SHARED_CHMAP);
	if (rdev->flags & RADEON_IS_IGP)
		mc_arb_ramcfg = RREG32(FUS_MC_ARB_RAMCFG);
	else
		mc_arb_ramcfg = RREG32(MC_ARB_RAMCFG);

	switch (rdev->config.evergreen.max_tile_pipes) {
	case 1:
	default:
		gb_addr_config |= NUM_PIPES(0);
		break;
	case 2:
		gb_addr_config |= NUM_PIPES(1);
		break;
	case 4:
		gb_addr_config |= NUM_PIPES(2);
		break;
	case 8:
		gb_addr_config |= NUM_PIPES(3);
		break;
	}

	gb_addr_config |= PIPE_INTERLEAVE_SIZE((mc_arb_ramcfg & BURSTLENGTH_MASK) >> BURSTLENGTH_SHIFT);
	gb_addr_config |= BANK_INTERLEAVE_SIZE(0);
	gb_addr_config |= NUM_SHADER_ENGINES(rdev->config.evergreen.num_ses - 1);
	gb_addr_config |= SHADER_ENGINE_TILE_SIZE(1);
	gb_addr_config |= NUM_GPUS(0); /* Hemlock? */
	gb_addr_config |= MULTI_GPU_TILE_SIZE(2);

	if (((mc_arb_ramcfg & NOOFCOLS_MASK) >> NOOFCOLS_SHIFT) > 2)
		gb_addr_config |= ROW_SIZE(2);
	else
		gb_addr_config |= ROW_SIZE((mc_arb_ramcfg & NOOFCOLS_MASK) >> NOOFCOLS_SHIFT);

	if (rdev->ddev->pdev->device == 0x689e) {
		u32 efuse_straps_4;
		u32 efuse_straps_3;
		u8 efuse_box_bit_131_124;

		WREG32(RCU_IND_INDEX, 0x204);
		efuse_straps_4 = RREG32(RCU_IND_DATA);
		WREG32(RCU_IND_INDEX, 0x203);
		efuse_straps_3 = RREG32(RCU_IND_DATA);
		efuse_box_bit_131_124 = (u8)(((efuse_straps_4 & 0xf) << 4) | ((efuse_straps_3 & 0xf0000000) >> 28));

		switch(efuse_box_bit_131_124) {
		case 0x00:
			gb_backend_map = 0x76543210;
			break;
		case 0x55:
			gb_backend_map = 0x77553311;
			break;
		case 0x56:
			gb_backend_map = 0x77553300;
			break;
		case 0x59:
			gb_backend_map = 0x77552211;
			break;
		case 0x66:
			gb_backend_map = 0x77443300;
			break;
		case 0x99:
			gb_backend_map = 0x66552211;
			break;
		case 0x5a:
			gb_backend_map = 0x77552200;
			break;
		case 0xaa:
			gb_backend_map = 0x66442200;
			break;
		case 0x95:
			gb_backend_map = 0x66553311;
			break;
		default:
			DRM_ERROR("bad backend map, using default\n");
			gb_backend_map =
				evergreen_get_tile_pipe_to_backend_map(rdev,
								       rdev->config.evergreen.max_tile_pipes,
								       rdev->config.evergreen.max_backends,
								       ((EVERGREEN_MAX_BACKENDS_MASK <<
								   rdev->config.evergreen.max_backends) &
									EVERGREEN_MAX_BACKENDS_MASK));
			break;
		}
	} else if (rdev->ddev->pdev->device == 0x68b9) {
		u32 efuse_straps_3;
		u8 efuse_box_bit_127_124;

		WREG32(RCU_IND_INDEX, 0x203);
		efuse_straps_3 = RREG32(RCU_IND_DATA);
		efuse_box_bit_127_124 = (u8)((efuse_straps_3 & 0xF0000000) >> 28);

		switch(efuse_box_bit_127_124) {
		case 0x0:
			gb_backend_map = 0x00003210;
			break;
		case 0x5:
		case 0x6:
		case 0x9:
		case 0xa:
			gb_backend_map = 0x00003311;
			break;
		default:
			DRM_ERROR("bad backend map, using default\n");
			gb_backend_map =
				evergreen_get_tile_pipe_to_backend_map(rdev,
								       rdev->config.evergreen.max_tile_pipes,
								       rdev->config.evergreen.max_backends,
								       ((EVERGREEN_MAX_BACKENDS_MASK <<
								   rdev->config.evergreen.max_backends) &
									EVERGREEN_MAX_BACKENDS_MASK));
			break;
		}
	} else {
		switch (rdev->family) {
		case CHIP_CYPRESS:
		case CHIP_HEMLOCK:
		case CHIP_BARTS:
			gb_backend_map = 0x66442200;
			break;
		case CHIP_JUNIPER:
			gb_backend_map = 0x00002200;
			break;
		default:
			gb_backend_map =
				evergreen_get_tile_pipe_to_backend_map(rdev,
								       rdev->config.evergreen.max_tile_pipes,
								       rdev->config.evergreen.max_backends,
								       ((EVERGREEN_MAX_BACKENDS_MASK <<
									 rdev->config.evergreen.max_backends) &
									EVERGREEN_MAX_BACKENDS_MASK));
		}
	}

	/* setup tiling info dword.  gb_addr_config is not adequate since it does
	 * not have bank info, so create a custom tiling dword.
	 * bits 3:0   num_pipes
	 * bits 7:4   num_banks
	 * bits 11:8  group_size
	 * bits 15:12 row_size
	 */
	rdev->config.evergreen.tile_config = 0;
	switch (rdev->config.evergreen.max_tile_pipes) {
	case 1:
	default:
		rdev->config.evergreen.tile_config |= (0 << 0);
		break;
	case 2:
		rdev->config.evergreen.tile_config |= (1 << 0);
		break;
	case 4:
		rdev->config.evergreen.tile_config |= (2 << 0);
		break;
	case 8:
		rdev->config.evergreen.tile_config |= (3 << 0);
		break;
	}
	/* num banks is 8 on all fusion asics. 0 = 4, 1 = 8, 2 = 16 */
	if (rdev->flags & RADEON_IS_IGP)
		rdev->config.evergreen.tile_config |= 1 << 4;
	else
		rdev->config.evergreen.tile_config |=
			((mc_arb_ramcfg & NOOFBANK_MASK) >> NOOFBANK_SHIFT) << 4;
	rdev->config.evergreen.tile_config |=
		((mc_arb_ramcfg & BURSTLENGTH_MASK) >> BURSTLENGTH_SHIFT) << 8;
	rdev->config.evergreen.tile_config |=
		((gb_addr_config & 0x30000000) >> 28) << 12;

	rdev->config.evergreen.backend_map = gb_backend_map;
	WREG32(GB_BACKEND_MAP, gb_backend_map);
	WREG32(GB_ADDR_CONFIG, gb_addr_config);
	WREG32(DMIF_ADDR_CONFIG, gb_addr_config);
	WREG32(HDP_ADDR_CONFIG, gb_addr_config);

	num_shader_engines = ((RREG32(GB_ADDR_CONFIG) & NUM_SHADER_ENGINES(3)) >> 12) + 1;
	grbm_gfx_index = INSTANCE_BROADCAST_WRITES;

	for (i = 0; i < rdev->config.evergreen.num_ses; i++) {
		u32 rb = cc_rb_backend_disable | (0xf0 << 16);
		u32 sp = cc_gc_shader_pipe_config;
		u32 gfx = grbm_gfx_index | SE_INDEX(i);

		if (i == num_shader_engines) {
			rb |= BACKEND_DISABLE(EVERGREEN_MAX_BACKENDS_MASK);
			sp |= INACTIVE_SIMDS(EVERGREEN_MAX_SIMDS_MASK);
		}

		WREG32(GRBM_GFX_INDEX, gfx);
		WREG32(RLC_GFX_INDEX, gfx);

		WREG32(CC_RB_BACKEND_DISABLE, rb);
		WREG32(CC_SYS_RB_BACKEND_DISABLE, rb);
		WREG32(GC_USER_RB_BACKEND_DISABLE, rb);
		WREG32(CC_GC_SHADER_PIPE_CONFIG, sp);
        }

	grbm_gfx_index |= SE_BROADCAST_WRITES;
	WREG32(GRBM_GFX_INDEX, grbm_gfx_index);
	WREG32(RLC_GFX_INDEX, grbm_gfx_index);

	WREG32(CGTS_SYS_TCC_DISABLE, 0);
	WREG32(CGTS_TCC_DISABLE, 0);
	WREG32(CGTS_USER_SYS_TCC_DISABLE, 0);
	WREG32(CGTS_USER_TCC_DISABLE, 0);

	/* set HW defaults for 3D engine */
	WREG32(CP_QUEUE_THRESHOLDS, (ROQ_IB1_START(0x16) |
				     ROQ_IB2_START(0x2b)));

	WREG32(CP_MEQ_THRESHOLDS, STQ_SPLIT(0x30));

	WREG32(TA_CNTL_AUX, (DISABLE_CUBE_ANISO |
			     SYNC_GRADIENT |
			     SYNC_WALKER |
			     SYNC_ALIGNER));

	sx_debug_1 = RREG32(SX_DEBUG_1);
	sx_debug_1 |= ENABLE_NEW_SMX_ADDRESS;
	WREG32(SX_DEBUG_1, sx_debug_1);


	smx_dc_ctl0 = RREG32(SMX_DC_CTL0);
	smx_dc_ctl0 &= ~NUMBER_OF_SETS(0x1ff);
	smx_dc_ctl0 |= NUMBER_OF_SETS(rdev->config.evergreen.sx_num_of_sets);
	WREG32(SMX_DC_CTL0, smx_dc_ctl0);

	WREG32(SX_EXPORT_BUFFER_SIZES, (COLOR_BUFFER_SIZE((rdev->config.evergreen.sx_max_export_size / 4) - 1) |
					POSITION_BUFFER_SIZE((rdev->config.evergreen.sx_max_export_pos_size / 4) - 1) |
					SMX_BUFFER_SIZE((rdev->config.evergreen.sx_max_export_smx_size / 4) - 1)));

	WREG32(PA_SC_FIFO_SIZE, (SC_PRIM_FIFO_SIZE(rdev->config.evergreen.sc_prim_fifo_size) |
				 SC_HIZ_TILE_FIFO_SIZE(rdev->config.evergreen.sc_hiz_tile_fifo_size) |
				 SC_EARLYZ_TILE_FIFO_SIZE(rdev->config.evergreen.sc_earlyz_tile_fifo_size)));

	WREG32(VGT_NUM_INSTANCES, 1);
	WREG32(SPI_CONFIG_CNTL, 0);
	WREG32(SPI_CONFIG_CNTL_1, VTX_DONE_DELAY(4));
	WREG32(CP_PERFMON_CNTL, 0);

	WREG32(SQ_MS_FIFO_SIZES, (CACHE_FIFO_SIZE(16 * rdev->config.evergreen.sq_num_cf_insts) |
				  FETCH_FIFO_HIWATER(0x4) |
				  DONE_FIFO_HIWATER(0xe0) |
				  ALU_UPDATE_FIFO_HIWATER(0x8)));

	sq_config = RREG32(SQ_CONFIG);
	sq_config &= ~(PS_PRIO(3) |
		       VS_PRIO(3) |
		       GS_PRIO(3) |
		       ES_PRIO(3));
	sq_config |= (VC_ENABLE |
		      EXPORT_SRC_C |
		      PS_PRIO(0) |
		      VS_PRIO(1) |
		      GS_PRIO(2) |
		      ES_PRIO(3));

	switch (rdev->family) {
	case CHIP_CEDAR:
	case CHIP_PALM:
	case CHIP_SUMO:
	case CHIP_SUMO2:
	case CHIP_CAICOS:
		/* no vertex cache */
		sq_config &= ~VC_ENABLE;
		break;
	default:
		break;
	}

	sq_lds_resource_mgmt = RREG32(SQ_LDS_RESOURCE_MGMT);

	sq_gpr_resource_mgmt_1 = NUM_PS_GPRS((rdev->config.evergreen.max_gprs - (4 * 2))* 12 / 32);
	sq_gpr_resource_mgmt_1 |= NUM_VS_GPRS((rdev->config.evergreen.max_gprs - (4 * 2)) * 6 / 32);
	sq_gpr_resource_mgmt_1 |= NUM_CLAUSE_TEMP_GPRS(4);
	sq_gpr_resource_mgmt_2 = NUM_GS_GPRS((rdev->config.evergreen.max_gprs - (4 * 2)) * 4 / 32);
	sq_gpr_resource_mgmt_2 |= NUM_ES_GPRS((rdev->config.evergreen.max_gprs - (4 * 2)) * 4 / 32);
	sq_gpr_resource_mgmt_3 = NUM_HS_GPRS((rdev->config.evergreen.max_gprs - (4 * 2)) * 3 / 32);
	sq_gpr_resource_mgmt_3 |= NUM_LS_GPRS((rdev->config.evergreen.max_gprs - (4 * 2)) * 3 / 32);

	switch (rdev->family) {
	case CHIP_CEDAR:
	case CHIP_PALM:
	case CHIP_SUMO:
	case CHIP_SUMO2:
		ps_thread_count = 96;
		break;
	default:
		ps_thread_count = 128;
		break;
	}

	sq_thread_resource_mgmt = NUM_PS_THREADS(ps_thread_count);
	sq_thread_resource_mgmt |= NUM_VS_THREADS((((rdev->config.evergreen.max_threads - ps_thread_count) / 6) / 8) * 8);
	sq_thread_resource_mgmt |= NUM_GS_THREADS((((rdev->config.evergreen.max_threads - ps_thread_count) / 6) / 8) * 8);
	sq_thread_resource_mgmt |= NUM_ES_THREADS((((rdev->config.evergreen.max_threads - ps_thread_count) / 6) / 8) * 8);
	sq_thread_resource_mgmt_2 = NUM_HS_THREADS((((rdev->config.evergreen.max_threads - ps_thread_count) / 6) / 8) * 8);
	sq_thread_resource_mgmt_2 |= NUM_LS_THREADS((((rdev->config.evergreen.max_threads - ps_thread_count) / 6) / 8) * 8);

	sq_stack_resource_mgmt_1 = NUM_PS_STACK_ENTRIES((rdev->config.evergreen.max_stack_entries * 1) / 6);
	sq_stack_resource_mgmt_1 |= NUM_VS_STACK_ENTRIES((rdev->config.evergreen.max_stack_entries * 1) / 6);
	sq_stack_resource_mgmt_2 = NUM_GS_STACK_ENTRIES((rdev->config.evergreen.max_stack_entries * 1) / 6);
	sq_stack_resource_mgmt_2 |= NUM_ES_STACK_ENTRIES((rdev->config.evergreen.max_stack_entries * 1) / 6);
	sq_stack_resource_mgmt_3 = NUM_HS_STACK_ENTRIES((rdev->config.evergreen.max_stack_entries * 1) / 6);
	sq_stack_resource_mgmt_3 |= NUM_LS_STACK_ENTRIES((rdev->config.evergreen.max_stack_entries * 1) / 6);

	WREG32(SQ_CONFIG, sq_config);
	WREG32(SQ_GPR_RESOURCE_MGMT_1, sq_gpr_resource_mgmt_1);
	WREG32(SQ_GPR_RESOURCE_MGMT_2, sq_gpr_resource_mgmt_2);
	WREG32(SQ_GPR_RESOURCE_MGMT_3, sq_gpr_resource_mgmt_3);
	WREG32(SQ_THREAD_RESOURCE_MGMT, sq_thread_resource_mgmt);
	WREG32(SQ_THREAD_RESOURCE_MGMT_2, sq_thread_resource_mgmt_2);
	WREG32(SQ_STACK_RESOURCE_MGMT_1, sq_stack_resource_mgmt_1);
	WREG32(SQ_STACK_RESOURCE_MGMT_2, sq_stack_resource_mgmt_2);
	WREG32(SQ_STACK_RESOURCE_MGMT_3, sq_stack_resource_mgmt_3);
	WREG32(SQ_DYN_GPR_CNTL_PS_FLUSH_REQ, 0);
	WREG32(SQ_LDS_RESOURCE_MGMT, sq_lds_resource_mgmt);

	WREG32(PA_SC_FORCE_EOV_MAX_CNTS, (FORCE_EOV_MAX_CLK_CNT(4095) |
					  FORCE_EOV_MAX_REZ_CNT(255)));

	switch (rdev->family) {
	case CHIP_CEDAR:
	case CHIP_PALM:
	case CHIP_SUMO:
	case CHIP_SUMO2:
	case CHIP_CAICOS:
		vgt_cache_invalidation = CACHE_INVALIDATION(TC_ONLY);
		break;
	default:
		vgt_cache_invalidation = CACHE_INVALIDATION(VC_AND_TC);
		break;
	}
	vgt_cache_invalidation |= AUTO_INVLD_EN(ES_AND_GS_AUTO);
	WREG32(VGT_CACHE_INVALIDATION, vgt_cache_invalidation);

	WREG32(VGT_GS_VERTEX_REUSE, 16);
	WREG32(PA_SU_LINE_STIPPLE_VALUE, 0);
	WREG32(PA_SC_LINE_STIPPLE_STATE, 0);

	WREG32(VGT_VERTEX_REUSE_BLOCK_CNTL, 14);
	WREG32(VGT_OUT_DEALLOC_CNTL, 16);

	WREG32(CB_PERF_CTR0_SEL_0, 0);
	WREG32(CB_PERF_CTR0_SEL_1, 0);
	WREG32(CB_PERF_CTR1_SEL_0, 0);
	WREG32(CB_PERF_CTR1_SEL_1, 0);
	WREG32(CB_PERF_CTR2_SEL_0, 0);
	WREG32(CB_PERF_CTR2_SEL_1, 0);
	WREG32(CB_PERF_CTR3_SEL_0, 0);
	WREG32(CB_PERF_CTR3_SEL_1, 0);

	/* clear render buffer base addresses */
	WREG32(CB_COLOR0_BASE, 0);
	WREG32(CB_COLOR1_BASE, 0);
	WREG32(CB_COLOR2_BASE, 0);
	WREG32(CB_COLOR3_BASE, 0);
	WREG32(CB_COLOR4_BASE, 0);
	WREG32(CB_COLOR5_BASE, 0);
	WREG32(CB_COLOR6_BASE, 0);
	WREG32(CB_COLOR7_BASE, 0);
	WREG32(CB_COLOR8_BASE, 0);
	WREG32(CB_COLOR9_BASE, 0);
	WREG32(CB_COLOR10_BASE, 0);
	WREG32(CB_COLOR11_BASE, 0);

	/* set the shader const cache sizes to 0 */
	for (i = SQ_ALU_CONST_BUFFER_SIZE_PS_0; i < 0x28200; i += 4)
		WREG32(i, 0);
	for (i = SQ_ALU_CONST_BUFFER_SIZE_HS_0; i < 0x29000; i += 4)
		WREG32(i, 0);

	tmp = RREG32(HDP_MISC_CNTL);
	tmp |= HDP_FLUSH_INVALIDATE_CACHE;
	WREG32(HDP_MISC_CNTL, tmp);

	hdp_host_path_cntl = RREG32(HDP_HOST_PATH_CNTL);
	WREG32(HDP_HOST_PATH_CNTL, hdp_host_path_cntl);

	WREG32(PA_CL_ENHANCE, CLIP_VTX_REORDER_ENA | NUM_CLIP_SEQ(3));

	udelay(50);

}

int evergreen_mc_init(struct radeon_device *rdev)
{
	u32 tmp;
	int chansize, numchan;

	/* Get VRAM informations */
	rdev->mc.vram_is_ddr = true;
	if (rdev->flags & RADEON_IS_IGP)
		tmp = RREG32(FUS_MC_ARB_RAMCFG);
	else
		tmp = RREG32(MC_ARB_RAMCFG);
	if (tmp & CHANSIZE_OVERRIDE) {
		chansize = 16;
	} else if (tmp & CHANSIZE_MASK) {
		chansize = 64;
	} else {
		chansize = 32;
	}
	tmp = RREG32(MC_SHARED_CHMAP);
	switch ((tmp & NOOFCHAN_MASK) >> NOOFCHAN_SHIFT) {
	case 0:
	default:
		numchan = 1;
		break;
	case 1:
		numchan = 2;
		break;
	case 2:
		numchan = 4;
		break;
	case 3:
		numchan = 8;
		break;
	}
	rdev->mc.vram_width = numchan * chansize;
	/* Could aper size report 0 ? */
	rdev->mc.aper_base = pci_resource_start(rdev->pdev, 0);
	rdev->mc.aper_size = pci_resource_len(rdev->pdev, 0);
	/* Setup GPU memory space */
	if (rdev->flags & RADEON_IS_IGP) {
		/* size in bytes on fusion */
		rdev->mc.mc_vram_size = RREG32(CONFIG_MEMSIZE);
		rdev->mc.real_vram_size = RREG32(CONFIG_MEMSIZE);
	} else {
		/* size in MB on evergreen */
		rdev->mc.mc_vram_size = RREG32(CONFIG_MEMSIZE) * 1024 * 1024;
		rdev->mc.real_vram_size = RREG32(CONFIG_MEMSIZE) * 1024 * 1024;
	}
	rdev->mc.visible_vram_size = rdev->mc.aper_size;
	r700_vram_gtt_location(rdev, &rdev->mc);
	radeon_update_bandwidth_info(rdev);

	return 0;
}

bool evergreen_gpu_is_lockup(struct radeon_device *rdev, struct radeon_ring *ring)
{
	u32 srbm_status;
	u32 grbm_status;
	u32 grbm_status_se0, grbm_status_se1;
	struct r100_gpu_lockup *lockup = &rdev->config.evergreen.lockup;
	int r;

	srbm_status = RREG32(SRBM_STATUS);
	grbm_status = RREG32(GRBM_STATUS);
	grbm_status_se0 = RREG32(GRBM_STATUS_SE0);
	grbm_status_se1 = RREG32(GRBM_STATUS_SE1);
	if (!(grbm_status & GUI_ACTIVE)) {
		r100_gpu_lockup_update(lockup, ring);
		return false;
	}
	/* force CP activities */
	r = radeon_ring_lock(rdev, ring, 2);
	if (!r) {
		/* PACKET2 NOP */
		radeon_ring_write(ring, 0x80000000);
		radeon_ring_write(ring, 0x80000000);
		radeon_ring_unlock_commit(rdev, ring);
	}
	ring->rptr = RREG32(CP_RB_RPTR);
	return r100_gpu_cp_is_lockup(rdev, lockup, ring);
}

static int evergreen_gpu_soft_reset(struct radeon_device *rdev)
{
	struct evergreen_mc_save save;
	u32 grbm_reset = 0;

	if (!(RREG32(GRBM_STATUS) & GUI_ACTIVE))
		return 0;

	dev_info(rdev->dev, "GPU softreset \n");
	dev_info(rdev->dev, "  GRBM_STATUS=0x%08X\n",
		RREG32(GRBM_STATUS));
	dev_info(rdev->dev, "  GRBM_STATUS_SE0=0x%08X\n",
		RREG32(GRBM_STATUS_SE0));
	dev_info(rdev->dev, "  GRBM_STATUS_SE1=0x%08X\n",
		RREG32(GRBM_STATUS_SE1));
	dev_info(rdev->dev, "  SRBM_STATUS=0x%08X\n",
		RREG32(SRBM_STATUS));
	evergreen_mc_stop(rdev, &save);
	if (evergreen_mc_wait_for_idle(rdev)) {
		dev_warn(rdev->dev, "Wait for MC idle timedout !\n");
	}
	/* Disable CP parsing/prefetching */
	WREG32(CP_ME_CNTL, CP_ME_HALT | CP_PFP_HALT);

	/* reset all the gfx blocks */
	grbm_reset = (SOFT_RESET_CP |
		      SOFT_RESET_CB |
		      SOFT_RESET_DB |
		      SOFT_RESET_PA |
		      SOFT_RESET_SC |
		      SOFT_RESET_SPI |
		      SOFT_RESET_SH |
		      SOFT_RESET_SX |
		      SOFT_RESET_TC |
		      SOFT_RESET_TA |
		      SOFT_RESET_VC |
		      SOFT_RESET_VGT);

	dev_info(rdev->dev, "  GRBM_SOFT_RESET=0x%08X\n", grbm_reset);
	WREG32(GRBM_SOFT_RESET, grbm_reset);
	(void)RREG32(GRBM_SOFT_RESET);
	udelay(50);
	WREG32(GRBM_SOFT_RESET, 0);
	(void)RREG32(GRBM_SOFT_RESET);
	/* Wait a little for things to settle down */
	udelay(50);
	dev_info(rdev->dev, "  GRBM_STATUS=0x%08X\n",
		RREG32(GRBM_STATUS));
	dev_info(rdev->dev, "  GRBM_STATUS_SE0=0x%08X\n",
		RREG32(GRBM_STATUS_SE0));
	dev_info(rdev->dev, "  GRBM_STATUS_SE1=0x%08X\n",
		RREG32(GRBM_STATUS_SE1));
	dev_info(rdev->dev, "  SRBM_STATUS=0x%08X\n",
		RREG32(SRBM_STATUS));
	evergreen_mc_resume(rdev, &save);
	return 0;
}

int evergreen_asic_reset(struct radeon_device *rdev)
{
	return evergreen_gpu_soft_reset(rdev);
}

/* Interrupts */

u32 evergreen_get_vblank_counter(struct radeon_device *rdev, int crtc)
{
	switch (crtc) {
	case 0:
		return RREG32(CRTC_STATUS_FRAME_COUNT + EVERGREEN_CRTC0_REGISTER_OFFSET);
	case 1:
		return RREG32(CRTC_STATUS_FRAME_COUNT + EVERGREEN_CRTC1_REGISTER_OFFSET);
	case 2:
		return RREG32(CRTC_STATUS_FRAME_COUNT + EVERGREEN_CRTC2_REGISTER_OFFSET);
	case 3:
		return RREG32(CRTC_STATUS_FRAME_COUNT + EVERGREEN_CRTC3_REGISTER_OFFSET);
	case 4:
		return RREG32(CRTC_STATUS_FRAME_COUNT + EVERGREEN_CRTC4_REGISTER_OFFSET);
	case 5:
		return RREG32(CRTC_STATUS_FRAME_COUNT + EVERGREEN_CRTC5_REGISTER_OFFSET);
	default:
		return 0;
	}
}

void evergreen_disable_interrupt_state(struct radeon_device *rdev)
{
	u32 tmp;

	if (rdev->family >= CHIP_CAYMAN) {
		cayman_cp_int_cntl_setup(rdev, 0,
					 CNTX_BUSY_INT_ENABLE | CNTX_EMPTY_INT_ENABLE);
		cayman_cp_int_cntl_setup(rdev, 1, 0);
		cayman_cp_int_cntl_setup(rdev, 2, 0);
	} else
		WREG32(CP_INT_CNTL, CNTX_BUSY_INT_ENABLE | CNTX_EMPTY_INT_ENABLE);
	WREG32(GRBM_INT_CNTL, 0);
	WREG32(INT_MASK + EVERGREEN_CRTC0_REGISTER_OFFSET, 0);
	WREG32(INT_MASK + EVERGREEN_CRTC1_REGISTER_OFFSET, 0);
	if (rdev->num_crtc >= 4) {
		WREG32(INT_MASK + EVERGREEN_CRTC2_REGISTER_OFFSET, 0);
		WREG32(INT_MASK + EVERGREEN_CRTC3_REGISTER_OFFSET, 0);
	}
	if (rdev->num_crtc >= 6) {
		WREG32(INT_MASK + EVERGREEN_CRTC4_REGISTER_OFFSET, 0);
		WREG32(INT_MASK + EVERGREEN_CRTC5_REGISTER_OFFSET, 0);
	}

	WREG32(GRPH_INT_CONTROL + EVERGREEN_CRTC0_REGISTER_OFFSET, 0);
	WREG32(GRPH_INT_CONTROL + EVERGREEN_CRTC1_REGISTER_OFFSET, 0);
	if (rdev->num_crtc >= 4) {
		WREG32(GRPH_INT_CONTROL + EVERGREEN_CRTC2_REGISTER_OFFSET, 0);
		WREG32(GRPH_INT_CONTROL + EVERGREEN_CRTC3_REGISTER_OFFSET, 0);
	}
	if (rdev->num_crtc >= 6) {
		WREG32(GRPH_INT_CONTROL + EVERGREEN_CRTC4_REGISTER_OFFSET, 0);
		WREG32(GRPH_INT_CONTROL + EVERGREEN_CRTC5_REGISTER_OFFSET, 0);
	}

	WREG32(DACA_AUTODETECT_INT_CONTROL, 0);
	WREG32(DACB_AUTODETECT_INT_CONTROL, 0);

	tmp = RREG32(DC_HPD1_INT_CONTROL) & DC_HPDx_INT_POLARITY;
	WREG32(DC_HPD1_INT_CONTROL, tmp);
	tmp = RREG32(DC_HPD2_INT_CONTROL) & DC_HPDx_INT_POLARITY;
	WREG32(DC_HPD2_INT_CONTROL, tmp);
	tmp = RREG32(DC_HPD3_INT_CONTROL) & DC_HPDx_INT_POLARITY;
	WREG32(DC_HPD3_INT_CONTROL, tmp);
	tmp = RREG32(DC_HPD4_INT_CONTROL) & DC_HPDx_INT_POLARITY;
	WREG32(DC_HPD4_INT_CONTROL, tmp);
	tmp = RREG32(DC_HPD5_INT_CONTROL) & DC_HPDx_INT_POLARITY;
	WREG32(DC_HPD5_INT_CONTROL, tmp);
	tmp = RREG32(DC_HPD6_INT_CONTROL) & DC_HPDx_INT_POLARITY;
	WREG32(DC_HPD6_INT_CONTROL, tmp);

}

int evergreen_irq_set(struct radeon_device *rdev)
{
	u32 cp_int_cntl = CNTX_BUSY_INT_ENABLE | CNTX_EMPTY_INT_ENABLE;
	u32 cp_int_cntl1 = 0, cp_int_cntl2 = 0;
	u32 crtc1 = 0, crtc2 = 0, crtc3 = 0, crtc4 = 0, crtc5 = 0, crtc6 = 0;
	u32 hpd1, hpd2, hpd3, hpd4, hpd5, hpd6;
	u32 grbm_int_cntl = 0;
	u32 grph1 = 0, grph2 = 0, grph3 = 0, grph4 = 0, grph5 = 0, grph6 = 0;

	if (!rdev->irq.installed) {
		WARN(1, "Can't enable IRQ/MSI because no handler is installed\n");
		return -EINVAL;
	}
	/* don't enable anything if the ih is disabled */
	if (!rdev->ih.enabled) {
		r600_disable_interrupts(rdev);
		/* force the active interrupt state to all disabled */
		evergreen_disable_interrupt_state(rdev);
		return 0;
	}

	hpd1 = RREG32(DC_HPD1_INT_CONTROL) & ~DC_HPDx_INT_EN;
	hpd2 = RREG32(DC_HPD2_INT_CONTROL) & ~DC_HPDx_INT_EN;
	hpd3 = RREG32(DC_HPD3_INT_CONTROL) & ~DC_HPDx_INT_EN;
	hpd4 = RREG32(DC_HPD4_INT_CONTROL) & ~DC_HPDx_INT_EN;
	hpd5 = RREG32(DC_HPD5_INT_CONTROL) & ~DC_HPDx_INT_EN;
	hpd6 = RREG32(DC_HPD6_INT_CONTROL) & ~DC_HPDx_INT_EN;

	if (rdev->family >= CHIP_CAYMAN) {
		/* enable CP interrupts on all rings */
		if (rdev->irq.sw_int[RADEON_RING_TYPE_GFX_INDEX]) {
			DRM_DEBUG("evergreen_irq_set: sw int gfx\n");
			cp_int_cntl |= TIME_STAMP_INT_ENABLE;
		}
		if (rdev->irq.sw_int[CAYMAN_RING_TYPE_CP1_INDEX]) {
			DRM_DEBUG("evergreen_irq_set: sw int cp1\n");
			cp_int_cntl1 |= TIME_STAMP_INT_ENABLE;
		}
		if (rdev->irq.sw_int[CAYMAN_RING_TYPE_CP2_INDEX]) {
			DRM_DEBUG("evergreen_irq_set: sw int cp2\n");
			cp_int_cntl2 |= TIME_STAMP_INT_ENABLE;
		}
	} else {
		if (rdev->irq.sw_int[RADEON_RING_TYPE_GFX_INDEX]) {
			DRM_DEBUG("evergreen_irq_set: sw int gfx\n");
			cp_int_cntl |= RB_INT_ENABLE;
			cp_int_cntl |= TIME_STAMP_INT_ENABLE;
		}
	}

	if (rdev->irq.crtc_vblank_int[0] ||
	    rdev->irq.pflip[0]) {
		DRM_DEBUG("evergreen_irq_set: vblank 0\n");
		crtc1 |= VBLANK_INT_MASK;
	}
	if (rdev->irq.crtc_vblank_int[1] ||
	    rdev->irq.pflip[1]) {
		DRM_DEBUG("evergreen_irq_set: vblank 1\n");
		crtc2 |= VBLANK_INT_MASK;
	}
	if (rdev->irq.crtc_vblank_int[2] ||
	    rdev->irq.pflip[2]) {
		DRM_DEBUG("evergreen_irq_set: vblank 2\n");
		crtc3 |= VBLANK_INT_MASK;
	}
	if (rdev->irq.crtc_vblank_int[3] ||
	    rdev->irq.pflip[3]) {
		DRM_DEBUG("evergreen_irq_set: vblank 3\n");
		crtc4 |= VBLANK_INT_MASK;
	}
	if (rdev->irq.crtc_vblank_int[4] ||
	    rdev->irq.pflip[4]) {
		DRM_DEBUG("evergreen_irq_set: vblank 4\n");
		crtc5 |= VBLANK_INT_MASK;
	}
	if (rdev->irq.crtc_vblank_int[5] ||
	    rdev->irq.pflip[5]) {
		DRM_DEBUG("evergreen_irq_set: vblank 5\n");
		crtc6 |= VBLANK_INT_MASK;
	}
	if (rdev->irq.hpd[0]) {
		DRM_DEBUG("evergreen_irq_set: hpd 1\n");
		hpd1 |= DC_HPDx_INT_EN;
	}
	if (rdev->irq.hpd[1]) {
		DRM_DEBUG("evergreen_irq_set: hpd 2\n");
		hpd2 |= DC_HPDx_INT_EN;
	}
	if (rdev->irq.hpd[2]) {
		DRM_DEBUG("evergreen_irq_set: hpd 3\n");
		hpd3 |= DC_HPDx_INT_EN;
	}
	if (rdev->irq.hpd[3]) {
		DRM_DEBUG("evergreen_irq_set: hpd 4\n");
		hpd4 |= DC_HPDx_INT_EN;
	}
	if (rdev->irq.hpd[4]) {
		DRM_DEBUG("evergreen_irq_set: hpd 5\n");
		hpd5 |= DC_HPDx_INT_EN;
	}
	if (rdev->irq.hpd[5]) {
		DRM_DEBUG("evergreen_irq_set: hpd 6\n");
		hpd6 |= DC_HPDx_INT_EN;
	}
	if (rdev->irq.gui_idle) {
		DRM_DEBUG("gui idle\n");
		grbm_int_cntl |= GUI_IDLE_INT_ENABLE;
	}

	if (rdev->family >= CHIP_CAYMAN) {
		cayman_cp_int_cntl_setup(rdev, 0, cp_int_cntl);
		cayman_cp_int_cntl_setup(rdev, 1, cp_int_cntl1);
		cayman_cp_int_cntl_setup(rdev, 2, cp_int_cntl2);
	} else
		WREG32(CP_INT_CNTL, cp_int_cntl);
	WREG32(GRBM_INT_CNTL, grbm_int_cntl);

	WREG32(INT_MASK + EVERGREEN_CRTC0_REGISTER_OFFSET, crtc1);
	WREG32(INT_MASK + EVERGREEN_CRTC1_REGISTER_OFFSET, crtc2);
	if (rdev->num_crtc >= 4) {
		WREG32(INT_MASK + EVERGREEN_CRTC2_REGISTER_OFFSET, crtc3);
		WREG32(INT_MASK + EVERGREEN_CRTC3_REGISTER_OFFSET, crtc4);
	}
	if (rdev->num_crtc >= 6) {
		WREG32(INT_MASK + EVERGREEN_CRTC4_REGISTER_OFFSET, crtc5);
		WREG32(INT_MASK + EVERGREEN_CRTC5_REGISTER_OFFSET, crtc6);
	}

	WREG32(GRPH_INT_CONTROL + EVERGREEN_CRTC0_REGISTER_OFFSET, grph1);
	WREG32(GRPH_INT_CONTROL + EVERGREEN_CRTC1_REGISTER_OFFSET, grph2);
	if (rdev->num_crtc >= 4) {
		WREG32(GRPH_INT_CONTROL + EVERGREEN_CRTC2_REGISTER_OFFSET, grph3);
		WREG32(GRPH_INT_CONTROL + EVERGREEN_CRTC3_REGISTER_OFFSET, grph4);
	}
	if (rdev->num_crtc >= 6) {
		WREG32(GRPH_INT_CONTROL + EVERGREEN_CRTC4_REGISTER_OFFSET, grph5);
		WREG32(GRPH_INT_CONTROL + EVERGREEN_CRTC5_REGISTER_OFFSET, grph6);
	}

	WREG32(DC_HPD1_INT_CONTROL, hpd1);
	WREG32(DC_HPD2_INT_CONTROL, hpd2);
	WREG32(DC_HPD3_INT_CONTROL, hpd3);
	WREG32(DC_HPD4_INT_CONTROL, hpd4);
	WREG32(DC_HPD5_INT_CONTROL, hpd5);
	WREG32(DC_HPD6_INT_CONTROL, hpd6);

	return 0;
}

static void evergreen_irq_ack(struct radeon_device *rdev)
{
	u32 tmp;

	rdev->irq.stat_regs.evergreen.disp_int = RREG32(DISP_INTERRUPT_STATUS);
	rdev->irq.stat_regs.evergreen.disp_int_cont = RREG32(DISP_INTERRUPT_STATUS_CONTINUE);
	rdev->irq.stat_regs.evergreen.disp_int_cont2 = RREG32(DISP_INTERRUPT_STATUS_CONTINUE2);
	rdev->irq.stat_regs.evergreen.disp_int_cont3 = RREG32(DISP_INTERRUPT_STATUS_CONTINUE3);
	rdev->irq.stat_regs.evergreen.disp_int_cont4 = RREG32(DISP_INTERRUPT_STATUS_CONTINUE4);
	rdev->irq.stat_regs.evergreen.disp_int_cont5 = RREG32(DISP_INTERRUPT_STATUS_CONTINUE5);
	rdev->irq.stat_regs.evergreen.d1grph_int = RREG32(GRPH_INT_STATUS + EVERGREEN_CRTC0_REGISTER_OFFSET);
	rdev->irq.stat_regs.evergreen.d2grph_int = RREG32(GRPH_INT_STATUS + EVERGREEN_CRTC1_REGISTER_OFFSET);
	if (rdev->num_crtc >= 4) {
		rdev->irq.stat_regs.evergreen.d3grph_int = RREG32(GRPH_INT_STATUS + EVERGREEN_CRTC2_REGISTER_OFFSET);
		rdev->irq.stat_regs.evergreen.d4grph_int = RREG32(GRPH_INT_STATUS + EVERGREEN_CRTC3_REGISTER_OFFSET);
	}
	if (rdev->num_crtc >= 6) {
		rdev->irq.stat_regs.evergreen.d5grph_int = RREG32(GRPH_INT_STATUS + EVERGREEN_CRTC4_REGISTER_OFFSET);
		rdev->irq.stat_regs.evergreen.d6grph_int = RREG32(GRPH_INT_STATUS + EVERGREEN_CRTC5_REGISTER_OFFSET);
	}

	if (rdev->irq.stat_regs.evergreen.d1grph_int & GRPH_PFLIP_INT_OCCURRED)
		WREG32(GRPH_INT_STATUS + EVERGREEN_CRTC0_REGISTER_OFFSET, GRPH_PFLIP_INT_CLEAR);
	if (rdev->irq.stat_regs.evergreen.d2grph_int & GRPH_PFLIP_INT_OCCURRED)
		WREG32(GRPH_INT_STATUS + EVERGREEN_CRTC1_REGISTER_OFFSET, GRPH_PFLIP_INT_CLEAR);
	if (rdev->irq.stat_regs.evergreen.disp_int & LB_D1_VBLANK_INTERRUPT)
		WREG32(VBLANK_STATUS + EVERGREEN_CRTC0_REGISTER_OFFSET, VBLANK_ACK);
	if (rdev->irq.stat_regs.evergreen.disp_int & LB_D1_VLINE_INTERRUPT)
		WREG32(VLINE_STATUS + EVERGREEN_CRTC0_REGISTER_OFFSET, VLINE_ACK);
	if (rdev->irq.stat_regs.evergreen.disp_int_cont & LB_D2_VBLANK_INTERRUPT)
		WREG32(VBLANK_STATUS + EVERGREEN_CRTC1_REGISTER_OFFSET, VBLANK_ACK);
	if (rdev->irq.stat_regs.evergreen.disp_int_cont & LB_D2_VLINE_INTERRUPT)
		WREG32(VLINE_STATUS + EVERGREEN_CRTC1_REGISTER_OFFSET, VLINE_ACK);

	if (rdev->num_crtc >= 4) {
		if (rdev->irq.stat_regs.evergreen.d3grph_int & GRPH_PFLIP_INT_OCCURRED)
			WREG32(GRPH_INT_STATUS + EVERGREEN_CRTC2_REGISTER_OFFSET, GRPH_PFLIP_INT_CLEAR);
		if (rdev->irq.stat_regs.evergreen.d4grph_int & GRPH_PFLIP_INT_OCCURRED)
			WREG32(GRPH_INT_STATUS + EVERGREEN_CRTC3_REGISTER_OFFSET, GRPH_PFLIP_INT_CLEAR);
		if (rdev->irq.stat_regs.evergreen.disp_int_cont2 & LB_D3_VBLANK_INTERRUPT)
			WREG32(VBLANK_STATUS + EVERGREEN_CRTC2_REGISTER_OFFSET, VBLANK_ACK);
		if (rdev->irq.stat_regs.evergreen.disp_int_cont2 & LB_D3_VLINE_INTERRUPT)
			WREG32(VLINE_STATUS + EVERGREEN_CRTC2_REGISTER_OFFSET, VLINE_ACK);
		if (rdev->irq.stat_regs.evergreen.disp_int_cont3 & LB_D4_VBLANK_INTERRUPT)
			WREG32(VBLANK_STATUS + EVERGREEN_CRTC3_REGISTER_OFFSET, VBLANK_ACK);
		if (rdev->irq.stat_regs.evergreen.disp_int_cont3 & LB_D4_VLINE_INTERRUPT)
			WREG32(VLINE_STATUS + EVERGREEN_CRTC3_REGISTER_OFFSET, VLINE_ACK);
	}

	if (rdev->num_crtc >= 6) {
		if (rdev->irq.stat_regs.evergreen.d5grph_int & GRPH_PFLIP_INT_OCCURRED)
			WREG32(GRPH_INT_STATUS + EVERGREEN_CRTC4_REGISTER_OFFSET, GRPH_PFLIP_INT_CLEAR);
		if (rdev->irq.stat_regs.evergreen.d6grph_int & GRPH_PFLIP_INT_OCCURRED)
			WREG32(GRPH_INT_STATUS + EVERGREEN_CRTC5_REGISTER_OFFSET, GRPH_PFLIP_INT_CLEAR);
		if (rdev->irq.stat_regs.evergreen.disp_int_cont4 & LB_D5_VBLANK_INTERRUPT)
			WREG32(VBLANK_STATUS + EVERGREEN_CRTC4_REGISTER_OFFSET, VBLANK_ACK);
		if (rdev->irq.stat_regs.evergreen.disp_int_cont4 & LB_D5_VLINE_INTERRUPT)
			WREG32(VLINE_STATUS + EVERGREEN_CRTC4_REGISTER_OFFSET, VLINE_ACK);
		if (rdev->irq.stat_regs.evergreen.disp_int_cont5 & LB_D6_VBLANK_INTERRUPT)
			WREG32(VBLANK_STATUS + EVERGREEN_CRTC5_REGISTER_OFFSET, VBLANK_ACK);
		if (rdev->irq.stat_regs.evergreen.disp_int_cont5 & LB_D6_VLINE_INTERRUPT)
			WREG32(VLINE_STATUS + EVERGREEN_CRTC5_REGISTER_OFFSET, VLINE_ACK);
	}

	if (rdev->irq.stat_regs.evergreen.disp_int & DC_HPD1_INTERRUPT) {
		tmp = RREG32(DC_HPD1_INT_CONTROL);
		tmp |= DC_HPDx_INT_ACK;
		WREG32(DC_HPD1_INT_CONTROL, tmp);
	}
	if (rdev->irq.stat_regs.evergreen.disp_int_cont & DC_HPD2_INTERRUPT) {
		tmp = RREG32(DC_HPD2_INT_CONTROL);
		tmp |= DC_HPDx_INT_ACK;
		WREG32(DC_HPD2_INT_CONTROL, tmp);
	}
	if (rdev->irq.stat_regs.evergreen.disp_int_cont2 & DC_HPD3_INTERRUPT) {
		tmp = RREG32(DC_HPD3_INT_CONTROL);
		tmp |= DC_HPDx_INT_ACK;
		WREG32(DC_HPD3_INT_CONTROL, tmp);
	}
	if (rdev->irq.stat_regs.evergreen.disp_int_cont3 & DC_HPD4_INTERRUPT) {
		tmp = RREG32(DC_HPD4_INT_CONTROL);
		tmp |= DC_HPDx_INT_ACK;
		WREG32(DC_HPD4_INT_CONTROL, tmp);
	}
	if (rdev->irq.stat_regs.evergreen.disp_int_cont4 & DC_HPD5_INTERRUPT) {
		tmp = RREG32(DC_HPD5_INT_CONTROL);
		tmp |= DC_HPDx_INT_ACK;
		WREG32(DC_HPD5_INT_CONTROL, tmp);
	}
	if (rdev->irq.stat_regs.evergreen.disp_int_cont5 & DC_HPD6_INTERRUPT) {
		tmp = RREG32(DC_HPD5_INT_CONTROL);
		tmp |= DC_HPDx_INT_ACK;
		WREG32(DC_HPD6_INT_CONTROL, tmp);
	}
}

void evergreen_irq_disable(struct radeon_device *rdev)
{
	r600_disable_interrupts(rdev);
	/* Wait and acknowledge irq */
	mdelay(1);
	evergreen_irq_ack(rdev);
	evergreen_disable_interrupt_state(rdev);
}

void evergreen_irq_suspend(struct radeon_device *rdev)
{
	evergreen_irq_disable(rdev);
	r600_rlc_stop(rdev);
}

static u32 evergreen_get_ih_wptr(struct radeon_device *rdev)
{
	u32 wptr, tmp;

	if (rdev->wb.enabled)
		wptr = le32_to_cpu(rdev->wb.wb[R600_WB_IH_WPTR_OFFSET/4]);
	else
		wptr = RREG32(IH_RB_WPTR);

	if (wptr & RB_OVERFLOW) {
		/* When a ring buffer overflow happen start parsing interrupt
		 * from the last not overwritten vector (wptr + 16). Hopefully
		 * this should allow us to catchup.
		 */
		dev_warn(rdev->dev, "IH ring buffer overflow (0x%08X, %d, %d)\n",
			wptr, rdev->ih.rptr, (wptr + 16) + rdev->ih.ptr_mask);
		rdev->ih.rptr = (wptr + 16) & rdev->ih.ptr_mask;
		tmp = RREG32(IH_RB_CNTL);
		tmp |= IH_WPTR_OVERFLOW_CLEAR;
		WREG32(IH_RB_CNTL, tmp);
	}
	return (wptr & rdev->ih.ptr_mask);
}

int evergreen_irq_process(struct radeon_device *rdev)
{
	u32 wptr;
	u32 rptr;
	u32 src_id, src_data;
	u32 ring_index;
	unsigned long flags;
	bool queue_hotplug = false;

	if (!rdev->ih.enabled || rdev->shutdown)
		return IRQ_NONE;

	wptr = evergreen_get_ih_wptr(rdev);
	rptr = rdev->ih.rptr;
	DRM_DEBUG("r600_irq_process start: rptr %d, wptr %d\n", rptr, wptr);

	spin_lock_irqsave(&rdev->ih.lock, flags);
	if (rptr == wptr) {
		spin_unlock_irqrestore(&rdev->ih.lock, flags);
		return IRQ_NONE;
	}
restart_ih:
	/* Order reading of wptr vs. reading of IH ring data */
	rmb();

	/* display interrupts */
	evergreen_irq_ack(rdev);

	rdev->ih.wptr = wptr;
	while (rptr != wptr) {
		/* wptr/rptr are in bytes! */
		ring_index = rptr / 4;
		src_id =  le32_to_cpu(rdev->ih.ring[ring_index]) & 0xff;
		src_data = le32_to_cpu(rdev->ih.ring[ring_index + 1]) & 0xfffffff;

		switch (src_id) {
		case 1: /* D1 vblank/vline */
			switch (src_data) {
			case 0: /* D1 vblank */
				if (rdev->irq.stat_regs.evergreen.disp_int & LB_D1_VBLANK_INTERRUPT) {
					if (rdev->irq.crtc_vblank_int[0]) {
						drm_handle_vblank(rdev->ddev, 0);
						rdev->pm.vblank_sync = true;
						wake_up(&rdev->irq.vblank_queue);
					}
					if (rdev->irq.pflip[0])
						radeon_crtc_handle_flip(rdev, 0);
					rdev->irq.stat_regs.evergreen.disp_int &= ~LB_D1_VBLANK_INTERRUPT;
					DRM_DEBUG("IH: D1 vblank\n");
				}
				break;
			case 1: /* D1 vline */
				if (rdev->irq.stat_regs.evergreen.disp_int & LB_D1_VLINE_INTERRUPT) {
					rdev->irq.stat_regs.evergreen.disp_int &= ~LB_D1_VLINE_INTERRUPT;
					DRM_DEBUG("IH: D1 vline\n");
				}
				break;
			default:
				DRM_DEBUG("Unhandled interrupt: %d %d\n", src_id, src_data);
				break;
			}
			break;
		case 2: /* D2 vblank/vline */
			switch (src_data) {
			case 0: /* D2 vblank */
				if (rdev->irq.stat_regs.evergreen.disp_int_cont & LB_D2_VBLANK_INTERRUPT) {
					if (rdev->irq.crtc_vblank_int[1]) {
						drm_handle_vblank(rdev->ddev, 1);
						rdev->pm.vblank_sync = true;
						wake_up(&rdev->irq.vblank_queue);
					}
					if (rdev->irq.pflip[1])
						radeon_crtc_handle_flip(rdev, 1);
					rdev->irq.stat_regs.evergreen.disp_int_cont &= ~LB_D2_VBLANK_INTERRUPT;
					DRM_DEBUG("IH: D2 vblank\n");
				}
				break;
			case 1: /* D2 vline */
				if (rdev->irq.stat_regs.evergreen.disp_int_cont & LB_D2_VLINE_INTERRUPT) {
					rdev->irq.stat_regs.evergreen.disp_int_cont &= ~LB_D2_VLINE_INTERRUPT;
					DRM_DEBUG("IH: D2 vline\n");
				}
				break;
			default:
				DRM_DEBUG("Unhandled interrupt: %d %d\n", src_id, src_data);
				break;
			}
			break;
		case 3: /* D3 vblank/vline */
			switch (src_data) {
			case 0: /* D3 vblank */
				if (rdev->irq.stat_regs.evergreen.disp_int_cont2 & LB_D3_VBLANK_INTERRUPT) {
					if (rdev->irq.crtc_vblank_int[2]) {
						drm_handle_vblank(rdev->ddev, 2);
						rdev->pm.vblank_sync = true;
						wake_up(&rdev->irq.vblank_queue);
					}
					if (rdev->irq.pflip[2])
						radeon_crtc_handle_flip(rdev, 2);
					rdev->irq.stat_regs.evergreen.disp_int_cont2 &= ~LB_D3_VBLANK_INTERRUPT;
					DRM_DEBUG("IH: D3 vblank\n");
				}
				break;
			case 1: /* D3 vline */
				if (rdev->irq.stat_regs.evergreen.disp_int_cont2 & LB_D3_VLINE_INTERRUPT) {
					rdev->irq.stat_regs.evergreen.disp_int_cont2 &= ~LB_D3_VLINE_INTERRUPT;
					DRM_DEBUG("IH: D3 vline\n");
				}
				break;
			default:
				DRM_DEBUG("Unhandled interrupt: %d %d\n", src_id, src_data);
				break;
			}
			break;
		case 4: /* D4 vblank/vline */
			switch (src_data) {
			case 0: /* D4 vblank */
				if (rdev->irq.stat_regs.evergreen.disp_int_cont3 & LB_D4_VBLANK_INTERRUPT) {
					if (rdev->irq.crtc_vblank_int[3]) {
						drm_handle_vblank(rdev->ddev, 3);
						rdev->pm.vblank_sync = true;
						wake_up(&rdev->irq.vblank_queue);
					}
					if (rdev->irq.pflip[3])
						radeon_crtc_handle_flip(rdev, 3);
					rdev->irq.stat_regs.evergreen.disp_int_cont3 &= ~LB_D4_VBLANK_INTERRUPT;
					DRM_DEBUG("IH: D4 vblank\n");
				}
				break;
			case 1: /* D4 vline */
				if (rdev->irq.stat_regs.evergreen.disp_int_cont3 & LB_D4_VLINE_INTERRUPT) {
					rdev->irq.stat_regs.evergreen.disp_int_cont3 &= ~LB_D4_VLINE_INTERRUPT;
					DRM_DEBUG("IH: D4 vline\n");
				}
				break;
			default:
				DRM_DEBUG("Unhandled interrupt: %d %d\n", src_id, src_data);
				break;
			}
			break;
		case 5: /* D5 vblank/vline */
			switch (src_data) {
			case 0: /* D5 vblank */
				if (rdev->irq.stat_regs.evergreen.disp_int_cont4 & LB_D5_VBLANK_INTERRUPT) {
					if (rdev->irq.crtc_vblank_int[4]) {
						drm_handle_vblank(rdev->ddev, 4);
						rdev->pm.vblank_sync = true;
						wake_up(&rdev->irq.vblank_queue);
					}
					if (rdev->irq.pflip[4])
						radeon_crtc_handle_flip(rdev, 4);
					rdev->irq.stat_regs.evergreen.disp_int_cont4 &= ~LB_D5_VBLANK_INTERRUPT;
					DRM_DEBUG("IH: D5 vblank\n");
				}
				break;
			case 1: /* D5 vline */
				if (rdev->irq.stat_regs.evergreen.disp_int_cont4 & LB_D5_VLINE_INTERRUPT) {
					rdev->irq.stat_regs.evergreen.disp_int_cont4 &= ~LB_D5_VLINE_INTERRUPT;
					DRM_DEBUG("IH: D5 vline\n");
				}
				break;
			default:
				DRM_DEBUG("Unhandled interrupt: %d %d\n", src_id, src_data);
				break;
			}
			break;
		case 6: /* D6 vblank/vline */
			switch (src_data) {
			case 0: /* D6 vblank */
				if (rdev->irq.stat_regs.evergreen.disp_int_cont5 & LB_D6_VBLANK_INTERRUPT) {
					if (rdev->irq.crtc_vblank_int[5]) {
						drm_handle_vblank(rdev->ddev, 5);
						rdev->pm.vblank_sync = true;
						wake_up(&rdev->irq.vblank_queue);
					}
					if (rdev->irq.pflip[5])
						radeon_crtc_handle_flip(rdev, 5);
					rdev->irq.stat_regs.evergreen.disp_int_cont5 &= ~LB_D6_VBLANK_INTERRUPT;
					DRM_DEBUG("IH: D6 vblank\n");
				}
				break;
			case 1: /* D6 vline */
				if (rdev->irq.stat_regs.evergreen.disp_int_cont5 & LB_D6_VLINE_INTERRUPT) {
					rdev->irq.stat_regs.evergreen.disp_int_cont5 &= ~LB_D6_VLINE_INTERRUPT;
					DRM_DEBUG("IH: D6 vline\n");
				}
				break;
			default:
				DRM_DEBUG("Unhandled interrupt: %d %d\n", src_id, src_data);
				break;
			}
			break;
		case 42: /* HPD hotplug */
			switch (src_data) {
			case 0:
				if (rdev->irq.stat_regs.evergreen.disp_int & DC_HPD1_INTERRUPT) {
					rdev->irq.stat_regs.evergreen.disp_int &= ~DC_HPD1_INTERRUPT;
					queue_hotplug = true;
					DRM_DEBUG("IH: HPD1\n");
				}
				break;
			case 1:
				if (rdev->irq.stat_regs.evergreen.disp_int_cont & DC_HPD2_INTERRUPT) {
					rdev->irq.stat_regs.evergreen.disp_int_cont &= ~DC_HPD2_INTERRUPT;
					queue_hotplug = true;
					DRM_DEBUG("IH: HPD2\n");
				}
				break;
			case 2:
				if (rdev->irq.stat_regs.evergreen.disp_int_cont2 & DC_HPD3_INTERRUPT) {
					rdev->irq.stat_regs.evergreen.disp_int_cont2 &= ~DC_HPD3_INTERRUPT;
					queue_hotplug = true;
					DRM_DEBUG("IH: HPD3\n");
				}
				break;
			case 3:
				if (rdev->irq.stat_regs.evergreen.disp_int_cont3 & DC_HPD4_INTERRUPT) {
					rdev->irq.stat_regs.evergreen.disp_int_cont3 &= ~DC_HPD4_INTERRUPT;
					queue_hotplug = true;
					DRM_DEBUG("IH: HPD4\n");
				}
				break;
			case 4:
				if (rdev->irq.stat_regs.evergreen.disp_int_cont4 & DC_HPD5_INTERRUPT) {
					rdev->irq.stat_regs.evergreen.disp_int_cont4 &= ~DC_HPD5_INTERRUPT;
					queue_hotplug = true;
					DRM_DEBUG("IH: HPD5\n");
				}
				break;
			case 5:
				if (rdev->irq.stat_regs.evergreen.disp_int_cont5 & DC_HPD6_INTERRUPT) {
					rdev->irq.stat_regs.evergreen.disp_int_cont5 &= ~DC_HPD6_INTERRUPT;
					queue_hotplug = true;
					DRM_DEBUG("IH: HPD6\n");
				}
				break;
			default:
				DRM_DEBUG("Unhandled interrupt: %d %d\n", src_id, src_data);
				break;
			}
			break;
		case 176: /* CP_INT in ring buffer */
		case 177: /* CP_INT in IB1 */
		case 178: /* CP_INT in IB2 */
			DRM_DEBUG("IH: CP int: 0x%08x\n", src_data);
			radeon_fence_process(rdev, RADEON_RING_TYPE_GFX_INDEX);
			break;
		case 181: /* CP EOP event */
			DRM_DEBUG("IH: CP EOP\n");
			if (rdev->family >= CHIP_CAYMAN) {
				switch (src_data) {
				case 0:
					radeon_fence_process(rdev, RADEON_RING_TYPE_GFX_INDEX);
					break;
				case 1:
					radeon_fence_process(rdev, CAYMAN_RING_TYPE_CP1_INDEX);
					break;
				case 2:
					radeon_fence_process(rdev, CAYMAN_RING_TYPE_CP2_INDEX);
					break;
				}
			} else
				radeon_fence_process(rdev, RADEON_RING_TYPE_GFX_INDEX);
			break;
		case 233: /* GUI IDLE */
			DRM_DEBUG("IH: GUI idle\n");
			rdev->pm.gui_idle = true;
			wake_up(&rdev->irq.idle_queue);
			break;
		default:
			DRM_DEBUG("Unhandled interrupt: %d %d\n", src_id, src_data);
			break;
		}

		/* wptr/rptr are in bytes! */
		rptr += 16;
		rptr &= rdev->ih.ptr_mask;
	}
	/* make sure wptr hasn't changed while processing */
	wptr = evergreen_get_ih_wptr(rdev);
	if (wptr != rdev->ih.wptr)
		goto restart_ih;
	if (queue_hotplug)
		schedule_work(&rdev->hotplug_work);
	rdev->ih.rptr = rptr;
	WREG32(IH_RB_RPTR, rdev->ih.rptr);
	spin_unlock_irqrestore(&rdev->ih.lock, flags);
	return IRQ_HANDLED;
}

static int evergreen_startup(struct radeon_device *rdev)
{
	struct radeon_ring *ring = &rdev->ring[RADEON_RING_TYPE_GFX_INDEX];
	int r;

	/* enable pcie gen2 link */
	evergreen_pcie_gen2_enable(rdev);

	if (ASIC_IS_DCE5(rdev)) {
		if (!rdev->me_fw || !rdev->pfp_fw || !rdev->rlc_fw || !rdev->mc_fw) {
			r = ni_init_microcode(rdev);
			if (r) {
				DRM_ERROR("Failed to load firmware!\n");
				return r;
			}
		}
		r = ni_mc_load_microcode(rdev);
		if (r) {
			DRM_ERROR("Failed to load MC firmware!\n");
			return r;
		}
	} else {
		if (!rdev->me_fw || !rdev->pfp_fw || !rdev->rlc_fw) {
			r = r600_init_microcode(rdev);
			if (r) {
				DRM_ERROR("Failed to load firmware!\n");
				return r;
			}
		}
	}

	r = r600_vram_scratch_init(rdev);
	if (r)
		return r;

	evergreen_mc_program(rdev);
	if (rdev->flags & RADEON_IS_AGP) {
		evergreen_agp_enable(rdev);
	} else {
		r = evergreen_pcie_gart_enable(rdev);
		if (r)
			return r;
	}
	evergreen_gpu_init(rdev);

	r = evergreen_blit_init(rdev);
	if (r) {
		r600_blit_fini(rdev);
		rdev->asic->copy = NULL;
		dev_warn(rdev->dev, "failed blitter (%d) falling back to memcpy\n", r);
	}

	/* allocate wb buffer */
	r = radeon_wb_init(rdev);
	if (r)
		return r;

	r = radeon_fence_driver_start_ring(rdev, RADEON_RING_TYPE_GFX_INDEX);
	if (r) {
		dev_err(rdev->dev, "failed initializing CP fences (%d).\n", r);
		return r;
	}

	/* Enable IRQ */
	r = r600_irq_init(rdev);
	if (r) {
		DRM_ERROR("radeon: IH init failed (%d).\n", r);
		radeon_irq_kms_fini(rdev);
		return r;
	}
	evergreen_irq_set(rdev);

	r = radeon_ring_init(rdev, ring, ring->ring_size, RADEON_WB_CP_RPTR_OFFSET,
			     R600_CP_RB_RPTR, R600_CP_RB_WPTR,
			     0, 0xfffff, RADEON_CP_PACKET2);
	if (r)
		return r;
	r = evergreen_cp_load_microcode(rdev);
	if (r)
		return r;
	r = evergreen_cp_resume(rdev);
	if (r)
		return r;

<<<<<<< HEAD
	r = radeon_ib_pool_start(rdev);
	if (r)
		return r;

	r = r600_ib_test(rdev, RADEON_RING_TYPE_GFX_INDEX);
	if (r) {
		DRM_ERROR("radeon: failed testing IB (%d).\n", r);
		rdev->accel_working = false;
=======
	r = r600_audio_init(rdev);
	if (r) {
		DRM_ERROR("radeon: audio init failed\n");
>>>>>>> 93a4ed87
		return r;
	}

	return 0;
}

int evergreen_resume(struct radeon_device *rdev)
{
	int r;

	/* reset the asic, the gfx blocks are often in a bad state
	 * after the driver is unloaded or after a resume
	 */
	if (radeon_asic_reset(rdev))
		dev_warn(rdev->dev, "GPU reset failed !\n");
	/* Do not reset GPU before posting, on rv770 hw unlike on r500 hw,
	 * posting will perform necessary task to bring back GPU into good
	 * shape.
	 */
	/* post card */
	atom_asic_init(rdev->mode_info.atom_context);

	rdev->accel_working = true;
	r = evergreen_startup(rdev);
	if (r) {
		DRM_ERROR("evergreen startup failed on resume\n");
		return r;
	}

<<<<<<< HEAD
=======
	r = r600_ib_test(rdev);
	if (r) {
		DRM_ERROR("radeon: failed testing IB (%d).\n", r);
		return r;
	}

	r = r600_audio_init(rdev);
	if (r) {
		DRM_ERROR("radeon: audio resume failed\n");
		return r;
	}

>>>>>>> 93a4ed87
	return r;

}

int evergreen_suspend(struct radeon_device *rdev)
{
<<<<<<< HEAD
	struct radeon_ring *ring = &rdev->ring[RADEON_RING_TYPE_GFX_INDEX];

=======
	r600_audio_fini(rdev);
>>>>>>> 93a4ed87
	/* FIXME: we should wait for ring to be empty */
	radeon_ib_pool_suspend(rdev);
	r600_blit_suspend(rdev);
	r700_cp_stop(rdev);
	ring->ready = false;
	evergreen_irq_suspend(rdev);
	radeon_wb_disable(rdev);
	evergreen_pcie_gart_disable(rdev);

	return 0;
}

/* Plan is to move initialization in that function and use
 * helper function so that radeon_device_init pretty much
 * do nothing more than calling asic specific function. This
 * should also allow to remove a bunch of callback function
 * like vram_info.
 */
int evergreen_init(struct radeon_device *rdev)
{
	int r;

	/* This don't do much */
	r = radeon_gem_init(rdev);
	if (r)
		return r;
	/* Read BIOS */
	if (!radeon_get_bios(rdev)) {
		if (ASIC_IS_AVIVO(rdev))
			return -EINVAL;
	}
	/* Must be an ATOMBIOS */
	if (!rdev->is_atom_bios) {
		dev_err(rdev->dev, "Expecting atombios for evergreen GPU\n");
		return -EINVAL;
	}
	r = radeon_atombios_init(rdev);
	if (r)
		return r;
	/* reset the asic, the gfx blocks are often in a bad state
	 * after the driver is unloaded or after a resume
	 */
	if (radeon_asic_reset(rdev))
		dev_warn(rdev->dev, "GPU reset failed !\n");
	/* Post card if necessary */
	if (!radeon_card_posted(rdev)) {
		if (!rdev->bios) {
			dev_err(rdev->dev, "Card not posted and no BIOS - ignoring\n");
			return -EINVAL;
		}
		DRM_INFO("GPU not posted. posting now...\n");
		atom_asic_init(rdev->mode_info.atom_context);
	}
	/* Initialize scratch registers */
	r600_scratch_init(rdev);
	/* Initialize surface registers */
	radeon_surface_init(rdev);
	/* Initialize clocks */
	radeon_get_clock_info(rdev->ddev);
	/* Fence driver */
	r = radeon_fence_driver_init(rdev);
	if (r)
		return r;
	/* initialize AGP */
	if (rdev->flags & RADEON_IS_AGP) {
		r = radeon_agp_init(rdev);
		if (r)
			radeon_agp_disable(rdev);
	}
	/* initialize memory controller */
	r = evergreen_mc_init(rdev);
	if (r)
		return r;
	/* Memory manager */
	r = radeon_bo_init(rdev);
	if (r)
		return r;

	r = radeon_irq_kms_init(rdev);
	if (r)
		return r;

	rdev->ring[RADEON_RING_TYPE_GFX_INDEX].ring_obj = NULL;
	r600_ring_init(rdev, &rdev->ring[RADEON_RING_TYPE_GFX_INDEX], 1024 * 1024);

	rdev->ih.ring_obj = NULL;
	r600_ih_ring_init(rdev, 64 * 1024);

	r = r600_pcie_gart_init(rdev);
	if (r)
		return r;

	r = radeon_ib_pool_init(rdev);
	rdev->accel_working = true;
	if (r) {
		dev_err(rdev->dev, "IB initialization failed (%d).\n", r);
		rdev->accel_working = false;
	}

	r = evergreen_startup(rdev);
	if (r) {
		dev_err(rdev->dev, "disabling GPU acceleration\n");
		r700_cp_fini(rdev);
		r600_irq_fini(rdev);
		radeon_wb_fini(rdev);
		r100_ib_fini(rdev);
		radeon_irq_kms_fini(rdev);
		evergreen_pcie_gart_fini(rdev);
		rdev->accel_working = false;
	}
	return 0;
}

void evergreen_fini(struct radeon_device *rdev)
{
	r600_audio_fini(rdev);
	r600_blit_fini(rdev);
	r700_cp_fini(rdev);
	r600_irq_fini(rdev);
	radeon_wb_fini(rdev);
	r100_ib_fini(rdev);
	radeon_irq_kms_fini(rdev);
	evergreen_pcie_gart_fini(rdev);
	r600_vram_scratch_fini(rdev);
	radeon_gem_fini(rdev);
	radeon_semaphore_driver_fini(rdev);
	radeon_fence_driver_fini(rdev);
	radeon_agp_fini(rdev);
	radeon_bo_fini(rdev);
	radeon_atombios_fini(rdev);
	kfree(rdev->bios);
	rdev->bios = NULL;
}

void evergreen_pcie_gen2_enable(struct radeon_device *rdev)
{
	u32 link_width_cntl, speed_cntl;

	if (radeon_pcie_gen2 == 0)
		return;

	if (rdev->flags & RADEON_IS_IGP)
		return;

	if (!(rdev->flags & RADEON_IS_PCIE))
		return;

	/* x2 cards have a special sequence */
	if (ASIC_IS_X2(rdev))
		return;

	speed_cntl = RREG32_PCIE_P(PCIE_LC_SPEED_CNTL);
	if ((speed_cntl & LC_OTHER_SIDE_EVER_SENT_GEN2) ||
	    (speed_cntl & LC_OTHER_SIDE_SUPPORTS_GEN2)) {

		link_width_cntl = RREG32_PCIE_P(PCIE_LC_LINK_WIDTH_CNTL);
		link_width_cntl &= ~LC_UPCONFIGURE_DIS;
		WREG32_PCIE_P(PCIE_LC_LINK_WIDTH_CNTL, link_width_cntl);

		speed_cntl = RREG32_PCIE_P(PCIE_LC_SPEED_CNTL);
		speed_cntl &= ~LC_TARGET_LINK_SPEED_OVERRIDE_EN;
		WREG32_PCIE_P(PCIE_LC_SPEED_CNTL, speed_cntl);

		speed_cntl = RREG32_PCIE_P(PCIE_LC_SPEED_CNTL);
		speed_cntl |= LC_CLR_FAILED_SPD_CHANGE_CNT;
		WREG32_PCIE_P(PCIE_LC_SPEED_CNTL, speed_cntl);

		speed_cntl = RREG32_PCIE_P(PCIE_LC_SPEED_CNTL);
		speed_cntl &= ~LC_CLR_FAILED_SPD_CHANGE_CNT;
		WREG32_PCIE_P(PCIE_LC_SPEED_CNTL, speed_cntl);

		speed_cntl = RREG32_PCIE_P(PCIE_LC_SPEED_CNTL);
		speed_cntl |= LC_GEN2_EN_STRAP;
		WREG32_PCIE_P(PCIE_LC_SPEED_CNTL, speed_cntl);

	} else {
		link_width_cntl = RREG32_PCIE_P(PCIE_LC_LINK_WIDTH_CNTL);
		/* XXX: only disable it if gen1 bridge vendor == 0x111d or 0x1106 */
		if (1)
			link_width_cntl |= LC_UPCONFIGURE_DIS;
		else
			link_width_cntl &= ~LC_UPCONFIGURE_DIS;
		WREG32_PCIE_P(PCIE_LC_LINK_WIDTH_CNTL, link_width_cntl);
	}
}<|MERGE_RESOLUTION|>--- conflicted
+++ resolved
@@ -3182,7 +3182,6 @@
 	if (r)
 		return r;
 
-<<<<<<< HEAD
 	r = radeon_ib_pool_start(rdev);
 	if (r)
 		return r;
@@ -3191,11 +3190,11 @@
 	if (r) {
 		DRM_ERROR("radeon: failed testing IB (%d).\n", r);
 		rdev->accel_working = false;
-=======
+	}
+
 	r = r600_audio_init(rdev);
 	if (r) {
 		DRM_ERROR("radeon: audio init failed\n");
->>>>>>> 93a4ed87
 		return r;
 	}
 
@@ -3225,33 +3224,15 @@
 		return r;
 	}
 
-<<<<<<< HEAD
-=======
-	r = r600_ib_test(rdev);
-	if (r) {
-		DRM_ERROR("radeon: failed testing IB (%d).\n", r);
-		return r;
-	}
-
-	r = r600_audio_init(rdev);
-	if (r) {
-		DRM_ERROR("radeon: audio resume failed\n");
-		return r;
-	}
-
->>>>>>> 93a4ed87
 	return r;
 
 }
 
 int evergreen_suspend(struct radeon_device *rdev)
 {
-<<<<<<< HEAD
 	struct radeon_ring *ring = &rdev->ring[RADEON_RING_TYPE_GFX_INDEX];
 
-=======
 	r600_audio_fini(rdev);
->>>>>>> 93a4ed87
 	/* FIXME: we should wait for ring to be empty */
 	radeon_ib_pool_suspend(rdev);
 	r600_blit_suspend(rdev);
