--- conflicted
+++ resolved
@@ -523,27 +523,12 @@
                                 }
                         }
 next_ip:
-<<<<<<< HEAD
-			ip_offset += sizeof(*ip) + 4 * (ip->num_base_address - 1);
-=======
 			ip_offset += struct_size(ip, base_address, ip->num_base_address);
->>>>>>> 88084a3d
 		}
 	}
 }
 
 static void amdgpu_discovery_read_from_harvest_table(struct amdgpu_device *adev,
-<<<<<<< HEAD
-						     uint32_t *vcn_harvest_count)
-{
-	struct binary_header *bhdr;
-	struct harvest_table *harvest_info;
-	int i;
-
-	bhdr = (struct binary_header *)adev->mman.discovery_bin;
-	harvest_info = (struct harvest_table *)(adev->mman.discovery_bin +
-			le16_to_cpu(bhdr->table_list[HARVEST_INFO].offset));
-=======
 						     uint32_t *vcn_harvest_count,
 						     uint32_t *umc_harvest_count)
 {
@@ -562,7 +547,6 @@
 
 	harvest_info = (struct harvest_table *)(adev->mman.discovery_bin + offset);
 
->>>>>>> 88084a3d
 	for (i = 0; i < 32; i++) {
 		if (le16_to_cpu(harvest_info->list[i].hw_id) == 0)
 			break;
@@ -578,12 +562,9 @@
 		case DMU_HWID:
 			adev->harvest_ip_mask |= AMD_HARVEST_IP_DMU_MASK;
 			break;
-<<<<<<< HEAD
-=======
 		case UMC_HWID:
 			(*umc_harvest_count)++;
 			break;
->>>>>>> 88084a3d
 		default:
 			break;
 		}
@@ -922,11 +903,7 @@
 			res = kobject_add(&ip_hw_instance->kobj, NULL,
 					  "%d", ip_hw_instance->num_instance);
 next_ip:
-<<<<<<< HEAD
-			ip_offset += sizeof(*ip) + 4 * (ip->num_base_address - 1);
-=======
 			ip_offset += struct_size(ip, base_address, ip->num_base_address);
->>>>>>> 88084a3d
 		}
 	}
 
@@ -1085,11 +1062,7 @@
 
 /* ================================================== */
 
-<<<<<<< HEAD
-int amdgpu_discovery_reg_base_init(struct amdgpu_device *adev)
-=======
 static int amdgpu_discovery_reg_base_init(struct amdgpu_device *adev)
->>>>>>> 88084a3d
 {
 	struct binary_header *bhdr;
 	struct ip_discovery_header *ihdr;
@@ -1269,10 +1242,7 @@
 static void amdgpu_discovery_harvest_ip(struct amdgpu_device *adev)
 {
 	int vcn_harvest_count = 0;
-<<<<<<< HEAD
-=======
 	int umc_harvest_count = 0;
->>>>>>> 88084a3d
 
 	/*
 	 * Harvest table does not fit Navi1x and legacy GPUs,
@@ -1291,12 +1261,8 @@
 				&vcn_harvest_count);
 	} else {
 		amdgpu_discovery_read_from_harvest_table(adev,
-<<<<<<< HEAD
-			&vcn_harvest_count);
-=======
 							 &vcn_harvest_count,
 							 &umc_harvest_count);
->>>>>>> 88084a3d
 	}
 
 	amdgpu_discovery_harvest_config_quirk(adev);
@@ -1655,13 +1621,9 @@
 	case IP_VERSION(13, 0, 1):
 	case IP_VERSION(13, 0, 2):
 	case IP_VERSION(13, 0, 3):
-<<<<<<< HEAD
-	case IP_VERSION(13, 0, 5):
-=======
 	case IP_VERSION(13, 0, 4):
 	case IP_VERSION(13, 0, 5):
 	case IP_VERSION(13, 0, 7):
->>>>>>> 88084a3d
 	case IP_VERSION(13, 0, 8):
 		amdgpu_device_ip_block_add(adev, &psp_v13_0_ip_block);
 		break;
@@ -1705,13 +1667,9 @@
 	case IP_VERSION(13, 0, 1):
 	case IP_VERSION(13, 0, 2):
 	case IP_VERSION(13, 0, 3):
-<<<<<<< HEAD
-	case IP_VERSION(13, 0, 5):
-=======
 	case IP_VERSION(13, 0, 4):
 	case IP_VERSION(13, 0, 5):
 	case IP_VERSION(13, 0, 7):
->>>>>>> 88084a3d
 	case IP_VERSION(13, 0, 8):
 		amdgpu_device_ip_block_add(adev, &smu_v13_0_ip_block);
 		break;
@@ -1957,9 +1915,6 @@
 	case IP_VERSION(10, 3, 4):
 	case IP_VERSION(10, 3, 5):
 	case IP_VERSION(10, 3, 6):
-<<<<<<< HEAD
-		amdgpu_device_ip_block_add(adev, &mes_v10_1_ip_block);
-=======
 		if (amdgpu_mes) {
 			amdgpu_device_ip_block_add(adev, &mes_v10_1_ip_block);
 			adev->enable_mes = true;
@@ -1973,7 +1928,6 @@
 		amdgpu_device_ip_block_add(adev, &mes_v11_0_ip_block);
 		adev->enable_mes = true;
 		adev->enable_mes_kiq = true;
->>>>>>> 88084a3d
 		break;
 	default:
 		break;
@@ -2152,12 +2106,9 @@
 			return -EINVAL;
 
 		amdgpu_discovery_harvest_ip(adev);
-<<<<<<< HEAD
-=======
 		amdgpu_discovery_get_gfx_info(adev);
 		amdgpu_discovery_get_mall_info(adev);
 		amdgpu_discovery_get_vcn_info(adev);
->>>>>>> 88084a3d
 		break;
 	}
 
@@ -2197,8 +2148,6 @@
 	case IP_VERSION(10, 3, 7):
 		adev->family = AMDGPU_FAMILY_GC_10_3_7;
 		break;
-<<<<<<< HEAD
-=======
 	case IP_VERSION(11, 0, 0):
 	case IP_VERSION(11, 0, 2):
 		adev->family = AMDGPU_FAMILY_GC_11_0_0;
@@ -2206,7 +2155,6 @@
 	case IP_VERSION(11, 0, 1):
 		adev->family = AMDGPU_FAMILY_GC_11_0_1;
 		break;
->>>>>>> 88084a3d
 	default:
 		return -EINVAL;
 	}
@@ -2221,10 +2169,7 @@
 	case IP_VERSION(10, 3, 3):
 	case IP_VERSION(10, 3, 6):
 	case IP_VERSION(10, 3, 7):
-<<<<<<< HEAD
-=======
 	case IP_VERSION(11, 0, 1):
->>>>>>> 88084a3d
 		adev->flags |= AMD_IS_APU;
 		break;
 	default:
