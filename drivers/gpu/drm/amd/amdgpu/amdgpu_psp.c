/*
 * Copyright 2016 Advanced Micro Devices, Inc.
 *
 * Permission is hereby granted, free of charge, to any person obtaining a
 * copy of this software and associated documentation files (the "Software"),
 * to deal in the Software without restriction, including without limitation
 * the rights to use, copy, modify, merge, publish, distribute, sublicense,
 * and/or sell copies of the Software, and to permit persons to whom the
 * Software is furnished to do so, subject to the following conditions:
 *
 * The above copyright notice and this permission notice shall be included in
 * all copies or substantial portions of the Software.
 *
 * THE SOFTWARE IS PROVIDED "AS IS", WITHOUT WARRANTY OF ANY KIND, EXPRESS OR
 * IMPLIED, INCLUDING BUT NOT LIMITED TO THE WARRANTIES OF MERCHANTABILITY,
 * FITNESS FOR A PARTICULAR PURPOSE AND NONINFRINGEMENT.  IN NO EVENT SHALL
 * THE COPYRIGHT HOLDER(S) OR AUTHOR(S) BE LIABLE FOR ANY CLAIM, DAMAGES OR
 * OTHER LIABILITY, WHETHER IN AN ACTION OF CONTRACT, TORT OR OTHERWISE,
 * ARISING FROM, OUT OF OR IN CONNECTION WITH THE SOFTWARE OR THE USE OR
 * OTHER DEALINGS IN THE SOFTWARE.
 *
 * Author: Huang Rui
 *
 */

#include <linux/firmware.h>
#include <linux/dma-mapping.h>

#include "amdgpu.h"
#include "amdgpu_psp.h"
#include "amdgpu_ucode.h"
#include "soc15_common.h"
#include "psp_v3_1.h"
#include "psp_v10_0.h"
#include "psp_v11_0.h"
#include "psp_v12_0.h"

#include "amdgpu_ras.h"

static int psp_sysfs_init(struct amdgpu_device *adev);
static void psp_sysfs_fini(struct amdgpu_device *adev);

static int psp_load_smu_fw(struct psp_context *psp);

/*
 * Due to DF Cstate management centralized to PMFW, the firmware
 * loading sequence will be updated as below:
 *   - Load KDB
 *   - Load SYS_DRV
 *   - Load tOS
 *   - Load PMFW
 *   - Setup TMR
 *   - Load other non-psp fw
 *   - Load ASD
 *   - Load XGMI/RAS/HDCP/DTM TA if any
 *
 * This new sequence is required for
 *   - Arcturus
 *   - Navi12 and onwards
 */
static void psp_check_pmfw_centralized_cstate_management(struct psp_context *psp)
{
	struct amdgpu_device *adev = psp->adev;

	psp->pmfw_centralized_cstate_management = false;

	if (amdgpu_sriov_vf(adev))
		return;

	if (adev->flags & AMD_IS_APU)
		return;

	if ((adev->asic_type == CHIP_ARCTURUS) ||
	    (adev->asic_type >= CHIP_NAVI12))
		psp->pmfw_centralized_cstate_management = true;
}

static int psp_early_init(void *handle)
{
	struct amdgpu_device *adev = (struct amdgpu_device *)handle;
	struct psp_context *psp = &adev->psp;

	switch (adev->asic_type) {
	case CHIP_VEGA10:
	case CHIP_VEGA12:
		psp_v3_1_set_psp_funcs(psp);
		psp->autoload_supported = false;
		break;
	case CHIP_RAVEN:
		psp_v10_0_set_psp_funcs(psp);
		psp->autoload_supported = false;
		break;
	case CHIP_VEGA20:
	case CHIP_ARCTURUS:
		psp_v11_0_set_psp_funcs(psp);
		psp->autoload_supported = false;
		break;
	case CHIP_NAVI10:
	case CHIP_NAVI14:
	case CHIP_NAVI12:
	case CHIP_SIENNA_CICHLID:
	case CHIP_NAVY_FLOUNDER:
		psp_v11_0_set_psp_funcs(psp);
		psp->autoload_supported = true;
		break;
	case CHIP_RENOIR:
		psp_v12_0_set_psp_funcs(psp);
		break;
	default:
		return -EINVAL;
	}

	psp->adev = adev;

	psp_check_pmfw_centralized_cstate_management(psp);

	return 0;
}

static void psp_memory_training_fini(struct psp_context *psp)
{
	struct psp_memory_training_context *ctx = &psp->mem_train_ctx;

	ctx->init = PSP_MEM_TRAIN_NOT_SUPPORT;
	kfree(ctx->sys_cache);
	ctx->sys_cache = NULL;
}

static int psp_memory_training_init(struct psp_context *psp)
{
	int ret;
	struct psp_memory_training_context *ctx = &psp->mem_train_ctx;

	if (ctx->init != PSP_MEM_TRAIN_RESERVE_SUCCESS) {
		DRM_DEBUG("memory training is not supported!\n");
		return 0;
	}

	ctx->sys_cache = kzalloc(ctx->train_data_size, GFP_KERNEL);
	if (ctx->sys_cache == NULL) {
		DRM_ERROR("alloc mem_train_ctx.sys_cache failed!\n");
		ret = -ENOMEM;
		goto Err_out;
	}

	DRM_DEBUG("train_data_size:%llx,p2c_train_data_offset:%llx,c2p_train_data_offset:%llx.\n",
		  ctx->train_data_size,
		  ctx->p2c_train_data_offset,
		  ctx->c2p_train_data_offset);
	ctx->init = PSP_MEM_TRAIN_INIT_SUCCESS;
	return 0;

Err_out:
	psp_memory_training_fini(psp);
	return ret;
}

static int psp_sw_init(void *handle)
{
	struct amdgpu_device *adev = (struct amdgpu_device *)handle;
	struct psp_context *psp = &adev->psp;
	int ret;

	ret = psp_init_microcode(psp);
	if (ret) {
		DRM_ERROR("Failed to load psp firmware!\n");
		return ret;
	}

	ret = psp_memory_training_init(psp);
	if (ret) {
		DRM_ERROR("Failed to initialize memory training!\n");
		return ret;
	}
	ret = psp_mem_training(psp, PSP_MEM_TRAIN_COLD_BOOT);
	if (ret) {
		DRM_ERROR("Failed to process memory training!\n");
		return ret;
	}

	if (adev->asic_type == CHIP_NAVI10) {
		ret= psp_sysfs_init(adev);
		if (ret) {
			return ret;
		}
	}

	return 0;
}

static int psp_sw_fini(void *handle)
{
	struct amdgpu_device *adev = (struct amdgpu_device *)handle;

	psp_memory_training_fini(&adev->psp);
	release_firmware(adev->psp.sos_fw);
	adev->psp.sos_fw = NULL;
	release_firmware(adev->psp.asd_fw);
	adev->psp.asd_fw = NULL;
	release_firmware(adev->psp.ta_fw);
	adev->psp.ta_fw = NULL;

	if (adev->asic_type == CHIP_NAVI10)
		psp_sysfs_fini(adev);

	return 0;
}

int psp_wait_for(struct psp_context *psp, uint32_t reg_index,
		 uint32_t reg_val, uint32_t mask, bool check_changed)
{
	uint32_t val;
	int i;
	struct amdgpu_device *adev = psp->adev;

	for (i = 0; i < adev->usec_timeout; i++) {
		val = RREG32(reg_index);
		if (check_changed) {
			if (val != reg_val)
				return 0;
		} else {
			if ((val & mask) == reg_val)
				return 0;
		}
		udelay(1);
	}

	return -ETIME;
}

static int
psp_cmd_submit_buf(struct psp_context *psp,
		   struct amdgpu_firmware_info *ucode,
		   struct psp_gfx_cmd_resp *cmd, uint64_t fence_mc_addr)
{
	int ret;
	int index;
	int timeout = 2000;
	bool ras_intr = false;
	bool skip_unsupport = false;

	mutex_lock(&psp->mutex);

	memset(psp->cmd_buf_mem, 0, PSP_CMD_BUFFER_SIZE);

	memcpy(psp->cmd_buf_mem, cmd, sizeof(struct psp_gfx_cmd_resp));

	index = atomic_inc_return(&psp->fence_value);
	ret = psp_ring_cmd_submit(psp, psp->cmd_buf_mc_addr, fence_mc_addr, index);
	if (ret) {
		atomic_dec(&psp->fence_value);
		mutex_unlock(&psp->mutex);
		return ret;
	}

	amdgpu_asic_invalidate_hdp(psp->adev, NULL);
	while (*((unsigned int *)psp->fence_buf) != index) {
		if (--timeout == 0)
			break;
		/*
		 * Shouldn't wait for timeout when err_event_athub occurs,
		 * because gpu reset thread triggered and lock resource should
		 * be released for psp resume sequence.
		 */
		ras_intr = amdgpu_ras_intr_triggered();
		if (ras_intr)
			break;
		msleep(1);
		amdgpu_asic_invalidate_hdp(psp->adev, NULL);
	}

	/* We allow TEE_ERROR_NOT_SUPPORTED for VMR command and PSP_ERR_UNKNOWN_COMMAND in SRIOV */
	skip_unsupport = (psp->cmd_buf_mem->resp.status == TEE_ERROR_NOT_SUPPORTED ||
		psp->cmd_buf_mem->resp.status == PSP_ERR_UNKNOWN_COMMAND) && amdgpu_sriov_vf(psp->adev);

	/* In some cases, psp response status is not 0 even there is no
	 * problem while the command is submitted. Some version of PSP FW
	 * doesn't write 0 to that field.
	 * So here we would like to only print a warning instead of an error
	 * during psp initialization to avoid breaking hw_init and it doesn't
	 * return -EINVAL.
	 */
	if (!skip_unsupport && (psp->cmd_buf_mem->resp.status || !timeout) && !ras_intr) {
		if (ucode)
			DRM_WARN("failed to load ucode id (%d) ",
				  ucode->ucode_id);
		DRM_WARN("psp command (0x%X) failed and response status is (0x%X)\n",
			 psp->cmd_buf_mem->cmd_id,
			 psp->cmd_buf_mem->resp.status);
		if (!timeout) {
			mutex_unlock(&psp->mutex);
			return -EINVAL;
		}
	}

	/* get xGMI session id from response buffer */
	cmd->resp.session_id = psp->cmd_buf_mem->resp.session_id;

	if (ucode) {
		ucode->tmr_mc_addr_lo = psp->cmd_buf_mem->resp.fw_addr_lo;
		ucode->tmr_mc_addr_hi = psp->cmd_buf_mem->resp.fw_addr_hi;
	}
	mutex_unlock(&psp->mutex);

	return ret;
}

static void psp_prep_tmr_cmd_buf(struct psp_context *psp,
				 struct psp_gfx_cmd_resp *cmd,
				 uint64_t tmr_mc, uint32_t size)
{
	if (amdgpu_sriov_vf(psp->adev))
		cmd->cmd_id = GFX_CMD_ID_SETUP_VMR;
	else
		cmd->cmd_id = GFX_CMD_ID_SETUP_TMR;
	cmd->cmd.cmd_setup_tmr.buf_phy_addr_lo = lower_32_bits(tmr_mc);
	cmd->cmd.cmd_setup_tmr.buf_phy_addr_hi = upper_32_bits(tmr_mc);
	cmd->cmd.cmd_setup_tmr.buf_size = size;
}

static void psp_prep_load_toc_cmd_buf(struct psp_gfx_cmd_resp *cmd,
				      uint64_t pri_buf_mc, uint32_t size)
{
	cmd->cmd_id = GFX_CMD_ID_LOAD_TOC;
	cmd->cmd.cmd_load_toc.toc_phy_addr_lo = lower_32_bits(pri_buf_mc);
	cmd->cmd.cmd_load_toc.toc_phy_addr_hi = upper_32_bits(pri_buf_mc);
	cmd->cmd.cmd_load_toc.toc_size = size;
}

/* Issue LOAD TOC cmd to PSP to part toc and calculate tmr size needed */
static int psp_load_toc(struct psp_context *psp,
			uint32_t *tmr_size)
{
	int ret;
	struct psp_gfx_cmd_resp *cmd;

	cmd = kzalloc(sizeof(struct psp_gfx_cmd_resp), GFP_KERNEL);
	if (!cmd)
		return -ENOMEM;
	/* Copy toc to psp firmware private buffer */
	memset(psp->fw_pri_buf, 0, PSP_1_MEG);
	memcpy(psp->fw_pri_buf, psp->toc_start_addr, psp->toc_bin_size);

	psp_prep_load_toc_cmd_buf(cmd, psp->fw_pri_mc_addr, psp->toc_bin_size);

	ret = psp_cmd_submit_buf(psp, NULL, cmd,
				 psp->fence_buf_mc_addr);
	if (!ret)
		*tmr_size = psp->cmd_buf_mem->resp.tmr_size;
	kfree(cmd);
	return ret;
}

/* Set up Trusted Memory Region */
static int psp_tmr_init(struct psp_context *psp)
{
	int ret;
	int tmr_size;
	void *tmr_buf;
	void **pptr;

	/*
	 * According to HW engineer, they prefer the TMR address be "naturally
	 * aligned" , e.g. the start address be an integer divide of TMR size.
	 *
	 * Note: this memory need be reserved till the driver
	 * uninitializes.
	 */
	tmr_size = PSP_TMR_SIZE;

	/* For ASICs support RLC autoload, psp will parse the toc
	 * and calculate the total size of TMR needed */
	if (!amdgpu_sriov_vf(psp->adev) &&
	    psp->toc_start_addr &&
	    psp->toc_bin_size &&
	    psp->fw_pri_buf) {
		ret = psp_load_toc(psp, &tmr_size);
		if (ret) {
			DRM_ERROR("Failed to load toc\n");
			return ret;
		}
	}

	pptr = amdgpu_sriov_vf(psp->adev) ? &tmr_buf : NULL;
	ret = amdgpu_bo_create_kernel(psp->adev, tmr_size, PSP_TMR_SIZE,
				      AMDGPU_GEM_DOMAIN_VRAM,
				      &psp->tmr_bo, &psp->tmr_mc_addr, pptr);

	return ret;
}

static int psp_clear_vf_fw(struct psp_context *psp)
{
	int ret;
	struct psp_gfx_cmd_resp *cmd;

	if (!amdgpu_sriov_vf(psp->adev) || psp->adev->asic_type != CHIP_NAVI12)
		return 0;

	cmd = kzalloc(sizeof(struct psp_gfx_cmd_resp), GFP_KERNEL);
	if (!cmd)
		return -ENOMEM;

	cmd->cmd_id = GFX_CMD_ID_CLEAR_VF_FW;

	ret = psp_cmd_submit_buf(psp, NULL, cmd, psp->fence_buf_mc_addr);
	kfree(cmd);

	return ret;
}

static int psp_tmr_load(struct psp_context *psp)
{
	int ret;
	struct psp_gfx_cmd_resp *cmd;

	cmd = kzalloc(sizeof(struct psp_gfx_cmd_resp), GFP_KERNEL);
	if (!cmd)
		return -ENOMEM;

	psp_prep_tmr_cmd_buf(psp, cmd, psp->tmr_mc_addr,
			     amdgpu_bo_size(psp->tmr_bo));
	DRM_INFO("reserve 0x%lx from 0x%llx for PSP TMR\n",
		 amdgpu_bo_size(psp->tmr_bo), psp->tmr_mc_addr);

	ret = psp_cmd_submit_buf(psp, NULL, cmd,
				 psp->fence_buf_mc_addr);

	kfree(cmd);

	return ret;
}

static void psp_prep_tmr_unload_cmd_buf(struct psp_context *psp,
					struct psp_gfx_cmd_resp *cmd)
{
	if (amdgpu_sriov_vf(psp->adev))
		cmd->cmd_id = GFX_CMD_ID_DESTROY_VMR;
	else
		cmd->cmd_id = GFX_CMD_ID_DESTROY_TMR;
}

static int psp_tmr_unload(struct psp_context *psp)
{
	int ret;
	struct psp_gfx_cmd_resp *cmd;

	cmd = kzalloc(sizeof(struct psp_gfx_cmd_resp), GFP_KERNEL);
	if (!cmd)
		return -ENOMEM;

	psp_prep_tmr_unload_cmd_buf(psp, cmd);
	DRM_INFO("free PSP TMR buffer\n");

	ret = psp_cmd_submit_buf(psp, NULL, cmd,
				 psp->fence_buf_mc_addr);

	kfree(cmd);

	return ret;
}

static int psp_tmr_terminate(struct psp_context *psp)
{
	int ret;
	void *tmr_buf;
	void **pptr;

	ret = psp_tmr_unload(psp);
	if (ret)
		return ret;

	/* free TMR memory buffer */
	pptr = amdgpu_sriov_vf(psp->adev) ? &tmr_buf : NULL;
	amdgpu_bo_free_kernel(&psp->tmr_bo, &psp->tmr_mc_addr, pptr);

	return 0;
}

static void psp_prep_asd_load_cmd_buf(struct psp_gfx_cmd_resp *cmd,
				uint64_t asd_mc, uint32_t size)
{
	cmd->cmd_id = GFX_CMD_ID_LOAD_ASD;
	cmd->cmd.cmd_load_ta.app_phy_addr_lo = lower_32_bits(asd_mc);
	cmd->cmd.cmd_load_ta.app_phy_addr_hi = upper_32_bits(asd_mc);
	cmd->cmd.cmd_load_ta.app_len = size;

	cmd->cmd.cmd_load_ta.cmd_buf_phy_addr_lo = 0;
	cmd->cmd.cmd_load_ta.cmd_buf_phy_addr_hi = 0;
	cmd->cmd.cmd_load_ta.cmd_buf_len = 0;
}

static int psp_asd_load(struct psp_context *psp)
{
	int ret;
	struct psp_gfx_cmd_resp *cmd;

	/* If PSP version doesn't match ASD version, asd loading will be failed.
	 * add workaround to bypass it for sriov now.
	 * TODO: add version check to make it common
	 */
	if (amdgpu_sriov_vf(psp->adev) ||
	    (psp->adev->asic_type == CHIP_SIENNA_CICHLID) ||
	    (psp->adev->asic_type == CHIP_NAVY_FLOUNDER))
		return 0;

	cmd = kzalloc(sizeof(struct psp_gfx_cmd_resp), GFP_KERNEL);
	if (!cmd)
		return -ENOMEM;

	memset(psp->fw_pri_buf, 0, PSP_1_MEG);
	memcpy(psp->fw_pri_buf, psp->asd_start_addr, psp->asd_ucode_size);

	psp_prep_asd_load_cmd_buf(cmd, psp->fw_pri_mc_addr,
				  psp->asd_ucode_size);

	ret = psp_cmd_submit_buf(psp, NULL, cmd,
				 psp->fence_buf_mc_addr);
	if (!ret) {
		psp->asd_context.asd_initialized = true;
		psp->asd_context.session_id = cmd->resp.session_id;
	}

	kfree(cmd);

	return ret;
}

static void psp_prep_ta_unload_cmd_buf(struct psp_gfx_cmd_resp *cmd,
				       uint32_t session_id)
{
	cmd->cmd_id = GFX_CMD_ID_UNLOAD_TA;
	cmd->cmd.cmd_unload_ta.session_id = session_id;
}

static int psp_asd_unload(struct psp_context *psp)
{
	int ret;
	struct psp_gfx_cmd_resp *cmd;

	if (amdgpu_sriov_vf(psp->adev))
		return 0;

	if (!psp->asd_context.asd_initialized)
		return 0;

	cmd = kzalloc(sizeof(struct psp_gfx_cmd_resp), GFP_KERNEL);
	if (!cmd)
		return -ENOMEM;

	psp_prep_ta_unload_cmd_buf(cmd, psp->asd_context.session_id);

	ret = psp_cmd_submit_buf(psp, NULL, cmd,
				 psp->fence_buf_mc_addr);
	if (!ret)
		psp->asd_context.asd_initialized = false;

	kfree(cmd);

	return ret;
}

static void psp_prep_reg_prog_cmd_buf(struct psp_gfx_cmd_resp *cmd,
		uint32_t id, uint32_t value)
{
	cmd->cmd_id = GFX_CMD_ID_PROG_REG;
	cmd->cmd.cmd_setup_reg_prog.reg_value = value;
	cmd->cmd.cmd_setup_reg_prog.reg_id = id;
}

int psp_reg_program(struct psp_context *psp, enum psp_reg_prog_id reg,
		uint32_t value)
{
	struct psp_gfx_cmd_resp *cmd = NULL;
	int ret = 0;

	if (reg >= PSP_REG_LAST)
		return -EINVAL;

	cmd = kzalloc(sizeof(struct psp_gfx_cmd_resp), GFP_KERNEL);
	if (!cmd)
		return -ENOMEM;

	psp_prep_reg_prog_cmd_buf(cmd, reg, value);
	ret = psp_cmd_submit_buf(psp, NULL, cmd, psp->fence_buf_mc_addr);

	kfree(cmd);
	return ret;
}

static void psp_prep_ta_load_cmd_buf(struct psp_gfx_cmd_resp *cmd,
				     uint64_t ta_bin_mc,
				     uint32_t ta_bin_size,
				     uint64_t ta_shared_mc,
				     uint32_t ta_shared_size)
{
	cmd->cmd_id 				= GFX_CMD_ID_LOAD_TA;
	cmd->cmd.cmd_load_ta.app_phy_addr_lo 	= lower_32_bits(ta_bin_mc);
	cmd->cmd.cmd_load_ta.app_phy_addr_hi 	= upper_32_bits(ta_bin_mc);
	cmd->cmd.cmd_load_ta.app_len 		= ta_bin_size;

	cmd->cmd.cmd_load_ta.cmd_buf_phy_addr_lo = lower_32_bits(ta_shared_mc);
	cmd->cmd.cmd_load_ta.cmd_buf_phy_addr_hi = upper_32_bits(ta_shared_mc);
	cmd->cmd.cmd_load_ta.cmd_buf_len 	 = ta_shared_size;
}

static int psp_xgmi_init_shared_buf(struct psp_context *psp)
{
	int ret;

	/*
	 * Allocate 16k memory aligned to 4k from Frame Buffer (local
	 * physical) for xgmi ta <-> Driver
	 */
	ret = amdgpu_bo_create_kernel(psp->adev, PSP_XGMI_SHARED_MEM_SIZE,
				      PAGE_SIZE, AMDGPU_GEM_DOMAIN_VRAM,
				      &psp->xgmi_context.xgmi_shared_bo,
				      &psp->xgmi_context.xgmi_shared_mc_addr,
				      &psp->xgmi_context.xgmi_shared_buf);

	return ret;
}

static void psp_prep_ta_invoke_cmd_buf(struct psp_gfx_cmd_resp *cmd,
				       uint32_t ta_cmd_id,
				       uint32_t session_id)
{
	cmd->cmd_id 				= GFX_CMD_ID_INVOKE_CMD;
	cmd->cmd.cmd_invoke_cmd.session_id 	= session_id;
	cmd->cmd.cmd_invoke_cmd.ta_cmd_id 	= ta_cmd_id;
}

static int psp_ta_invoke(struct psp_context *psp,
		  uint32_t ta_cmd_id,
		  uint32_t session_id)
{
	int ret;
	struct psp_gfx_cmd_resp *cmd;

	cmd = kzalloc(sizeof(struct psp_gfx_cmd_resp), GFP_KERNEL);
	if (!cmd)
		return -ENOMEM;

	psp_prep_ta_invoke_cmd_buf(cmd, ta_cmd_id, session_id);

	ret = psp_cmd_submit_buf(psp, NULL, cmd,
				 psp->fence_buf_mc_addr);

	kfree(cmd);

	return ret;
}

static int psp_xgmi_load(struct psp_context *psp)
{
	int ret;
	struct psp_gfx_cmd_resp *cmd;

	/*
	 * TODO: bypass the loading in sriov for now
	 */

	cmd = kzalloc(sizeof(struct psp_gfx_cmd_resp), GFP_KERNEL);
	if (!cmd)
		return -ENOMEM;

	memset(psp->fw_pri_buf, 0, PSP_1_MEG);
	memcpy(psp->fw_pri_buf, psp->ta_xgmi_start_addr, psp->ta_xgmi_ucode_size);

	psp_prep_ta_load_cmd_buf(cmd,
				 psp->fw_pri_mc_addr,
				 psp->ta_xgmi_ucode_size,
				 psp->xgmi_context.xgmi_shared_mc_addr,
				 PSP_XGMI_SHARED_MEM_SIZE);

	ret = psp_cmd_submit_buf(psp, NULL, cmd,
				 psp->fence_buf_mc_addr);

	if (!ret) {
		psp->xgmi_context.initialized = 1;
		psp->xgmi_context.session_id = cmd->resp.session_id;
	}

	kfree(cmd);

	return ret;
}

static int psp_xgmi_unload(struct psp_context *psp)
{
	int ret;
	struct psp_gfx_cmd_resp *cmd;
	struct amdgpu_device *adev = psp->adev;

	/* XGMI TA unload currently is not supported on Arcturus */
	if (adev->asic_type == CHIP_ARCTURUS)
		return 0;

	/*
	 * TODO: bypass the unloading in sriov for now
	 */

	cmd = kzalloc(sizeof(struct psp_gfx_cmd_resp), GFP_KERNEL);
	if (!cmd)
		return -ENOMEM;

	psp_prep_ta_unload_cmd_buf(cmd, psp->xgmi_context.session_id);

	ret = psp_cmd_submit_buf(psp, NULL, cmd,
				 psp->fence_buf_mc_addr);

	kfree(cmd);

	return ret;
}

int psp_xgmi_invoke(struct psp_context *psp, uint32_t ta_cmd_id)
{
	return psp_ta_invoke(psp, ta_cmd_id, psp->xgmi_context.session_id);
}

int psp_xgmi_terminate(struct psp_context *psp)
{
	int ret;

	if (!psp->xgmi_context.initialized)
		return 0;

	ret = psp_xgmi_unload(psp);
	if (ret)
		return ret;

	psp->xgmi_context.initialized = 0;

	/* free xgmi shared memory */
	amdgpu_bo_free_kernel(&psp->xgmi_context.xgmi_shared_bo,
			&psp->xgmi_context.xgmi_shared_mc_addr,
			&psp->xgmi_context.xgmi_shared_buf);

	return 0;
}

int psp_xgmi_initialize(struct psp_context *psp)
{
	struct ta_xgmi_shared_memory *xgmi_cmd;
	int ret;

	if (!psp->adev->psp.ta_fw ||
	    !psp->adev->psp.ta_xgmi_ucode_size ||
	    !psp->adev->psp.ta_xgmi_start_addr)
		return -ENOENT;

	if (!psp->xgmi_context.initialized) {
		ret = psp_xgmi_init_shared_buf(psp);
		if (ret)
			return ret;
	}

	/* Load XGMI TA */
	ret = psp_xgmi_load(psp);
	if (ret)
		return ret;

	/* Initialize XGMI session */
	xgmi_cmd = (struct ta_xgmi_shared_memory *)(psp->xgmi_context.xgmi_shared_buf);
	memset(xgmi_cmd, 0, sizeof(struct ta_xgmi_shared_memory));
	xgmi_cmd->cmd_id = TA_COMMAND_XGMI__INITIALIZE;

	ret = psp_xgmi_invoke(psp, xgmi_cmd->cmd_id);

	return ret;
}

int psp_xgmi_get_hive_id(struct psp_context *psp, uint64_t *hive_id)
{
	struct ta_xgmi_shared_memory *xgmi_cmd;
	int ret;

	xgmi_cmd = (struct ta_xgmi_shared_memory*)psp->xgmi_context.xgmi_shared_buf;
	memset(xgmi_cmd, 0, sizeof(struct ta_xgmi_shared_memory));

	xgmi_cmd->cmd_id = TA_COMMAND_XGMI__GET_HIVE_ID;

	/* Invoke xgmi ta to get hive id */
	ret = psp_xgmi_invoke(psp, xgmi_cmd->cmd_id);
	if (ret)
		return ret;

	*hive_id = xgmi_cmd->xgmi_out_message.get_hive_id.hive_id;

	return 0;
}

int psp_xgmi_get_node_id(struct psp_context *psp, uint64_t *node_id)
{
	struct ta_xgmi_shared_memory *xgmi_cmd;
	int ret;

	xgmi_cmd = (struct ta_xgmi_shared_memory*)psp->xgmi_context.xgmi_shared_buf;
	memset(xgmi_cmd, 0, sizeof(struct ta_xgmi_shared_memory));

	xgmi_cmd->cmd_id = TA_COMMAND_XGMI__GET_NODE_ID;

	/* Invoke xgmi ta to get the node id */
	ret = psp_xgmi_invoke(psp, xgmi_cmd->cmd_id);
	if (ret)
		return ret;

	*node_id = xgmi_cmd->xgmi_out_message.get_node_id.node_id;

	return 0;
}

int psp_xgmi_get_topology_info(struct psp_context *psp,
			       int number_devices,
			       struct psp_xgmi_topology_info *topology)
{
	struct ta_xgmi_shared_memory *xgmi_cmd;
	struct ta_xgmi_cmd_get_topology_info_input *topology_info_input;
	struct ta_xgmi_cmd_get_topology_info_output *topology_info_output;
	int i;
	int ret;

	if (!topology || topology->num_nodes > TA_XGMI__MAX_CONNECTED_NODES)
		return -EINVAL;

	xgmi_cmd = (struct ta_xgmi_shared_memory*)psp->xgmi_context.xgmi_shared_buf;
	memset(xgmi_cmd, 0, sizeof(struct ta_xgmi_shared_memory));

	/* Fill in the shared memory with topology information as input */
	topology_info_input = &xgmi_cmd->xgmi_in_message.get_topology_info;
	xgmi_cmd->cmd_id = TA_COMMAND_XGMI__GET_GET_TOPOLOGY_INFO;
	topology_info_input->num_nodes = number_devices;

	for (i = 0; i < topology_info_input->num_nodes; i++) {
		topology_info_input->nodes[i].node_id = topology->nodes[i].node_id;
		topology_info_input->nodes[i].num_hops = topology->nodes[i].num_hops;
		topology_info_input->nodes[i].is_sharing_enabled = topology->nodes[i].is_sharing_enabled;
		topology_info_input->nodes[i].sdma_engine = topology->nodes[i].sdma_engine;
	}

	/* Invoke xgmi ta to get the topology information */
	ret = psp_xgmi_invoke(psp, TA_COMMAND_XGMI__GET_GET_TOPOLOGY_INFO);
	if (ret)
		return ret;

	/* Read the output topology information from the shared memory */
	topology_info_output = &xgmi_cmd->xgmi_out_message.get_topology_info;
	topology->num_nodes = xgmi_cmd->xgmi_out_message.get_topology_info.num_nodes;
	for (i = 0; i < topology->num_nodes; i++) {
		topology->nodes[i].node_id = topology_info_output->nodes[i].node_id;
		topology->nodes[i].num_hops = topology_info_output->nodes[i].num_hops;
		topology->nodes[i].is_sharing_enabled = topology_info_output->nodes[i].is_sharing_enabled;
		topology->nodes[i].sdma_engine = topology_info_output->nodes[i].sdma_engine;
	}

	return 0;
}

int psp_xgmi_set_topology_info(struct psp_context *psp,
			       int number_devices,
			       struct psp_xgmi_topology_info *topology)
{
	struct ta_xgmi_shared_memory *xgmi_cmd;
	struct ta_xgmi_cmd_get_topology_info_input *topology_info_input;
	int i;

	if (!topology || topology->num_nodes > TA_XGMI__MAX_CONNECTED_NODES)
		return -EINVAL;

	xgmi_cmd = (struct ta_xgmi_shared_memory*)psp->xgmi_context.xgmi_shared_buf;
	memset(xgmi_cmd, 0, sizeof(struct ta_xgmi_shared_memory));

	topology_info_input = &xgmi_cmd->xgmi_in_message.get_topology_info;
	xgmi_cmd->cmd_id = TA_COMMAND_XGMI__SET_TOPOLOGY_INFO;
	topology_info_input->num_nodes = number_devices;

	for (i = 0; i < topology_info_input->num_nodes; i++) {
		topology_info_input->nodes[i].node_id = topology->nodes[i].node_id;
		topology_info_input->nodes[i].num_hops = topology->nodes[i].num_hops;
		topology_info_input->nodes[i].is_sharing_enabled = 1;
		topology_info_input->nodes[i].sdma_engine = topology->nodes[i].sdma_engine;
	}

	/* Invoke xgmi ta to set topology information */
	return psp_xgmi_invoke(psp, TA_COMMAND_XGMI__SET_TOPOLOGY_INFO);
}

// ras begin
static int psp_ras_init_shared_buf(struct psp_context *psp)
{
	int ret;

	/*
	 * Allocate 16k memory aligned to 4k from Frame Buffer (local
	 * physical) for ras ta <-> Driver
	 */
	ret = amdgpu_bo_create_kernel(psp->adev, PSP_RAS_SHARED_MEM_SIZE,
			PAGE_SIZE, AMDGPU_GEM_DOMAIN_VRAM,
			&psp->ras.ras_shared_bo,
			&psp->ras.ras_shared_mc_addr,
			&psp->ras.ras_shared_buf);

	return ret;
}

static int psp_ras_load(struct psp_context *psp)
{
	int ret;
	struct psp_gfx_cmd_resp *cmd;

	/*
	 * TODO: bypass the loading in sriov for now
	 */
	if (amdgpu_sriov_vf(psp->adev))
		return 0;

	cmd = kzalloc(sizeof(struct psp_gfx_cmd_resp), GFP_KERNEL);
	if (!cmd)
		return -ENOMEM;

	memset(psp->fw_pri_buf, 0, PSP_1_MEG);
	memcpy(psp->fw_pri_buf, psp->ta_ras_start_addr, psp->ta_ras_ucode_size);

	psp_prep_ta_load_cmd_buf(cmd,
				 psp->fw_pri_mc_addr,
				 psp->ta_ras_ucode_size,
				 psp->ras.ras_shared_mc_addr,
				 PSP_RAS_SHARED_MEM_SIZE);

	ret = psp_cmd_submit_buf(psp, NULL, cmd,
			psp->fence_buf_mc_addr);

	if (!ret) {
		psp->ras.ras_initialized = true;
		psp->ras.session_id = cmd->resp.session_id;
	}

	kfree(cmd);

	return ret;
}

static int psp_ras_unload(struct psp_context *psp)
{
	int ret;
	struct psp_gfx_cmd_resp *cmd;

	/*
	 * TODO: bypass the unloading in sriov for now
	 */
	if (amdgpu_sriov_vf(psp->adev))
		return 0;

	cmd = kzalloc(sizeof(struct psp_gfx_cmd_resp), GFP_KERNEL);
	if (!cmd)
		return -ENOMEM;

	psp_prep_ta_unload_cmd_buf(cmd, psp->ras.session_id);

	ret = psp_cmd_submit_buf(psp, NULL, cmd,
			psp->fence_buf_mc_addr);

	kfree(cmd);

	return ret;
}

int psp_ras_invoke(struct psp_context *psp, uint32_t ta_cmd_id)
{
	struct ta_ras_shared_memory *ras_cmd;
	int ret;

	ras_cmd = (struct ta_ras_shared_memory *)psp->ras.ras_shared_buf;

	/*
	 * TODO: bypass the loading in sriov for now
	 */
	if (amdgpu_sriov_vf(psp->adev))
		return 0;

	ret = psp_ta_invoke(psp, ta_cmd_id, psp->ras.session_id);

	if (amdgpu_ras_intr_triggered())
		return ret;

	if (ras_cmd->if_version > RAS_TA_HOST_IF_VER)
	{
		DRM_WARN("RAS: Unsupported Interface");
		return -EINVAL;
	}

	if (!ret) {
		if (ras_cmd->ras_out_message.flags.err_inject_switch_disable_flag) {
			dev_warn(psp->adev->dev, "ECC switch disabled\n");

			ras_cmd->ras_status = TA_RAS_STATUS__ERROR_RAS_NOT_AVAILABLE;
		}
		else if (ras_cmd->ras_out_message.flags.reg_access_failure_flag)
			dev_warn(psp->adev->dev,
				 "RAS internal register access blocked\n");
	}

	return ret;
}

int psp_ras_enable_features(struct psp_context *psp,
		union ta_ras_cmd_input *info, bool enable)
{
	struct ta_ras_shared_memory *ras_cmd;
	int ret;

	if (!psp->ras.ras_initialized)
		return -EINVAL;

	ras_cmd = (struct ta_ras_shared_memory *)psp->ras.ras_shared_buf;
	memset(ras_cmd, 0, sizeof(struct ta_ras_shared_memory));

	if (enable)
		ras_cmd->cmd_id = TA_RAS_COMMAND__ENABLE_FEATURES;
	else
		ras_cmd->cmd_id = TA_RAS_COMMAND__DISABLE_FEATURES;

	ras_cmd->ras_in_message = *info;

	ret = psp_ras_invoke(psp, ras_cmd->cmd_id);
	if (ret)
		return -EINVAL;

	return ras_cmd->ras_status;
}

static int psp_ras_terminate(struct psp_context *psp)
{
	int ret;

	/*
	 * TODO: bypass the terminate in sriov for now
	 */
	if (amdgpu_sriov_vf(psp->adev))
		return 0;

	if (!psp->ras.ras_initialized)
		return 0;

	ret = psp_ras_unload(psp);
	if (ret)
		return ret;

	psp->ras.ras_initialized = false;

	/* free ras shared memory */
	amdgpu_bo_free_kernel(&psp->ras.ras_shared_bo,
			&psp->ras.ras_shared_mc_addr,
			&psp->ras.ras_shared_buf);

	return 0;
}

static int psp_ras_initialize(struct psp_context *psp)
{
	int ret;

	/*
	 * TODO: bypass the initialize in sriov for now
	 */
	if (amdgpu_sriov_vf(psp->adev))
		return 0;

	if (!psp->adev->psp.ta_ras_ucode_size ||
	    !psp->adev->psp.ta_ras_start_addr) {
		dev_info(psp->adev->dev, "RAS: optional ras ta ucode is not available\n");
		return 0;
	}

	if (!psp->ras.ras_initialized) {
		ret = psp_ras_init_shared_buf(psp);
		if (ret)
			return ret;
	}

	ret = psp_ras_load(psp);
	if (ret)
		return ret;

	return 0;
}

int psp_ras_trigger_error(struct psp_context *psp,
			  struct ta_ras_trigger_error_input *info)
{
	struct ta_ras_shared_memory *ras_cmd;
	int ret;

	if (!psp->ras.ras_initialized)
		return -EINVAL;

	ras_cmd = (struct ta_ras_shared_memory *)psp->ras.ras_shared_buf;
	memset(ras_cmd, 0, sizeof(struct ta_ras_shared_memory));

	ras_cmd->cmd_id = TA_RAS_COMMAND__TRIGGER_ERROR;
	ras_cmd->ras_in_message.trigger_error = *info;

	ret = psp_ras_invoke(psp, ras_cmd->cmd_id);
	if (ret)
		return -EINVAL;

	/* If err_event_athub occurs error inject was successful, however
	   return status from TA is no long reliable */
	if (amdgpu_ras_intr_triggered())
		return 0;

	return ras_cmd->ras_status;
}
// ras end

// HDCP start
static int psp_hdcp_init_shared_buf(struct psp_context *psp)
{
	int ret;

	/*
	 * Allocate 16k memory aligned to 4k from Frame Buffer (local
	 * physical) for hdcp ta <-> Driver
	 */
	ret = amdgpu_bo_create_kernel(psp->adev, PSP_HDCP_SHARED_MEM_SIZE,
				      PAGE_SIZE, AMDGPU_GEM_DOMAIN_VRAM,
				      &psp->hdcp_context.hdcp_shared_bo,
				      &psp->hdcp_context.hdcp_shared_mc_addr,
				      &psp->hdcp_context.hdcp_shared_buf);

	return ret;
}

static int psp_hdcp_load(struct psp_context *psp)
{
	int ret;
	struct psp_gfx_cmd_resp *cmd;

	/*
	 * TODO: bypass the loading in sriov for now
	 */
	if (amdgpu_sriov_vf(psp->adev))
		return 0;

	cmd = kzalloc(sizeof(struct psp_gfx_cmd_resp), GFP_KERNEL);
	if (!cmd)
		return -ENOMEM;

	memset(psp->fw_pri_buf, 0, PSP_1_MEG);
	memcpy(psp->fw_pri_buf, psp->ta_hdcp_start_addr,
	       psp->ta_hdcp_ucode_size);

	psp_prep_ta_load_cmd_buf(cmd,
				 psp->fw_pri_mc_addr,
				 psp->ta_hdcp_ucode_size,
				 psp->hdcp_context.hdcp_shared_mc_addr,
				 PSP_HDCP_SHARED_MEM_SIZE);

	ret = psp_cmd_submit_buf(psp, NULL, cmd, psp->fence_buf_mc_addr);

	if (!ret) {
		psp->hdcp_context.hdcp_initialized = true;
		psp->hdcp_context.session_id = cmd->resp.session_id;
		mutex_init(&psp->hdcp_context.mutex);
	}

	kfree(cmd);

	return ret;
}
static int psp_hdcp_initialize(struct psp_context *psp)
{
	int ret;

	/*
	 * TODO: bypass the initialize in sriov for now
	 */
	if (amdgpu_sriov_vf(psp->adev))
		return 0;

	if (!psp->adev->psp.ta_hdcp_ucode_size ||
	    !psp->adev->psp.ta_hdcp_start_addr) {
		dev_info(psp->adev->dev, "HDCP: optional hdcp ta ucode is not available\n");
		return 0;
	}

	if (!psp->hdcp_context.hdcp_initialized) {
		ret = psp_hdcp_init_shared_buf(psp);
		if (ret)
			return ret;
	}

	ret = psp_hdcp_load(psp);
	if (ret)
		return ret;

	return 0;
}

static int psp_hdcp_unload(struct psp_context *psp)
{
	int ret;
	struct psp_gfx_cmd_resp *cmd;

	/*
	 * TODO: bypass the unloading in sriov for now
	 */
	if (amdgpu_sriov_vf(psp->adev))
		return 0;

	cmd = kzalloc(sizeof(struct psp_gfx_cmd_resp), GFP_KERNEL);
	if (!cmd)
		return -ENOMEM;

	psp_prep_ta_unload_cmd_buf(cmd, psp->hdcp_context.session_id);

	ret = psp_cmd_submit_buf(psp, NULL, cmd, psp->fence_buf_mc_addr);

	kfree(cmd);

	return ret;
}

int psp_hdcp_invoke(struct psp_context *psp, uint32_t ta_cmd_id)
{
	/*
	 * TODO: bypass the loading in sriov for now
	 */
	if (amdgpu_sriov_vf(psp->adev))
		return 0;

	return psp_ta_invoke(psp, ta_cmd_id, psp->hdcp_context.session_id);
}

static int psp_hdcp_terminate(struct psp_context *psp)
{
	int ret;

	/*
	 * TODO: bypass the terminate in sriov for now
	 */
	if (amdgpu_sriov_vf(psp->adev))
		return 0;

	if (!psp->hdcp_context.hdcp_initialized)
		return 0;

	ret = psp_hdcp_unload(psp);
	if (ret)
		return ret;

	psp->hdcp_context.hdcp_initialized = false;

	/* free hdcp shared memory */
	amdgpu_bo_free_kernel(&psp->hdcp_context.hdcp_shared_bo,
			      &psp->hdcp_context.hdcp_shared_mc_addr,
			      &psp->hdcp_context.hdcp_shared_buf);

	return 0;
}
// HDCP end

// DTM start
static int psp_dtm_init_shared_buf(struct psp_context *psp)
{
	int ret;

	/*
	 * Allocate 16k memory aligned to 4k from Frame Buffer (local
	 * physical) for dtm ta <-> Driver
	 */
	ret = amdgpu_bo_create_kernel(psp->adev, PSP_DTM_SHARED_MEM_SIZE,
				      PAGE_SIZE, AMDGPU_GEM_DOMAIN_VRAM,
				      &psp->dtm_context.dtm_shared_bo,
				      &psp->dtm_context.dtm_shared_mc_addr,
				      &psp->dtm_context.dtm_shared_buf);

	return ret;
}

static int psp_dtm_load(struct psp_context *psp)
{
	int ret;
	struct psp_gfx_cmd_resp *cmd;

	/*
	 * TODO: bypass the loading in sriov for now
	 */
	if (amdgpu_sriov_vf(psp->adev))
		return 0;

	cmd = kzalloc(sizeof(struct psp_gfx_cmd_resp), GFP_KERNEL);
	if (!cmd)
		return -ENOMEM;

	memset(psp->fw_pri_buf, 0, PSP_1_MEG);
	memcpy(psp->fw_pri_buf, psp->ta_dtm_start_addr, psp->ta_dtm_ucode_size);

	psp_prep_ta_load_cmd_buf(cmd,
				 psp->fw_pri_mc_addr,
				 psp->ta_dtm_ucode_size,
				 psp->dtm_context.dtm_shared_mc_addr,
				 PSP_DTM_SHARED_MEM_SIZE);

	ret = psp_cmd_submit_buf(psp, NULL, cmd, psp->fence_buf_mc_addr);

	if (!ret) {
		psp->dtm_context.dtm_initialized = true;
		psp->dtm_context.session_id = cmd->resp.session_id;
		mutex_init(&psp->dtm_context.mutex);
	}

	kfree(cmd);

	return ret;
}

static int psp_dtm_initialize(struct psp_context *psp)
{
	int ret;

	/*
	 * TODO: bypass the initialize in sriov for now
	 */
	if (amdgpu_sriov_vf(psp->adev))
		return 0;

	if (!psp->adev->psp.ta_dtm_ucode_size ||
	    !psp->adev->psp.ta_dtm_start_addr) {
		dev_info(psp->adev->dev, "DTM: optional dtm ta ucode is not available\n");
		return 0;
	}

	if (!psp->dtm_context.dtm_initialized) {
		ret = psp_dtm_init_shared_buf(psp);
		if (ret)
			return ret;
	}

	ret = psp_dtm_load(psp);
	if (ret)
		return ret;

	return 0;
}

static int psp_dtm_unload(struct psp_context *psp)
{
	int ret;
	struct psp_gfx_cmd_resp *cmd;

	/*
	 * TODO: bypass the unloading in sriov for now
	 */
	if (amdgpu_sriov_vf(psp->adev))
		return 0;

	cmd = kzalloc(sizeof(struct psp_gfx_cmd_resp), GFP_KERNEL);
	if (!cmd)
		return -ENOMEM;

	psp_prep_ta_unload_cmd_buf(cmd, psp->dtm_context.session_id);

	ret = psp_cmd_submit_buf(psp, NULL, cmd, psp->fence_buf_mc_addr);

	kfree(cmd);

	return ret;
}

int psp_dtm_invoke(struct psp_context *psp, uint32_t ta_cmd_id)
{
	/*
	 * TODO: bypass the loading in sriov for now
	 */
	if (amdgpu_sriov_vf(psp->adev))
		return 0;

	return psp_ta_invoke(psp, ta_cmd_id, psp->dtm_context.session_id);
}

static int psp_dtm_terminate(struct psp_context *psp)
{
	int ret;

	/*
	 * TODO: bypass the terminate in sriov for now
	 */
	if (amdgpu_sriov_vf(psp->adev))
		return 0;

	if (!psp->dtm_context.dtm_initialized)
		return 0;

	ret = psp_dtm_unload(psp);
	if (ret)
		return ret;

	psp->dtm_context.dtm_initialized = false;

	/* free hdcp shared memory */
	amdgpu_bo_free_kernel(&psp->dtm_context.dtm_shared_bo,
			      &psp->dtm_context.dtm_shared_mc_addr,
			      &psp->dtm_context.dtm_shared_buf);

	return 0;
}
// DTM end

static int psp_hw_start(struct psp_context *psp)
{
	struct amdgpu_device *adev = psp->adev;
	int ret;

	if (!amdgpu_sriov_vf(adev)) {
		if (psp->kdb_bin_size &&
		    (psp->funcs->bootloader_load_kdb != NULL)) {
			ret = psp_bootloader_load_kdb(psp);
			if (ret) {
				DRM_ERROR("PSP load kdb failed!\n");
				return ret;
			}
		}

		if (psp->spl_bin_size) {
			ret = psp_bootloader_load_spl(psp);
			if (ret) {
				DRM_ERROR("PSP load spl failed!\n");
				return ret;
			}
		}

		ret = psp_bootloader_load_sysdrv(psp);
		if (ret) {
			DRM_ERROR("PSP load sysdrv failed!\n");
			return ret;
		}

		ret = psp_bootloader_load_sos(psp);
		if (ret) {
			DRM_ERROR("PSP load sos failed!\n");
			return ret;
		}
	}

	ret = psp_ring_create(psp, PSP_RING_TYPE__KM);
	if (ret) {
		DRM_ERROR("PSP create ring failed!\n");
		return ret;
	}

	ret = psp_clear_vf_fw(psp);
	if (ret) {
		DRM_ERROR("PSP clear vf fw!\n");
		return ret;
	}

	ret = psp_tmr_init(psp);
	if (ret) {
		DRM_ERROR("PSP tmr init failed!\n");
		return ret;
	}

	/*
	 * For ASICs with DF Cstate management centralized
	 * to PMFW, TMR setup should be performed after PMFW
	 * loaded and before other non-psp firmware loaded.
	 */
	if (psp->pmfw_centralized_cstate_management) {
		ret = psp_load_smu_fw(psp);
		if (ret)
			return ret;
	}

	ret = psp_tmr_load(psp);
	if (ret) {
		DRM_ERROR("PSP load tmr failed!\n");
		return ret;
	}

	return 0;
}

static int psp_get_fw_type(struct amdgpu_firmware_info *ucode,
			   enum psp_gfx_fw_type *type)
{
	switch (ucode->ucode_id) {
	case AMDGPU_UCODE_ID_SDMA0:
		*type = GFX_FW_TYPE_SDMA0;
		break;
	case AMDGPU_UCODE_ID_SDMA1:
		*type = GFX_FW_TYPE_SDMA1;
		break;
	case AMDGPU_UCODE_ID_SDMA2:
		*type = GFX_FW_TYPE_SDMA2;
		break;
	case AMDGPU_UCODE_ID_SDMA3:
		*type = GFX_FW_TYPE_SDMA3;
		break;
	case AMDGPU_UCODE_ID_SDMA4:
		*type = GFX_FW_TYPE_SDMA4;
		break;
	case AMDGPU_UCODE_ID_SDMA5:
		*type = GFX_FW_TYPE_SDMA5;
		break;
	case AMDGPU_UCODE_ID_SDMA6:
		*type = GFX_FW_TYPE_SDMA6;
		break;
	case AMDGPU_UCODE_ID_SDMA7:
		*type = GFX_FW_TYPE_SDMA7;
		break;
	case AMDGPU_UCODE_ID_CP_MES:
		*type = GFX_FW_TYPE_CP_MES;
		break;
	case AMDGPU_UCODE_ID_CP_MES_DATA:
		*type = GFX_FW_TYPE_MES_STACK;
		break;
	case AMDGPU_UCODE_ID_CP_CE:
		*type = GFX_FW_TYPE_CP_CE;
		break;
	case AMDGPU_UCODE_ID_CP_PFP:
		*type = GFX_FW_TYPE_CP_PFP;
		break;
	case AMDGPU_UCODE_ID_CP_ME:
		*type = GFX_FW_TYPE_CP_ME;
		break;
	case AMDGPU_UCODE_ID_CP_MEC1:
		*type = GFX_FW_TYPE_CP_MEC;
		break;
	case AMDGPU_UCODE_ID_CP_MEC1_JT:
		*type = GFX_FW_TYPE_CP_MEC_ME1;
		break;
	case AMDGPU_UCODE_ID_CP_MEC2:
		*type = GFX_FW_TYPE_CP_MEC;
		break;
	case AMDGPU_UCODE_ID_CP_MEC2_JT:
		*type = GFX_FW_TYPE_CP_MEC_ME2;
		break;
	case AMDGPU_UCODE_ID_RLC_G:
		*type = GFX_FW_TYPE_RLC_G;
		break;
	case AMDGPU_UCODE_ID_RLC_RESTORE_LIST_CNTL:
		*type = GFX_FW_TYPE_RLC_RESTORE_LIST_SRM_CNTL;
		break;
	case AMDGPU_UCODE_ID_RLC_RESTORE_LIST_GPM_MEM:
		*type = GFX_FW_TYPE_RLC_RESTORE_LIST_GPM_MEM;
		break;
	case AMDGPU_UCODE_ID_RLC_RESTORE_LIST_SRM_MEM:
		*type = GFX_FW_TYPE_RLC_RESTORE_LIST_SRM_MEM;
		break;
	case AMDGPU_UCODE_ID_SMC:
		*type = GFX_FW_TYPE_SMU;
		break;
	case AMDGPU_UCODE_ID_UVD:
		*type = GFX_FW_TYPE_UVD;
		break;
	case AMDGPU_UCODE_ID_UVD1:
		*type = GFX_FW_TYPE_UVD1;
		break;
	case AMDGPU_UCODE_ID_VCE:
		*type = GFX_FW_TYPE_VCE;
		break;
	case AMDGPU_UCODE_ID_VCN:
		*type = GFX_FW_TYPE_VCN;
		break;
	case AMDGPU_UCODE_ID_VCN1:
		*type = GFX_FW_TYPE_VCN1;
		break;
	case AMDGPU_UCODE_ID_DMCU_ERAM:
		*type = GFX_FW_TYPE_DMCU_ERAM;
		break;
	case AMDGPU_UCODE_ID_DMCU_INTV:
		*type = GFX_FW_TYPE_DMCU_ISR;
		break;
	case AMDGPU_UCODE_ID_VCN0_RAM:
		*type = GFX_FW_TYPE_VCN0_RAM;
		break;
	case AMDGPU_UCODE_ID_VCN1_RAM:
		*type = GFX_FW_TYPE_VCN1_RAM;
		break;
	case AMDGPU_UCODE_ID_DMCUB:
		*type = GFX_FW_TYPE_DMUB;
		break;
	case AMDGPU_UCODE_ID_MAXIMUM:
	default:
		return -EINVAL;
	}

	return 0;
}

static void psp_print_fw_hdr(struct psp_context *psp,
			     struct amdgpu_firmware_info *ucode)
{
	struct amdgpu_device *adev = psp->adev;
	struct common_firmware_header *hdr;

	switch (ucode->ucode_id) {
	case AMDGPU_UCODE_ID_SDMA0:
	case AMDGPU_UCODE_ID_SDMA1:
	case AMDGPU_UCODE_ID_SDMA2:
	case AMDGPU_UCODE_ID_SDMA3:
	case AMDGPU_UCODE_ID_SDMA4:
	case AMDGPU_UCODE_ID_SDMA5:
	case AMDGPU_UCODE_ID_SDMA6:
	case AMDGPU_UCODE_ID_SDMA7:
		hdr = (struct common_firmware_header *)
			adev->sdma.instance[ucode->ucode_id - AMDGPU_UCODE_ID_SDMA0].fw->data;
		amdgpu_ucode_print_sdma_hdr(hdr);
		break;
	case AMDGPU_UCODE_ID_CP_CE:
		hdr = (struct common_firmware_header *)adev->gfx.ce_fw->data;
		amdgpu_ucode_print_gfx_hdr(hdr);
		break;
	case AMDGPU_UCODE_ID_CP_PFP:
		hdr = (struct common_firmware_header *)adev->gfx.pfp_fw->data;
		amdgpu_ucode_print_gfx_hdr(hdr);
		break;
	case AMDGPU_UCODE_ID_CP_ME:
		hdr = (struct common_firmware_header *)adev->gfx.me_fw->data;
		amdgpu_ucode_print_gfx_hdr(hdr);
		break;
	case AMDGPU_UCODE_ID_CP_MEC1:
		hdr = (struct common_firmware_header *)adev->gfx.mec_fw->data;
		amdgpu_ucode_print_gfx_hdr(hdr);
		break;
	case AMDGPU_UCODE_ID_RLC_G:
		hdr = (struct common_firmware_header *)adev->gfx.rlc_fw->data;
		amdgpu_ucode_print_rlc_hdr(hdr);
		break;
	case AMDGPU_UCODE_ID_SMC:
		hdr = (struct common_firmware_header *)adev->pm.fw->data;
		amdgpu_ucode_print_smc_hdr(hdr);
		break;
	default:
		break;
	}
}

static int psp_prep_load_ip_fw_cmd_buf(struct amdgpu_firmware_info *ucode,
				       struct psp_gfx_cmd_resp *cmd)
{
	int ret;
	uint64_t fw_mem_mc_addr = ucode->mc_addr;

	memset(cmd, 0, sizeof(struct psp_gfx_cmd_resp));

	cmd->cmd_id = GFX_CMD_ID_LOAD_IP_FW;
	cmd->cmd.cmd_load_ip_fw.fw_phy_addr_lo = lower_32_bits(fw_mem_mc_addr);
	cmd->cmd.cmd_load_ip_fw.fw_phy_addr_hi = upper_32_bits(fw_mem_mc_addr);
	cmd->cmd.cmd_load_ip_fw.fw_size = ucode->ucode_size;

	ret = psp_get_fw_type(ucode, &cmd->cmd.cmd_load_ip_fw.fw_type);
	if (ret)
		DRM_ERROR("Unknown firmware type\n");

	return ret;
}

static int psp_execute_np_fw_load(struct psp_context *psp,
			          struct amdgpu_firmware_info *ucode)
{
	int ret = 0;

	ret = psp_prep_load_ip_fw_cmd_buf(ucode, psp->cmd);
	if (ret)
		return ret;

	ret = psp_cmd_submit_buf(psp, ucode, psp->cmd,
				 psp->fence_buf_mc_addr);

	return ret;
}

static int psp_load_smu_fw(struct psp_context *psp)
{
	int ret;
	struct amdgpu_device* adev = psp->adev;
	struct amdgpu_firmware_info *ucode =
			&adev->firmware.ucode[AMDGPU_UCODE_ID_SMC];
	struct amdgpu_ras *ras = psp->ras.ras;

	if (!ucode->fw || amdgpu_sriov_vf(psp->adev))
		return 0;


	if (adev->in_gpu_reset && ras && ras->supported) {
		ret = amdgpu_dpm_set_mp1_state(adev, PP_MP1_STATE_UNLOAD);
		if (ret) {
			DRM_WARN("Failed to set MP1 state prepare for reload\n");
		}
	}

	ret = psp_execute_np_fw_load(psp, ucode);

	if (ret)
		DRM_ERROR("PSP load smu failed!\n");

	return ret;
}

static bool fw_load_skip_check(struct psp_context *psp,
			       struct amdgpu_firmware_info *ucode)
{
	if (!ucode->fw)
		return true;

	if (ucode->ucode_id == AMDGPU_UCODE_ID_SMC &&
	    (psp_smu_reload_quirk(psp) ||
	     psp->autoload_supported ||
	     psp->pmfw_centralized_cstate_management))
		return true;

	if (amdgpu_sriov_vf(psp->adev) &&
	   (ucode->ucode_id == AMDGPU_UCODE_ID_SDMA0
	    || ucode->ucode_id == AMDGPU_UCODE_ID_SDMA1
	    || ucode->ucode_id == AMDGPU_UCODE_ID_SDMA2
	    || ucode->ucode_id == AMDGPU_UCODE_ID_SDMA3
	    || ucode->ucode_id == AMDGPU_UCODE_ID_SDMA4
	    || ucode->ucode_id == AMDGPU_UCODE_ID_SDMA5
	    || ucode->ucode_id == AMDGPU_UCODE_ID_SDMA6
	    || ucode->ucode_id == AMDGPU_UCODE_ID_SDMA7
	    || ucode->ucode_id == AMDGPU_UCODE_ID_RLC_G
	    || ucode->ucode_id == AMDGPU_UCODE_ID_RLC_RESTORE_LIST_CNTL
	    || ucode->ucode_id == AMDGPU_UCODE_ID_RLC_RESTORE_LIST_GPM_MEM
	    || ucode->ucode_id == AMDGPU_UCODE_ID_RLC_RESTORE_LIST_SRM_MEM
	    || ucode->ucode_id == AMDGPU_UCODE_ID_SMC))
		/*skip ucode loading in SRIOV VF */
		return true;

	if (psp->autoload_supported &&
	    (ucode->ucode_id == AMDGPU_UCODE_ID_CP_MEC1_JT ||
	     ucode->ucode_id == AMDGPU_UCODE_ID_CP_MEC2_JT))
		/* skip mec JT when autoload is enabled */
		return true;

	return false;
}

static int psp_np_fw_load(struct psp_context *psp)
{
	int i, ret;
	struct amdgpu_firmware_info *ucode;
	struct amdgpu_device* adev = psp->adev;

	if (psp->autoload_supported &&
	    !psp->pmfw_centralized_cstate_management) {
		ret = psp_load_smu_fw(psp);
		if (ret)
			return ret;
	}

	for (i = 0; i < adev->firmware.max_ucodes; i++) {
		ucode = &adev->firmware.ucode[i];

		if (ucode->ucode_id == AMDGPU_UCODE_ID_SMC &&
		    !fw_load_skip_check(psp, ucode)) {
			ret = psp_load_smu_fw(psp);
			if (ret)
				return ret;
			continue;
		}

		if (fw_load_skip_check(psp, ucode))
			continue;

		if (psp->autoload_supported &&
		    (adev->asic_type == CHIP_SIENNA_CICHLID ||
		     adev->asic_type == CHIP_NAVY_FLOUNDER) &&
		    (ucode->ucode_id == AMDGPU_UCODE_ID_SDMA1 ||
		     ucode->ucode_id == AMDGPU_UCODE_ID_SDMA2 ||
		     ucode->ucode_id == AMDGPU_UCODE_ID_SDMA3))
			/* PSP only receive one SDMA fw for sienna_cichlid,
			 * as all four sdma fw are same */
			continue;

		psp_print_fw_hdr(psp, ucode);

		ret = psp_execute_np_fw_load(psp, ucode);
		if (ret)
			return ret;

		/* Start rlc autoload after psp recieved all the gfx firmware */
		if (psp->autoload_supported && ucode->ucode_id == (amdgpu_sriov_vf(adev) ?
		    AMDGPU_UCODE_ID_CP_MEC2 : AMDGPU_UCODE_ID_RLC_G)) {
			ret = psp_rlc_autoload_start(psp);
			if (ret) {
				DRM_ERROR("Failed to start rlc autoload\n");
				return ret;
			}
		}
	}

	return 0;
}

static int psp_load_fw(struct amdgpu_device *adev)
{
	int ret;
	struct psp_context *psp = &adev->psp;

	if (amdgpu_sriov_vf(adev) && adev->in_gpu_reset) {
		psp_ring_stop(psp, PSP_RING_TYPE__KM); /* should not destroy ring, only stop */
		goto skip_memalloc;
	}

	psp->cmd = kzalloc(sizeof(struct psp_gfx_cmd_resp), GFP_KERNEL);
	if (!psp->cmd)
		return -ENOMEM;

	ret = amdgpu_bo_create_kernel(adev, PSP_1_MEG, PSP_1_MEG,
					AMDGPU_GEM_DOMAIN_GTT,
					&psp->fw_pri_bo,
					&psp->fw_pri_mc_addr,
					&psp->fw_pri_buf);
	if (ret)
		goto failed;

	ret = amdgpu_bo_create_kernel(adev, PSP_FENCE_BUFFER_SIZE, PAGE_SIZE,
					AMDGPU_GEM_DOMAIN_VRAM,
					&psp->fence_buf_bo,
					&psp->fence_buf_mc_addr,
					&psp->fence_buf);
	if (ret)
		goto failed;

	ret = amdgpu_bo_create_kernel(adev, PSP_CMD_BUFFER_SIZE, PAGE_SIZE,
				      AMDGPU_GEM_DOMAIN_VRAM,
				      &psp->cmd_buf_bo, &psp->cmd_buf_mc_addr,
				      (void **)&psp->cmd_buf_mem);
	if (ret)
		goto failed;

	memset(psp->fence_buf, 0, PSP_FENCE_BUFFER_SIZE);

	ret = psp_ring_init(psp, PSP_RING_TYPE__KM);
	if (ret) {
		DRM_ERROR("PSP ring init failed!\n");
		goto failed;
	}

skip_memalloc:
	ret = psp_hw_start(psp);
	if (ret)
		goto failed;

	ret = psp_np_fw_load(psp);
	if (ret)
		goto failed;

	ret = psp_asd_load(psp);
	if (ret) {
		DRM_ERROR("PSP load asd failed!\n");
		return ret;
	}

	if (psp->adev->psp.ta_fw) {
		ret = psp_ras_initialize(psp);
		if (ret)
			dev_err(psp->adev->dev,
					"RAS: Failed to initialize RAS\n");

		ret = psp_hdcp_initialize(psp);
		if (ret)
			dev_err(psp->adev->dev,
				"HDCP: Failed to initialize HDCP\n");

		ret = psp_dtm_initialize(psp);
		if (ret)
			dev_err(psp->adev->dev,
				"DTM: Failed to initialize DTM\n");
	}

	return 0;

failed:
	/*
	 * all cleanup jobs (xgmi terminate, ras terminate,
	 * ring destroy, cmd/fence/fw buffers destory,
	 * psp->cmd destory) are delayed to psp_hw_fini
	 */
	return ret;
}

static int psp_hw_init(void *handle)
{
	int ret;
	struct amdgpu_device *adev = (struct amdgpu_device *)handle;

	mutex_lock(&adev->firmware.mutex);
	/*
	 * This sequence is just used on hw_init only once, no need on
	 * resume.
	 */
	ret = amdgpu_ucode_init_bo(adev);
	if (ret)
		goto failed;

	ret = psp_load_fw(adev);
	if (ret) {
		DRM_ERROR("PSP firmware loading failed\n");
		goto failed;
	}

	mutex_unlock(&adev->firmware.mutex);
	return 0;

failed:
	adev->firmware.load_type = AMDGPU_FW_LOAD_DIRECT;
	mutex_unlock(&adev->firmware.mutex);
	return -EINVAL;
}

static int psp_hw_fini(void *handle)
{
	struct amdgpu_device *adev = (struct amdgpu_device *)handle;
	struct psp_context *psp = &adev->psp;
<<<<<<< HEAD
	int ret;
=======
>>>>>>> ba47d845

	if (psp->adev->psp.ta_fw) {
		psp_ras_terminate(psp);
		psp_dtm_terminate(psp);
		psp_hdcp_terminate(psp);
	}

	psp_asd_unload(psp);
	ret = psp_clear_vf_fw(psp);
	if (ret) {
		DRM_ERROR("PSP clear vf fw!\n");
		return ret;
	}

	psp_tmr_terminate(psp);
	psp_ring_destroy(psp, PSP_RING_TYPE__KM);

	amdgpu_bo_free_kernel(&psp->fw_pri_bo,
			      &psp->fw_pri_mc_addr, &psp->fw_pri_buf);
	amdgpu_bo_free_kernel(&psp->fence_buf_bo,
			      &psp->fence_buf_mc_addr, &psp->fence_buf);
	amdgpu_bo_free_kernel(&psp->cmd_buf_bo, &psp->cmd_buf_mc_addr,
			      (void **)&psp->cmd_buf_mem);

	kfree(psp->cmd);
	psp->cmd = NULL;

	return 0;
}

static int psp_suspend(void *handle)
{
	int ret;
	struct amdgpu_device *adev = (struct amdgpu_device *)handle;
	struct psp_context *psp = &adev->psp;

	if (adev->gmc.xgmi.num_physical_nodes > 1 &&
	    psp->xgmi_context.initialized == 1) {
		ret = psp_xgmi_terminate(psp);
		if (ret) {
			DRM_ERROR("Failed to terminate xgmi ta\n");
			return ret;
		}
	}

	if (psp->adev->psp.ta_fw) {
		ret = psp_ras_terminate(psp);
		if (ret) {
			DRM_ERROR("Failed to terminate ras ta\n");
			return ret;
		}
		ret = psp_hdcp_terminate(psp);
		if (ret) {
			DRM_ERROR("Failed to terminate hdcp ta\n");
			return ret;
		}
		ret = psp_dtm_terminate(psp);
		if (ret) {
			DRM_ERROR("Failed to terminate dtm ta\n");
			return ret;
		}
	}

	ret = psp_asd_unload(psp);
	if (ret) {
		DRM_ERROR("Failed to unload asd\n");
		return ret;
	}

	ret = psp_tmr_terminate(psp);
	if (ret) {
<<<<<<< HEAD
		DRM_ERROR("Failed to terminate tmr\n");
=======
		DRM_ERROR("Falied to terminate tmr\n");
>>>>>>> ba47d845
		return ret;
	}

	ret = psp_ring_stop(psp, PSP_RING_TYPE__KM);
	if (ret) {
		DRM_ERROR("PSP ring stop failed\n");
		return ret;
	}

	return 0;
}

static int psp_resume(void *handle)
{
	int ret;
	struct amdgpu_device *adev = (struct amdgpu_device *)handle;
	struct psp_context *psp = &adev->psp;

	DRM_INFO("PSP is resuming...\n");

	ret = psp_mem_training(psp, PSP_MEM_TRAIN_RESUME);
	if (ret) {
		DRM_ERROR("Failed to process memory training!\n");
		return ret;
	}

	mutex_lock(&adev->firmware.mutex);

	ret = psp_hw_start(psp);
	if (ret)
		goto failed;

	ret = psp_np_fw_load(psp);
	if (ret)
		goto failed;

	ret = psp_asd_load(psp);
	if (ret) {
		DRM_ERROR("PSP load asd failed!\n");
		goto failed;
	}

	if (adev->gmc.xgmi.num_physical_nodes > 1) {
		ret = psp_xgmi_initialize(psp);
		/* Warning the XGMI seesion initialize failure
		 * Instead of stop driver initialization
		 */
		if (ret)
			dev_err(psp->adev->dev,
				"XGMI: Failed to initialize XGMI session\n");
	}

	if (psp->adev->psp.ta_fw) {
		ret = psp_ras_initialize(psp);
		if (ret)
			dev_err(psp->adev->dev,
					"RAS: Failed to initialize RAS\n");

		ret = psp_hdcp_initialize(psp);
		if (ret)
			dev_err(psp->adev->dev,
				"HDCP: Failed to initialize HDCP\n");

		ret = psp_dtm_initialize(psp);
		if (ret)
			dev_err(psp->adev->dev,
				"DTM: Failed to initialize DTM\n");
	}

	mutex_unlock(&adev->firmware.mutex);

	return 0;

failed:
	DRM_ERROR("PSP resume failed\n");
	mutex_unlock(&adev->firmware.mutex);
	return ret;
}

int psp_gpu_reset(struct amdgpu_device *adev)
{
	int ret;

	if (adev->firmware.load_type != AMDGPU_FW_LOAD_PSP)
		return 0;

	mutex_lock(&adev->psp.mutex);
	ret = psp_mode1_reset(&adev->psp);
	mutex_unlock(&adev->psp.mutex);

	return ret;
}

int psp_rlc_autoload_start(struct psp_context *psp)
{
	int ret;
	struct psp_gfx_cmd_resp *cmd;

	cmd = kzalloc(sizeof(struct psp_gfx_cmd_resp), GFP_KERNEL);
	if (!cmd)
		return -ENOMEM;

	cmd->cmd_id = GFX_CMD_ID_AUTOLOAD_RLC;

	ret = psp_cmd_submit_buf(psp, NULL, cmd,
				 psp->fence_buf_mc_addr);
	kfree(cmd);
	return ret;
}

int psp_update_vcn_sram(struct amdgpu_device *adev, int inst_idx,
			uint64_t cmd_gpu_addr, int cmd_size)
{
	struct amdgpu_firmware_info ucode = {0};

	ucode.ucode_id = inst_idx ? AMDGPU_UCODE_ID_VCN1_RAM :
		AMDGPU_UCODE_ID_VCN0_RAM;
	ucode.mc_addr = cmd_gpu_addr;
	ucode.ucode_size = cmd_size;

	return psp_execute_np_fw_load(&adev->psp, &ucode);
}

int psp_ring_cmd_submit(struct psp_context *psp,
			uint64_t cmd_buf_mc_addr,
			uint64_t fence_mc_addr,
			int index)
{
	unsigned int psp_write_ptr_reg = 0;
	struct psp_gfx_rb_frame *write_frame;
	struct psp_ring *ring = &psp->km_ring;
	struct psp_gfx_rb_frame *ring_buffer_start = ring->ring_mem;
	struct psp_gfx_rb_frame *ring_buffer_end = ring_buffer_start +
		ring->ring_size / sizeof(struct psp_gfx_rb_frame) - 1;
	struct amdgpu_device *adev = psp->adev;
	uint32_t ring_size_dw = ring->ring_size / 4;
	uint32_t rb_frame_size_dw = sizeof(struct psp_gfx_rb_frame) / 4;

	/* KM (GPCOM) prepare write pointer */
	psp_write_ptr_reg = psp_ring_get_wptr(psp);

	/* Update KM RB frame pointer to new frame */
	/* write_frame ptr increments by size of rb_frame in bytes */
	/* psp_write_ptr_reg increments by size of rb_frame in DWORDs */
	if ((psp_write_ptr_reg % ring_size_dw) == 0)
		write_frame = ring_buffer_start;
	else
		write_frame = ring_buffer_start + (psp_write_ptr_reg / rb_frame_size_dw);
	/* Check invalid write_frame ptr address */
	if ((write_frame < ring_buffer_start) || (ring_buffer_end < write_frame)) {
		DRM_ERROR("ring_buffer_start = %p; ring_buffer_end = %p; write_frame = %p\n",
			  ring_buffer_start, ring_buffer_end, write_frame);
		DRM_ERROR("write_frame is pointing to address out of bounds\n");
		return -EINVAL;
	}

	/* Initialize KM RB frame */
	memset(write_frame, 0, sizeof(struct psp_gfx_rb_frame));

	/* Update KM RB frame */
	write_frame->cmd_buf_addr_hi = upper_32_bits(cmd_buf_mc_addr);
	write_frame->cmd_buf_addr_lo = lower_32_bits(cmd_buf_mc_addr);
	write_frame->fence_addr_hi = upper_32_bits(fence_mc_addr);
	write_frame->fence_addr_lo = lower_32_bits(fence_mc_addr);
	write_frame->fence_value = index;
	amdgpu_asic_flush_hdp(adev, NULL);

	/* Update the write Pointer in DWORDs */
	psp_write_ptr_reg = (psp_write_ptr_reg + rb_frame_size_dw) % ring_size_dw;
	psp_ring_set_wptr(psp, psp_write_ptr_reg);
	return 0;
}

int psp_init_asd_microcode(struct psp_context *psp,
			   const char *chip_name)
{
	struct amdgpu_device *adev = psp->adev;
	char fw_name[30];
	const struct psp_firmware_header_v1_0 *asd_hdr;
	int err = 0;

	if (!chip_name) {
		dev_err(adev->dev, "invalid chip name for asd microcode\n");
		return -EINVAL;
	}

	snprintf(fw_name, sizeof(fw_name), "amdgpu/%s_asd.bin", chip_name);
	err = request_firmware(&adev->psp.asd_fw, fw_name, adev->dev);
	if (err)
		goto out;

	err = amdgpu_ucode_validate(adev->psp.asd_fw);
	if (err)
		goto out;

	asd_hdr = (const struct psp_firmware_header_v1_0 *)adev->psp.asd_fw->data;
	adev->psp.asd_fw_version = le32_to_cpu(asd_hdr->header.ucode_version);
	adev->psp.asd_feature_version = le32_to_cpu(asd_hdr->ucode_feature_version);
	adev->psp.asd_ucode_size = le32_to_cpu(asd_hdr->header.ucode_size_bytes);
	adev->psp.asd_start_addr = (uint8_t *)asd_hdr +
				le32_to_cpu(asd_hdr->header.ucode_array_offset_bytes);
	return 0;
out:
	dev_err(adev->dev, "fail to initialize asd microcode\n");
	release_firmware(adev->psp.asd_fw);
	adev->psp.asd_fw = NULL;
	return err;
}

int psp_init_sos_microcode(struct psp_context *psp,
			   const char *chip_name)
{
	struct amdgpu_device *adev = psp->adev;
	char fw_name[30];
	const struct psp_firmware_header_v1_0 *sos_hdr;
	const struct psp_firmware_header_v1_1 *sos_hdr_v1_1;
	const struct psp_firmware_header_v1_2 *sos_hdr_v1_2;
	const struct psp_firmware_header_v1_3 *sos_hdr_v1_3;
	int err = 0;

	if (!chip_name) {
		dev_err(adev->dev, "invalid chip name for sos microcode\n");
		return -EINVAL;
	}

	snprintf(fw_name, sizeof(fw_name), "amdgpu/%s_sos.bin", chip_name);
	err = request_firmware(&adev->psp.sos_fw, fw_name, adev->dev);
	if (err)
		goto out;

	err = amdgpu_ucode_validate(adev->psp.sos_fw);
	if (err)
		goto out;

	sos_hdr = (const struct psp_firmware_header_v1_0 *)adev->psp.sos_fw->data;
	amdgpu_ucode_print_psp_hdr(&sos_hdr->header);

	switch (sos_hdr->header.header_version_major) {
	case 1:
		adev->psp.sos_fw_version = le32_to_cpu(sos_hdr->header.ucode_version);
		adev->psp.sos_feature_version = le32_to_cpu(sos_hdr->ucode_feature_version);
		adev->psp.sos_bin_size = le32_to_cpu(sos_hdr->sos_size_bytes);
		adev->psp.sys_bin_size = le32_to_cpu(sos_hdr->sos_offset_bytes);
		adev->psp.sys_start_addr = (uint8_t *)sos_hdr +
				le32_to_cpu(sos_hdr->header.ucode_array_offset_bytes);
		adev->psp.sos_start_addr = (uint8_t *)adev->psp.sys_start_addr +
				le32_to_cpu(sos_hdr->sos_offset_bytes);
		if (sos_hdr->header.header_version_minor == 1) {
			sos_hdr_v1_1 = (const struct psp_firmware_header_v1_1 *)adev->psp.sos_fw->data;
			adev->psp.toc_bin_size = le32_to_cpu(sos_hdr_v1_1->toc_size_bytes);
			adev->psp.toc_start_addr = (uint8_t *)adev->psp.sys_start_addr +
					le32_to_cpu(sos_hdr_v1_1->toc_offset_bytes);
			adev->psp.kdb_bin_size = le32_to_cpu(sos_hdr_v1_1->kdb_size_bytes);
			adev->psp.kdb_start_addr = (uint8_t *)adev->psp.sys_start_addr +
					le32_to_cpu(sos_hdr_v1_1->kdb_offset_bytes);
		}
		if (sos_hdr->header.header_version_minor == 2) {
			sos_hdr_v1_2 = (const struct psp_firmware_header_v1_2 *)adev->psp.sos_fw->data;
			adev->psp.kdb_bin_size = le32_to_cpu(sos_hdr_v1_2->kdb_size_bytes);
			adev->psp.kdb_start_addr = (uint8_t *)adev->psp.sys_start_addr +
						    le32_to_cpu(sos_hdr_v1_2->kdb_offset_bytes);
		}
		if (sos_hdr->header.header_version_minor == 3) {
			sos_hdr_v1_3 = (const struct psp_firmware_header_v1_3 *)adev->psp.sos_fw->data;
			adev->psp.toc_bin_size = le32_to_cpu(sos_hdr_v1_3->v1_1.toc_size_bytes);
			adev->psp.toc_start_addr = (uint8_t *)adev->psp.sys_start_addr +
				le32_to_cpu(sos_hdr_v1_3->v1_1.toc_offset_bytes);
			adev->psp.kdb_bin_size = le32_to_cpu(sos_hdr_v1_3->v1_1.kdb_size_bytes);
			adev->psp.kdb_start_addr = (uint8_t *)adev->psp.sys_start_addr +
				le32_to_cpu(sos_hdr_v1_3->v1_1.kdb_offset_bytes);
			adev->psp.spl_bin_size = le32_to_cpu(sos_hdr_v1_3->spl_size_bytes);
			adev->psp.spl_start_addr = (uint8_t *)adev->psp.sys_start_addr +
				le32_to_cpu(sos_hdr_v1_3->spl_offset_bytes);
		}
		break;
	default:
		dev_err(adev->dev,
			"unsupported psp sos firmware\n");
		err = -EINVAL;
		goto out;
	}

	return 0;
out:
	dev_err(adev->dev,
		"failed to init sos firmware\n");
	release_firmware(adev->psp.sos_fw);
	adev->psp.sos_fw = NULL;

	return err;
}

int parse_ta_bin_descriptor(struct psp_context *psp,
			    const struct ta_fw_bin_desc *desc,
			    const struct ta_firmware_header_v2_0 *ta_hdr)
{
	uint8_t *ucode_start_addr  = NULL;

	if (!psp || !desc || !ta_hdr)
		return -EINVAL;

	ucode_start_addr  = (uint8_t *)ta_hdr +
			    le32_to_cpu(desc->offset_bytes) +
			    le32_to_cpu(ta_hdr->header.ucode_array_offset_bytes);

	switch (desc->fw_type) {
	case TA_FW_TYPE_PSP_ASD:
		psp->asd_fw_version 	   = le32_to_cpu(desc->fw_version);
		psp->asd_feature_version   = le32_to_cpu(desc->fw_version);
		psp->asd_ucode_size 	   = le32_to_cpu(desc->size_bytes);
		psp->asd_start_addr 	   = ucode_start_addr;
		break;
	case TA_FW_TYPE_PSP_XGMI:
		psp->ta_xgmi_ucode_version = le32_to_cpu(desc->fw_version);
		psp->ta_xgmi_ucode_size    = le32_to_cpu(desc->size_bytes);
		psp->ta_xgmi_start_addr    = ucode_start_addr;
		break;
	case TA_FW_TYPE_PSP_RAS:
		psp->ta_ras_ucode_version  = le32_to_cpu(desc->fw_version);
		psp->ta_ras_ucode_size     = le32_to_cpu(desc->size_bytes);
		psp->ta_ras_start_addr     = ucode_start_addr;
		break;
	case TA_FW_TYPE_PSP_HDCP:
		psp->ta_hdcp_ucode_version = le32_to_cpu(desc->fw_version);
		psp->ta_hdcp_ucode_size    = le32_to_cpu(desc->size_bytes);
		psp->ta_hdcp_start_addr    = ucode_start_addr;
		break;
	case TA_FW_TYPE_PSP_DTM:
		psp->ta_dtm_ucode_version  = le32_to_cpu(desc->fw_version);
		psp->ta_dtm_ucode_size     = le32_to_cpu(desc->size_bytes);
		psp->ta_dtm_start_addr     = ucode_start_addr;
		break;
	default:
		dev_warn(psp->adev->dev, "Unsupported TA type: %d\n", desc->fw_type);
		break;
	}

	return 0;
}

int psp_init_ta_microcode(struct psp_context *psp,
			  const char *chip_name)
{
	struct amdgpu_device *adev = psp->adev;
	char fw_name[30];
	const struct ta_firmware_header_v2_0 *ta_hdr;
	int err = 0;
	int ta_index = 0;

	if (!chip_name) {
		dev_err(adev->dev, "invalid chip name for ta microcode\n");
		return -EINVAL;
	}

	snprintf(fw_name, sizeof(fw_name), "amdgpu/%s_ta.bin", chip_name);
	err = request_firmware(&adev->psp.ta_fw, fw_name, adev->dev);
	if (err)
		goto out;

	err = amdgpu_ucode_validate(adev->psp.ta_fw);
	if (err)
		goto out;

	ta_hdr = (const struct ta_firmware_header_v2_0 *)adev->psp.ta_fw->data;

	if (le16_to_cpu(ta_hdr->header.header_version_major) != 2) {
		dev_err(adev->dev, "unsupported TA header version\n");
		err = -EINVAL;
		goto out;
	}

	if (le32_to_cpu(ta_hdr->ta_fw_bin_count) >= UCODE_MAX_TA_PACKAGING) {
		dev_err(adev->dev, "packed TA count exceeds maximum limit\n");
		err = -EINVAL;
		goto out;
	}

	for (ta_index = 0; ta_index < le32_to_cpu(ta_hdr->ta_fw_bin_count); ta_index++) {
		err = parse_ta_bin_descriptor(psp,
					      &ta_hdr->ta_fw_bin[ta_index],
					      ta_hdr);
		if (err)
			goto out;
	}

	return 0;
out:
	dev_err(adev->dev, "fail to initialize ta microcode\n");
	release_firmware(adev->psp.ta_fw);
	adev->psp.ta_fw = NULL;
	return err;
}

static int psp_set_clockgating_state(void *handle,
				     enum amd_clockgating_state state)
{
	return 0;
}

static int psp_set_powergating_state(void *handle,
				     enum amd_powergating_state state)
{
	return 0;
}

static ssize_t psp_usbc_pd_fw_sysfs_read(struct device *dev,
					 struct device_attribute *attr,
					 char *buf)
{
	struct drm_device *ddev = dev_get_drvdata(dev);
	struct amdgpu_device *adev = ddev->dev_private;
	uint32_t fw_ver;
	int ret;

	if (!adev->ip_blocks[AMD_IP_BLOCK_TYPE_PSP].status.late_initialized) {
		DRM_INFO("PSP block is not ready yet.");
		return -EBUSY;
	}

	mutex_lock(&adev->psp.mutex);
	ret = psp_read_usbc_pd_fw(&adev->psp, &fw_ver);
	mutex_unlock(&adev->psp.mutex);

	if (ret) {
		DRM_ERROR("Failed to read USBC PD FW, err = %d", ret);
		return ret;
	}

	return snprintf(buf, PAGE_SIZE, "%x\n", fw_ver);
}

static ssize_t psp_usbc_pd_fw_sysfs_write(struct device *dev,
						       struct device_attribute *attr,
						       const char *buf,
						       size_t count)
{
	struct drm_device *ddev = dev_get_drvdata(dev);
	struct amdgpu_device *adev = ddev->dev_private;
	void *cpu_addr;
	dma_addr_t dma_addr;
	int ret;
	char fw_name[100];
	const struct firmware *usbc_pd_fw;

	if (!adev->ip_blocks[AMD_IP_BLOCK_TYPE_PSP].status.late_initialized) {
		DRM_INFO("PSP block is not ready yet.");
		return -EBUSY;
	}

	snprintf(fw_name, sizeof(fw_name), "amdgpu/%s", buf);
	ret = request_firmware(&usbc_pd_fw, fw_name, adev->dev);
	if (ret)
		goto fail;

	/* We need contiguous physical mem to place the FW  for psp to access */
	cpu_addr = dma_alloc_coherent(adev->dev, usbc_pd_fw->size, &dma_addr, GFP_KERNEL);

	ret = dma_mapping_error(adev->dev, dma_addr);
	if (ret)
		goto rel_buf;

	memcpy_toio(cpu_addr, usbc_pd_fw->data, usbc_pd_fw->size);

	/*
	 * x86 specific workaround.
	 * Without it the buffer is invisible in PSP.
	 *
	 * TODO Remove once PSP starts snooping CPU cache
	 */
#ifdef CONFIG_X86
	clflush_cache_range(cpu_addr, (usbc_pd_fw->size & ~(L1_CACHE_BYTES - 1)));
#endif

	mutex_lock(&adev->psp.mutex);
	ret = psp_load_usbc_pd_fw(&adev->psp, dma_addr);
	mutex_unlock(&adev->psp.mutex);

rel_buf:
	dma_free_coherent(adev->dev, usbc_pd_fw->size, cpu_addr, dma_addr);
	release_firmware(usbc_pd_fw);

fail:
	if (ret) {
		DRM_ERROR("Failed to load USBC PD FW, err = %d", ret);
		return ret;
	}

	return count;
}

static DEVICE_ATTR(usbc_pd_fw, S_IRUGO | S_IWUSR,
		   psp_usbc_pd_fw_sysfs_read,
		   psp_usbc_pd_fw_sysfs_write);



const struct amd_ip_funcs psp_ip_funcs = {
	.name = "psp",
	.early_init = psp_early_init,
	.late_init = NULL,
	.sw_init = psp_sw_init,
	.sw_fini = psp_sw_fini,
	.hw_init = psp_hw_init,
	.hw_fini = psp_hw_fini,
	.suspend = psp_suspend,
	.resume = psp_resume,
	.is_idle = NULL,
	.check_soft_reset = NULL,
	.wait_for_idle = NULL,
	.soft_reset = NULL,
	.set_clockgating_state = psp_set_clockgating_state,
	.set_powergating_state = psp_set_powergating_state,
};

static int psp_sysfs_init(struct amdgpu_device *adev)
{
	int ret = device_create_file(adev->dev, &dev_attr_usbc_pd_fw);

	if (ret)
		DRM_ERROR("Failed to create USBC PD FW control file!");

	return ret;
}

static void psp_sysfs_fini(struct amdgpu_device *adev)
{
	device_remove_file(adev->dev, &dev_attr_usbc_pd_fw);
}

const struct amdgpu_ip_block_version psp_v3_1_ip_block =
{
	.type = AMD_IP_BLOCK_TYPE_PSP,
	.major = 3,
	.minor = 1,
	.rev = 0,
	.funcs = &psp_ip_funcs,
};

const struct amdgpu_ip_block_version psp_v10_0_ip_block =
{
	.type = AMD_IP_BLOCK_TYPE_PSP,
	.major = 10,
	.minor = 0,
	.rev = 0,
	.funcs = &psp_ip_funcs,
};

const struct amdgpu_ip_block_version psp_v11_0_ip_block =
{
	.type = AMD_IP_BLOCK_TYPE_PSP,
	.major = 11,
	.minor = 0,
	.rev = 0,
	.funcs = &psp_ip_funcs,
};

const struct amdgpu_ip_block_version psp_v12_0_ip_block =
{
	.type = AMD_IP_BLOCK_TYPE_PSP,
	.major = 12,
	.minor = 0,
	.rev = 0,
	.funcs = &psp_ip_funcs,
};<|MERGE_RESOLUTION|>--- conflicted
+++ resolved
@@ -1916,10 +1916,7 @@
 {
 	struct amdgpu_device *adev = (struct amdgpu_device *)handle;
 	struct psp_context *psp = &adev->psp;
-<<<<<<< HEAD
-	int ret;
-=======
->>>>>>> ba47d845
+	int ret;
 
 	if (psp->adev->psp.ta_fw) {
 		psp_ras_terminate(psp);
@@ -1991,11 +1988,7 @@
 
 	ret = psp_tmr_terminate(psp);
 	if (ret) {
-<<<<<<< HEAD
-		DRM_ERROR("Failed to terminate tmr\n");
-=======
 		DRM_ERROR("Falied to terminate tmr\n");
->>>>>>> ba47d845
 		return ret;
 	}
 
