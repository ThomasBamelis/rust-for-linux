/*
 * SuperH Pin Function Controller GPIO driver.
 *
 * Copyright (C) 2008 Magnus Damm
 * Copyright (C) 2009 - 2012 Paul Mundt
 *
 * This file is subject to the terms and conditions of the GNU General Public
 * License.  See the file "COPYING" in the main directory of this archive
 * for more details.
 */

#include <linux/device.h>
#include <linux/gpio.h>
#include <linux/init.h>
#include <linux/module.h>
#include <linux/pinctrl/consumer.h>
#include <linux/slab.h>
#include <linux/spinlock.h>

#include "core.h"

struct sh_pfc_gpio_data_reg {
	const struct pinmux_data_reg *info;
	unsigned long shadow;
};

struct sh_pfc_gpio_pin {
	u8 dbit;
	u8 dreg;
};

struct sh_pfc_chip {
	struct sh_pfc			*pfc;
	struct gpio_chip		gpio_chip;

	struct sh_pfc_window		*mem;
	struct sh_pfc_gpio_data_reg	*regs;
	struct sh_pfc_gpio_pin		*pins;
};

static struct sh_pfc_chip *gpio_to_pfc_chip(struct gpio_chip *gc)
{
	return container_of(gc, struct sh_pfc_chip, gpio_chip);
}

static struct sh_pfc *gpio_to_pfc(struct gpio_chip *gc)
{
	return gpio_to_pfc_chip(gc)->pfc;
}

static void gpio_get_data_reg(struct sh_pfc_chip *chip, unsigned int gpio,
			      struct sh_pfc_gpio_data_reg **reg,
			      unsigned int *bit)
{
	int idx = sh_pfc_get_pin_index(chip->pfc, gpio);
	struct sh_pfc_gpio_pin *gpio_pin = &chip->pins[idx];

	*reg = &chip->regs[gpio_pin->dreg];
	*bit = gpio_pin->dbit;
}

static unsigned long gpio_read_data_reg(struct sh_pfc_chip *chip,
					const struct pinmux_data_reg *dreg)
{
	void __iomem *mem = dreg->reg - chip->mem->phys + chip->mem->virt;

	return sh_pfc_read_raw_reg(mem, dreg->reg_width);
}

static void gpio_write_data_reg(struct sh_pfc_chip *chip,
				const struct pinmux_data_reg *dreg,
				unsigned long value)
{
	void __iomem *mem = dreg->reg - chip->mem->phys + chip->mem->virt;

	sh_pfc_write_raw_reg(mem, dreg->reg_width, value);
<<<<<<< HEAD
}

static void gpio_setup_data_reg(struct sh_pfc_chip *chip, unsigned gpio)
{
	struct sh_pfc *pfc = chip->pfc;
	struct sh_pfc_gpio_pin *gpio_pin = &chip->pins[gpio];
	const struct sh_pfc_pin *pin = &pfc->info->pins[gpio];
	const struct pinmux_data_reg *dreg;
	unsigned int bit;
	unsigned int i;

	for (i = 0, dreg = pfc->info->data_regs; dreg->reg; ++i, ++dreg) {
		for (bit = 0; bit < dreg->reg_width; bit++) {
			if (dreg->enum_ids[bit] == pin->enum_id) {
				gpio_pin->dreg = i;
				gpio_pin->dbit = bit;
				return;
			}
		}
	}

	BUG();
}

static int gpio_setup_data_regs(struct sh_pfc_chip *chip)
{
	struct sh_pfc *pfc = chip->pfc;
	unsigned long addr = pfc->info->data_regs[0].reg;
	const struct pinmux_data_reg *dreg;
	unsigned int i;

	/* Find the window that contain the GPIO registers. */
	for (i = 0; i < pfc->num_windows; ++i) {
		struct sh_pfc_window *window = &pfc->window[i];

		if (addr >= window->phys && addr < window->phys + window->size)
			break;
	}

	if (i == pfc->num_windows)
		return -EINVAL;

	/* GPIO data registers must be in the first memory resource. */
	chip->mem = &pfc->window[i];

	/* Count the number of data registers, allocate memory and initialize
	 * them.
	 */
	for (i = 0; pfc->info->data_regs[i].reg_width; ++i)
		;

	chip->regs = devm_kzalloc(pfc->dev, i * sizeof(*chip->regs),
				  GFP_KERNEL);
	if (chip->regs == NULL)
		return -ENOMEM;

	for (i = 0, dreg = pfc->info->data_regs; dreg->reg_width; ++i, ++dreg) {
		chip->regs[i].info = dreg;
		chip->regs[i].shadow = gpio_read_data_reg(chip, dreg);
	}

	for (i = 0; i < pfc->info->nr_pins; i++) {
		if (pfc->info->pins[i].enum_id == 0)
			continue;

		gpio_setup_data_reg(chip, i);
	}

	return 0;
}

/* -----------------------------------------------------------------------------
 * Pin GPIOs
 */

static int gpio_pin_request(struct gpio_chip *gc, unsigned offset)
{
	struct sh_pfc *pfc = gpio_to_pfc(gc);
	int idx = sh_pfc_get_pin_index(pfc, offset);

=======
}

static void gpio_setup_data_reg(struct sh_pfc_chip *chip, unsigned gpio)
{
	struct sh_pfc *pfc = chip->pfc;
	struct sh_pfc_gpio_pin *gpio_pin = &chip->pins[gpio];
	const struct sh_pfc_pin *pin = &pfc->info->pins[gpio];
	const struct pinmux_data_reg *dreg;
	unsigned int bit;
	unsigned int i;

	for (i = 0, dreg = pfc->info->data_regs; dreg->reg; ++i, ++dreg) {
		for (bit = 0; bit < dreg->reg_width; bit++) {
			if (dreg->enum_ids[bit] == pin->enum_id) {
				gpio_pin->dreg = i;
				gpio_pin->dbit = bit;
				return;
			}
		}
	}

	BUG();
}

static int gpio_setup_data_regs(struct sh_pfc_chip *chip)
{
	struct sh_pfc *pfc = chip->pfc;
	const struct pinmux_data_reg *dreg;
	unsigned int i;

	/* Count the number of data registers, allocate memory and initialize
	 * them.
	 */
	for (i = 0; pfc->info->data_regs[i].reg_width; ++i)
		;

	chip->regs = devm_kzalloc(pfc->dev, i * sizeof(*chip->regs),
				  GFP_KERNEL);
	if (chip->regs == NULL)
		return -ENOMEM;

	for (i = 0, dreg = pfc->info->data_regs; dreg->reg_width; ++i, ++dreg) {
		chip->regs[i].info = dreg;
		chip->regs[i].shadow = gpio_read_data_reg(chip, dreg);
	}

	for (i = 0; i < pfc->info->nr_pins; i++) {
		if (pfc->info->pins[i].enum_id == 0)
			continue;

		gpio_setup_data_reg(chip, i);
	}

	return 0;
}

/* -----------------------------------------------------------------------------
 * Pin GPIOs
 */

static int gpio_pin_request(struct gpio_chip *gc, unsigned offset)
{
	struct sh_pfc *pfc = gpio_to_pfc(gc);
	int idx = sh_pfc_get_pin_index(pfc, offset);

>>>>>>> 9251c6c0
	if (idx < 0 || pfc->info->pins[idx].enum_id == 0)
		return -EINVAL;

	return pinctrl_request_gpio(offset);
<<<<<<< HEAD
}

static void gpio_pin_free(struct gpio_chip *gc, unsigned offset)
{
	return pinctrl_free_gpio(offset);
}

static void gpio_pin_set_value(struct sh_pfc_chip *chip, unsigned offset,
			       int value)
{
	struct sh_pfc_gpio_data_reg *reg;
	unsigned long pos;
	unsigned int bit;

	gpio_get_data_reg(chip, offset, &reg, &bit);

	pos = reg->info->reg_width - (bit + 1);

	if (value)
		set_bit(pos, &reg->shadow);
	else
		clear_bit(pos, &reg->shadow);

	gpio_write_data_reg(chip, reg->info, reg->shadow);
}

=======
}

static void gpio_pin_free(struct gpio_chip *gc, unsigned offset)
{
	return pinctrl_free_gpio(offset);
}

static void gpio_pin_set_value(struct sh_pfc_chip *chip, unsigned offset,
			       int value)
{
	struct sh_pfc_gpio_data_reg *reg;
	unsigned long pos;
	unsigned int bit;

	gpio_get_data_reg(chip, offset, &reg, &bit);

	pos = reg->info->reg_width - (bit + 1);

	if (value)
		set_bit(pos, &reg->shadow);
	else
		clear_bit(pos, &reg->shadow);

	gpio_write_data_reg(chip, reg->info, reg->shadow);
}

>>>>>>> 9251c6c0
static int gpio_pin_direction_input(struct gpio_chip *gc, unsigned offset)
{
	return pinctrl_gpio_direction_input(offset);
}

static int gpio_pin_direction_output(struct gpio_chip *gc, unsigned offset,
				    int value)
{
	gpio_pin_set_value(gpio_to_pfc_chip(gc), offset, value);

	return pinctrl_gpio_direction_output(offset);
}

static int gpio_pin_get(struct gpio_chip *gc, unsigned offset)
{
	struct sh_pfc_chip *chip = gpio_to_pfc_chip(gc);
	struct sh_pfc_gpio_data_reg *reg;
	unsigned long pos;
	unsigned int bit;

	gpio_get_data_reg(chip, offset, &reg, &bit);

	pos = reg->info->reg_width - (bit + 1);

	return (gpio_read_data_reg(chip, reg->info) >> pos) & 1;
}

static void gpio_pin_set(struct gpio_chip *gc, unsigned offset, int value)
{
	gpio_pin_set_value(gpio_to_pfc_chip(gc), offset, value);
}

static int gpio_pin_to_irq(struct gpio_chip *gc, unsigned offset)
{
	struct sh_pfc *pfc = gpio_to_pfc(gc);
	int i, k;

	for (i = 0; i < pfc->info->gpio_irq_size; i++) {
		unsigned short *gpios = pfc->info->gpio_irq[i].gpios;

		for (k = 0; gpios[k]; k++) {
			if (gpios[k] == offset)
				return pfc->info->gpio_irq[i].irq;
		}
	}

	return -ENOSYS;
}

static int gpio_pin_setup(struct sh_pfc_chip *chip)
{
	struct sh_pfc *pfc = chip->pfc;
	struct gpio_chip *gc = &chip->gpio_chip;
	int ret;

	chip->pins = devm_kzalloc(pfc->dev, pfc->nr_pins * sizeof(*chip->pins),
				  GFP_KERNEL);
	if (chip->pins == NULL)
		return -ENOMEM;
<<<<<<< HEAD

	ret = gpio_setup_data_regs(chip);
	if (ret < 0)
		return ret;

	gc->request = gpio_pin_request;
	gc->free = gpio_pin_free;
	gc->direction_input = gpio_pin_direction_input;
	gc->get = gpio_pin_get;
	gc->direction_output = gpio_pin_direction_output;
	gc->set = gpio_pin_set;
	gc->to_irq = gpio_pin_to_irq;
=======

	ret = gpio_setup_data_regs(chip);
	if (ret < 0)
		return ret;

	gc->request = gpio_pin_request;
	gc->free = gpio_pin_free;
	gc->direction_input = gpio_pin_direction_input;
	gc->get = gpio_pin_get;
	gc->direction_output = gpio_pin_direction_output;
	gc->set = gpio_pin_set;
	gc->to_irq = gpio_pin_to_irq;

	gc->label = pfc->info->name;
	gc->dev = pfc->dev;
	gc->owner = THIS_MODULE;
	gc->base = 0;
	gc->ngpio = pfc->nr_pins;

	return 0;
}

/* -----------------------------------------------------------------------------
 * Function GPIOs
 */

static int gpio_function_request(struct gpio_chip *gc, unsigned offset)
{
	static bool __print_once;
	struct sh_pfc *pfc = gpio_to_pfc(gc);
	unsigned int mark = pfc->info->func_gpios[offset].enum_id;
	unsigned long flags;
	int ret;

	if (!__print_once) {
		dev_notice(pfc->dev,
			   "Use of GPIO API for function requests is deprecated."
			   " Convert to pinctrl\n");
		__print_once = true;
	}

	if (mark == 0)
		return -EINVAL;

	spin_lock_irqsave(&pfc->lock, flags);
	ret = sh_pfc_config_mux(pfc, mark, PINMUX_TYPE_FUNCTION);
	spin_unlock_irqrestore(&pfc->lock, flags);

	return ret;
}

static void gpio_function_free(struct gpio_chip *gc, unsigned offset)
{
}

static int gpio_function_setup(struct sh_pfc_chip *chip)
{
	struct sh_pfc *pfc = chip->pfc;
	struct gpio_chip *gc = &chip->gpio_chip;

	gc->request = gpio_function_request;
	gc->free = gpio_function_free;
>>>>>>> 9251c6c0

	gc->label = pfc->info->name;
	gc->dev = pfc->dev;
	gc->owner = THIS_MODULE;
<<<<<<< HEAD
	gc->base = 0;
	gc->ngpio = pfc->nr_pins;
=======
	gc->base = pfc->nr_pins;
	gc->ngpio = pfc->info->nr_func_gpios;
>>>>>>> 9251c6c0

	return 0;
}

/* -----------------------------------------------------------------------------
<<<<<<< HEAD
 * Function GPIOs
 */

static int gpio_function_request(struct gpio_chip *gc, unsigned offset)
{
	static bool __print_once;
	struct sh_pfc *pfc = gpio_to_pfc(gc);
	unsigned int mark = pfc->info->func_gpios[offset].enum_id;
	unsigned long flags;
	int ret;

	if (!__print_once) {
		dev_notice(pfc->dev,
			   "Use of GPIO API for function requests is deprecated."
			   " Convert to pinctrl\n");
		__print_once = true;
	}

	if (mark == 0)
		return -EINVAL;

	spin_lock_irqsave(&pfc->lock, flags);
	ret = sh_pfc_config_mux(pfc, mark, PINMUX_TYPE_FUNCTION);
	spin_unlock_irqrestore(&pfc->lock, flags);

	return ret;
}

static void gpio_function_free(struct gpio_chip *gc, unsigned offset)
{
}

static int gpio_function_setup(struct sh_pfc_chip *chip)
{
	struct sh_pfc *pfc = chip->pfc;
	struct gpio_chip *gc = &chip->gpio_chip;

	gc->request = gpio_function_request;
	gc->free = gpio_function_free;

	gc->label = pfc->info->name;
	gc->owner = THIS_MODULE;
	gc->base = pfc->nr_pins;
	gc->ngpio = pfc->info->nr_func_gpios;

	return 0;
}

/* -----------------------------------------------------------------------------
=======
>>>>>>> 9251c6c0
 * Register/unregister
 */

static struct sh_pfc_chip *
<<<<<<< HEAD
sh_pfc_add_gpiochip(struct sh_pfc *pfc, int(*setup)(struct sh_pfc_chip *))
=======
sh_pfc_add_gpiochip(struct sh_pfc *pfc, int(*setup)(struct sh_pfc_chip *),
		    struct sh_pfc_window *mem)
>>>>>>> 9251c6c0
{
	struct sh_pfc_chip *chip;
	int ret;

	chip = devm_kzalloc(pfc->dev, sizeof(*chip), GFP_KERNEL);
	if (unlikely(!chip))
		return ERR_PTR(-ENOMEM);

	chip->mem = mem;
	chip->pfc = pfc;

	ret = setup(chip);
	if (ret < 0)
		return ERR_PTR(ret);

	ret = gpiochip_add(&chip->gpio_chip);
	if (unlikely(ret < 0))
		return ERR_PTR(ret);

	dev_info(pfc->dev, "%s handling gpio %u -> %u\n",
		 chip->gpio_chip.label, chip->gpio_chip.base,
		 chip->gpio_chip.base + chip->gpio_chip.ngpio - 1);

	return chip;
}

int sh_pfc_register_gpiochip(struct sh_pfc *pfc)
{
	const struct pinmux_range *ranges;
	struct pinmux_range def_range;
	struct sh_pfc_chip *chip;
	unsigned int nr_ranges;
	unsigned int i;
	int ret;

<<<<<<< HEAD
	/* Register the real GPIOs chip. */
	chip = sh_pfc_add_gpiochip(pfc, gpio_pin_setup);
=======
	if (pfc->info->data_regs == NULL)
		return 0;

	/* Find the memory window that contain the GPIO registers. Boards that
	 * register a separate GPIO device will not supply a memory resource
	 * that covers the data registers. In that case don't try to handle
	 * GPIOs.
	 */
	for (i = 0; i < pfc->num_windows; ++i) {
		struct sh_pfc_window *window = &pfc->window[i];

		if (pfc->info->data_regs[0].reg >= window->phys &&
		    pfc->info->data_regs[0].reg < window->phys + window->size)
			break;
	}

	if (i == pfc->num_windows)
		return 0;

	/* Register the real GPIOs chip. */
	chip = sh_pfc_add_gpiochip(pfc, gpio_pin_setup, &pfc->window[i]);
>>>>>>> 9251c6c0
	if (IS_ERR(chip))
		return PTR_ERR(chip);

	pfc->gpio = chip;

	/* Register the GPIO to pin mappings. */
	if (pfc->info->ranges == NULL) {
		def_range.begin = 0;
		def_range.end = pfc->info->nr_pins - 1;
		ranges = &def_range;
		nr_ranges = 1;
	} else {
		ranges = pfc->info->ranges;
		nr_ranges = pfc->info->nr_ranges;
	}

	for (i = 0; i < nr_ranges; ++i) {
		const struct pinmux_range *range = &ranges[i];

		ret = gpiochip_add_pin_range(&chip->gpio_chip,
					     dev_name(pfc->dev),
					     range->begin, range->begin,
					     range->end - range->begin + 1);
		if (ret < 0)
			return ret;
	}

	/* Register the function GPIOs chip. */
<<<<<<< HEAD
	chip = sh_pfc_add_gpiochip(pfc, gpio_function_setup);
=======
	if (pfc->info->nr_func_gpios == 0)
		return 0;

	chip = sh_pfc_add_gpiochip(pfc, gpio_function_setup, NULL);
>>>>>>> 9251c6c0
	if (IS_ERR(chip))
		return PTR_ERR(chip);

	pfc->func = chip;

	return 0;
}

int sh_pfc_unregister_gpiochip(struct sh_pfc *pfc)
{
	int err;
	int ret;

	ret = gpiochip_remove(&pfc->gpio->gpio_chip);
	err = gpiochip_remove(&pfc->func->gpio_chip);

	return ret < 0 ? ret : err;
}<|MERGE_RESOLUTION|>--- conflicted
+++ resolved
@@ -74,7 +74,6 @@
 	void __iomem *mem = dreg->reg - chip->mem->phys + chip->mem->virt;
 
 	sh_pfc_write_raw_reg(mem, dreg->reg_width, value);
-<<<<<<< HEAD
 }
 
 static void gpio_setup_data_reg(struct sh_pfc_chip *chip, unsigned gpio)
@@ -102,23 +101,8 @@
 static int gpio_setup_data_regs(struct sh_pfc_chip *chip)
 {
 	struct sh_pfc *pfc = chip->pfc;
-	unsigned long addr = pfc->info->data_regs[0].reg;
 	const struct pinmux_data_reg *dreg;
 	unsigned int i;
-
-	/* Find the window that contain the GPIO registers. */
-	for (i = 0; i < pfc->num_windows; ++i) {
-		struct sh_pfc_window *window = &pfc->window[i];
-
-		if (addr >= window->phys && addr < window->phys + window->size)
-			break;
-	}
-
-	if (i == pfc->num_windows)
-		return -EINVAL;
-
-	/* GPIO data registers must be in the first memory resource. */
-	chip->mem = &pfc->window[i];
 
 	/* Count the number of data registers, allocate memory and initialize
 	 * them.
@@ -155,78 +139,10 @@
 	struct sh_pfc *pfc = gpio_to_pfc(gc);
 	int idx = sh_pfc_get_pin_index(pfc, offset);
 
-=======
-}
-
-static void gpio_setup_data_reg(struct sh_pfc_chip *chip, unsigned gpio)
-{
-	struct sh_pfc *pfc = chip->pfc;
-	struct sh_pfc_gpio_pin *gpio_pin = &chip->pins[gpio];
-	const struct sh_pfc_pin *pin = &pfc->info->pins[gpio];
-	const struct pinmux_data_reg *dreg;
-	unsigned int bit;
-	unsigned int i;
-
-	for (i = 0, dreg = pfc->info->data_regs; dreg->reg; ++i, ++dreg) {
-		for (bit = 0; bit < dreg->reg_width; bit++) {
-			if (dreg->enum_ids[bit] == pin->enum_id) {
-				gpio_pin->dreg = i;
-				gpio_pin->dbit = bit;
-				return;
-			}
-		}
-	}
-
-	BUG();
-}
-
-static int gpio_setup_data_regs(struct sh_pfc_chip *chip)
-{
-	struct sh_pfc *pfc = chip->pfc;
-	const struct pinmux_data_reg *dreg;
-	unsigned int i;
-
-	/* Count the number of data registers, allocate memory and initialize
-	 * them.
-	 */
-	for (i = 0; pfc->info->data_regs[i].reg_width; ++i)
-		;
-
-	chip->regs = devm_kzalloc(pfc->dev, i * sizeof(*chip->regs),
-				  GFP_KERNEL);
-	if (chip->regs == NULL)
-		return -ENOMEM;
-
-	for (i = 0, dreg = pfc->info->data_regs; dreg->reg_width; ++i, ++dreg) {
-		chip->regs[i].info = dreg;
-		chip->regs[i].shadow = gpio_read_data_reg(chip, dreg);
-	}
-
-	for (i = 0; i < pfc->info->nr_pins; i++) {
-		if (pfc->info->pins[i].enum_id == 0)
-			continue;
-
-		gpio_setup_data_reg(chip, i);
-	}
-
-	return 0;
-}
-
-/* -----------------------------------------------------------------------------
- * Pin GPIOs
- */
-
-static int gpio_pin_request(struct gpio_chip *gc, unsigned offset)
-{
-	struct sh_pfc *pfc = gpio_to_pfc(gc);
-	int idx = sh_pfc_get_pin_index(pfc, offset);
-
->>>>>>> 9251c6c0
 	if (idx < 0 || pfc->info->pins[idx].enum_id == 0)
 		return -EINVAL;
 
 	return pinctrl_request_gpio(offset);
-<<<<<<< HEAD
 }
 
 static void gpio_pin_free(struct gpio_chip *gc, unsigned offset)
@@ -253,34 +169,6 @@
 	gpio_write_data_reg(chip, reg->info, reg->shadow);
 }
 
-=======
-}
-
-static void gpio_pin_free(struct gpio_chip *gc, unsigned offset)
-{
-	return pinctrl_free_gpio(offset);
-}
-
-static void gpio_pin_set_value(struct sh_pfc_chip *chip, unsigned offset,
-			       int value)
-{
-	struct sh_pfc_gpio_data_reg *reg;
-	unsigned long pos;
-	unsigned int bit;
-
-	gpio_get_data_reg(chip, offset, &reg, &bit);
-
-	pos = reg->info->reg_width - (bit + 1);
-
-	if (value)
-		set_bit(pos, &reg->shadow);
-	else
-		clear_bit(pos, &reg->shadow);
-
-	gpio_write_data_reg(chip, reg->info, reg->shadow);
-}
-
->>>>>>> 9251c6c0
 static int gpio_pin_direction_input(struct gpio_chip *gc, unsigned offset)
 {
 	return pinctrl_gpio_direction_input(offset);
@@ -340,7 +228,6 @@
 				  GFP_KERNEL);
 	if (chip->pins == NULL)
 		return -ENOMEM;
-<<<<<<< HEAD
 
 	ret = gpio_setup_data_regs(chip);
 	if (ret < 0)
@@ -353,19 +240,6 @@
 	gc->direction_output = gpio_pin_direction_output;
 	gc->set = gpio_pin_set;
 	gc->to_irq = gpio_pin_to_irq;
-=======
-
-	ret = gpio_setup_data_regs(chip);
-	if (ret < 0)
-		return ret;
-
-	gc->request = gpio_pin_request;
-	gc->free = gpio_pin_free;
-	gc->direction_input = gpio_pin_direction_input;
-	gc->get = gpio_pin_get;
-	gc->direction_output = gpio_pin_direction_output;
-	gc->set = gpio_pin_set;
-	gc->to_irq = gpio_pin_to_irq;
 
 	gc->label = pfc->info->name;
 	gc->dev = pfc->dev;
@@ -416,63 +290,6 @@
 
 	gc->request = gpio_function_request;
 	gc->free = gpio_function_free;
->>>>>>> 9251c6c0
-
-	gc->label = pfc->info->name;
-	gc->dev = pfc->dev;
-	gc->owner = THIS_MODULE;
-<<<<<<< HEAD
-	gc->base = 0;
-	gc->ngpio = pfc->nr_pins;
-=======
-	gc->base = pfc->nr_pins;
-	gc->ngpio = pfc->info->nr_func_gpios;
->>>>>>> 9251c6c0
-
-	return 0;
-}
-
-/* -----------------------------------------------------------------------------
-<<<<<<< HEAD
- * Function GPIOs
- */
-
-static int gpio_function_request(struct gpio_chip *gc, unsigned offset)
-{
-	static bool __print_once;
-	struct sh_pfc *pfc = gpio_to_pfc(gc);
-	unsigned int mark = pfc->info->func_gpios[offset].enum_id;
-	unsigned long flags;
-	int ret;
-
-	if (!__print_once) {
-		dev_notice(pfc->dev,
-			   "Use of GPIO API for function requests is deprecated."
-			   " Convert to pinctrl\n");
-		__print_once = true;
-	}
-
-	if (mark == 0)
-		return -EINVAL;
-
-	spin_lock_irqsave(&pfc->lock, flags);
-	ret = sh_pfc_config_mux(pfc, mark, PINMUX_TYPE_FUNCTION);
-	spin_unlock_irqrestore(&pfc->lock, flags);
-
-	return ret;
-}
-
-static void gpio_function_free(struct gpio_chip *gc, unsigned offset)
-{
-}
-
-static int gpio_function_setup(struct sh_pfc_chip *chip)
-{
-	struct sh_pfc *pfc = chip->pfc;
-	struct gpio_chip *gc = &chip->gpio_chip;
-
-	gc->request = gpio_function_request;
-	gc->free = gpio_function_free;
 
 	gc->label = pfc->info->name;
 	gc->owner = THIS_MODULE;
@@ -483,18 +300,12 @@
 }
 
 /* -----------------------------------------------------------------------------
-=======
->>>>>>> 9251c6c0
  * Register/unregister
  */
 
 static struct sh_pfc_chip *
-<<<<<<< HEAD
-sh_pfc_add_gpiochip(struct sh_pfc *pfc, int(*setup)(struct sh_pfc_chip *))
-=======
 sh_pfc_add_gpiochip(struct sh_pfc *pfc, int(*setup)(struct sh_pfc_chip *),
 		    struct sh_pfc_window *mem)
->>>>>>> 9251c6c0
 {
 	struct sh_pfc_chip *chip;
 	int ret;
@@ -530,10 +341,6 @@
 	unsigned int i;
 	int ret;
 
-<<<<<<< HEAD
-	/* Register the real GPIOs chip. */
-	chip = sh_pfc_add_gpiochip(pfc, gpio_pin_setup);
-=======
 	if (pfc->info->data_regs == NULL)
 		return 0;
 
@@ -555,7 +362,6 @@
 
 	/* Register the real GPIOs chip. */
 	chip = sh_pfc_add_gpiochip(pfc, gpio_pin_setup, &pfc->window[i]);
->>>>>>> 9251c6c0
 	if (IS_ERR(chip))
 		return PTR_ERR(chip);
 
@@ -584,14 +390,10 @@
 	}
 
 	/* Register the function GPIOs chip. */
-<<<<<<< HEAD
-	chip = sh_pfc_add_gpiochip(pfc, gpio_function_setup);
-=======
 	if (pfc->info->nr_func_gpios == 0)
 		return 0;
 
 	chip = sh_pfc_add_gpiochip(pfc, gpio_function_setup, NULL);
->>>>>>> 9251c6c0
 	if (IS_ERR(chip))
 		return PTR_ERR(chip);
 
