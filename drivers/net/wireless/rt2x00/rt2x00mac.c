/*
	Copyright (C) 2004 - 2009 Ivo van Doorn <IvDoorn@gmail.com>
	<http://rt2x00.serialmonkey.com>

	This program is free software; you can redistribute it and/or modify
	it under the terms of the GNU General Public License as published by
	the Free Software Foundation; either version 2 of the License, or
	(at your option) any later version.

	This program is distributed in the hope that it will be useful,
	but WITHOUT ANY WARRANTY; without even the implied warranty of
	MERCHANTABILITY or FITNESS FOR A PARTICULAR PURPOSE. See the
	GNU General Public License for more details.

	You should have received a copy of the GNU General Public License
	along with this program; if not, write to the
	Free Software Foundation, Inc.,
	59 Temple Place - Suite 330, Boston, MA 02111-1307, USA.
 */

/*
	Module: rt2x00mac
	Abstract: rt2x00 generic mac80211 routines.
 */

#include <linux/kernel.h>
#include <linux/module.h>

#include "rt2x00.h"
#include "rt2x00lib.h"

static int rt2x00mac_tx_rts_cts(struct rt2x00_dev *rt2x00dev,
				struct data_queue *queue,
				struct sk_buff *frag_skb)
{
	struct ieee80211_tx_info *tx_info = IEEE80211_SKB_CB(frag_skb);
	struct ieee80211_tx_info *rts_info;
	struct sk_buff *skb;
	unsigned int data_length;
	int retval = 0;

	if (tx_info->control.rates[0].flags & IEEE80211_TX_RC_USE_CTS_PROTECT)
		data_length = sizeof(struct ieee80211_cts);
	else
		data_length = sizeof(struct ieee80211_rts);

	skb = dev_alloc_skb(data_length + rt2x00dev->hw->extra_tx_headroom);
	if (unlikely(!skb)) {
		WARNING(rt2x00dev, "Failed to create RTS/CTS frame.\n");
		return -ENOMEM;
	}

	skb_reserve(skb, rt2x00dev->hw->extra_tx_headroom);
	skb_put(skb, data_length);

	/*
	 * Copy TX information over from original frame to
	 * RTS/CTS frame. Note that we set the no encryption flag
	 * since we don't want this frame to be encrypted.
	 * RTS frames should be acked, while CTS-to-self frames
	 * should not. The ready for TX flag is cleared to prevent
	 * it being automatically send when the descriptor is
	 * written to the hardware.
	 */
	memcpy(skb->cb, frag_skb->cb, sizeof(skb->cb));
	rts_info = IEEE80211_SKB_CB(skb);
	rts_info->control.rates[0].flags &= ~IEEE80211_TX_RC_USE_RTS_CTS;
	rts_info->control.rates[0].flags &= ~IEEE80211_TX_RC_USE_CTS_PROTECT;

	if (tx_info->control.rates[0].flags & IEEE80211_TX_RC_USE_CTS_PROTECT)
		rts_info->flags |= IEEE80211_TX_CTL_NO_ACK;
	else
		rts_info->flags &= ~IEEE80211_TX_CTL_NO_ACK;

	/* Disable hardware encryption */
	rts_info->control.hw_key = NULL;

	/*
	 * RTS/CTS frame should use the length of the frame plus any
	 * encryption overhead that will be added by the hardware.
	 */
	data_length += rt2x00crypto_tx_overhead(rt2x00dev, skb);

	if (tx_info->control.rates[0].flags & IEEE80211_TX_RC_USE_CTS_PROTECT)
		ieee80211_ctstoself_get(rt2x00dev->hw, tx_info->control.vif,
					frag_skb->data, data_length, tx_info,
					(struct ieee80211_cts *)(skb->data));
	else
		ieee80211_rts_get(rt2x00dev->hw, tx_info->control.vif,
				  frag_skb->data, data_length, tx_info,
				  (struct ieee80211_rts *)(skb->data));

	retval = rt2x00queue_write_tx_frame(queue, skb, true);
	if (retval) {
		dev_kfree_skb_any(skb);
		WARNING(rt2x00dev, "Failed to send RTS/CTS frame.\n");
	}

	return retval;
}

int rt2x00mac_tx(struct ieee80211_hw *hw, struct sk_buff *skb)
{
	struct rt2x00_dev *rt2x00dev = hw->priv;
	struct ieee80211_tx_info *tx_info = IEEE80211_SKB_CB(skb);
	enum data_queue_qid qid = skb_get_queue_mapping(skb);
	struct data_queue *queue = NULL;

	/*
	 * Mac80211 might be calling this function while we are trying
	 * to remove the device or perhaps suspending it.
	 * Note that we can only stop the TX queues inside the TX path
	 * due to possible race conditions in mac80211.
	 */
	if (!test_bit(DEVICE_STATE_PRESENT, &rt2x00dev->flags))
		goto exit_fail;

	/*
	 * Determine which queue to put packet on.
	 */
	if (tx_info->flags & IEEE80211_TX_CTL_SEND_AFTER_DTIM &&
	    test_bit(DRIVER_REQUIRE_ATIM_QUEUE, &rt2x00dev->flags))
		queue = rt2x00queue_get_queue(rt2x00dev, QID_ATIM);
	else
		queue = rt2x00queue_get_queue(rt2x00dev, qid);
	if (unlikely(!queue)) {
		ERROR(rt2x00dev,
		      "Attempt to send packet over invalid queue %d.\n"
		      "Please file bug report to %s.\n", qid, DRV_PROJECT);
		goto exit_fail;
	}

	/*
	 * If CTS/RTS is required. create and queue that frame first.
	 * Make sure we have at least enough entries available to send
	 * this CTS/RTS frame as well as the data frame.
	 * Note that when the driver has set the set_rts_threshold()
	 * callback function it doesn't need software generation of
	 * either RTS or CTS-to-self frame and handles everything
	 * inside the hardware.
	 */
	if ((tx_info->control.rates[0].flags & (IEEE80211_TX_RC_USE_RTS_CTS |
						IEEE80211_TX_RC_USE_CTS_PROTECT)) &&
	    !rt2x00dev->ops->hw->set_rts_threshold) {
		if (rt2x00queue_available(queue) <= 1)
			goto exit_fail;

		if (rt2x00mac_tx_rts_cts(rt2x00dev, queue, skb))
			goto exit_fail;
	}

	if (rt2x00queue_write_tx_frame(queue, skb, false))
		goto exit_fail;

	if (rt2x00queue_threshold(queue))
		rt2x00queue_pause_queue(queue);

	return NETDEV_TX_OK;

 exit_fail:
	ieee80211_stop_queue(rt2x00dev->hw, qid);
	dev_kfree_skb_any(skb);
	return NETDEV_TX_OK;
}
EXPORT_SYMBOL_GPL(rt2x00mac_tx);

int rt2x00mac_start(struct ieee80211_hw *hw)
{
	struct rt2x00_dev *rt2x00dev = hw->priv;

	if (!test_bit(DEVICE_STATE_PRESENT, &rt2x00dev->flags))
		return 0;

	return rt2x00lib_start(rt2x00dev);
}
EXPORT_SYMBOL_GPL(rt2x00mac_start);

void rt2x00mac_stop(struct ieee80211_hw *hw)
{
	struct rt2x00_dev *rt2x00dev = hw->priv;

	if (!test_bit(DEVICE_STATE_PRESENT, &rt2x00dev->flags))
		return;

	rt2x00lib_stop(rt2x00dev);
}
EXPORT_SYMBOL_GPL(rt2x00mac_stop);

int rt2x00mac_add_interface(struct ieee80211_hw *hw,
			    struct ieee80211_vif *vif)
{
	struct rt2x00_dev *rt2x00dev = hw->priv;
	struct rt2x00_intf *intf = vif_to_intf(vif);
	struct data_queue *queue = rt2x00queue_get_queue(rt2x00dev, QID_BEACON);
	struct queue_entry *entry = NULL;
	unsigned int i;

	/*
	 * Don't allow interfaces to be added
	 * the device has disappeared.
	 */
	if (!test_bit(DEVICE_STATE_PRESENT, &rt2x00dev->flags) ||
	    !test_bit(DEVICE_STATE_STARTED, &rt2x00dev->flags))
		return -ENODEV;

	switch (vif->type) {
	case NL80211_IFTYPE_AP:
		/*
		 * We don't support mixed combinations of
		 * sta and ap interfaces.
		 */
		if (rt2x00dev->intf_sta_count)
			return -ENOBUFS;

		/*
		 * Check if we exceeded the maximum amount
		 * of supported interfaces.
		 */
		if (rt2x00dev->intf_ap_count >= rt2x00dev->ops->max_ap_intf)
			return -ENOBUFS;

		break;
	case NL80211_IFTYPE_STATION:
	case NL80211_IFTYPE_ADHOC:
	case NL80211_IFTYPE_MESH_POINT:
	case NL80211_IFTYPE_WDS:
		/*
		 * We don't support mixed combinations of
		 * sta and ap interfaces.
		 */
		if (rt2x00dev->intf_ap_count)
			return -ENOBUFS;

		/*
		 * Check if we exceeded the maximum amount
		 * of supported interfaces.
		 */
		if (rt2x00dev->intf_sta_count >= rt2x00dev->ops->max_sta_intf)
			return -ENOBUFS;

		break;
	default:
		return -EINVAL;
	}

	/*
	 * Loop through all beacon queues to find a free
	 * entry. Since there are as much beacon entries
	 * as the maximum interfaces, this search shouldn't
	 * fail.
	 */
	for (i = 0; i < queue->limit; i++) {
		entry = &queue->entries[i];
		if (!test_and_set_bit(ENTRY_BCN_ASSIGNED, &entry->flags))
			break;
	}

	if (unlikely(i == queue->limit))
		return -ENOBUFS;

	/*
	 * We are now absolutely sure the interface can be created,
	 * increase interface count and start initialization.
	 */

	if (vif->type == NL80211_IFTYPE_AP)
		rt2x00dev->intf_ap_count++;
	else
		rt2x00dev->intf_sta_count++;

	spin_lock_init(&intf->seqlock);
	mutex_init(&intf->beacon_skb_mutex);
	intf->beacon = entry;

	/*
	 * The MAC adddress must be configured after the device
	 * has been initialized. Otherwise the device can reset
	 * the MAC registers.
	 * The BSSID address must only be configured in AP mode,
	 * however we should not send an empty BSSID address for
	 * STA interfaces at this time, since this can cause
	 * invalid behavior in the device.
	 */
<<<<<<< HEAD
	memcpy(&intf->mac, vif->addr, ETH_ALEN);
	rt2x00lib_config_intf(rt2x00dev, intf, vif->type,
			      intf->mac, NULL);
=======
	rt2x00lib_config_intf(rt2x00dev, intf, vif->type,
			      vif->addr, NULL);
>>>>>>> 33af8813

	/*
	 * Some filters depend on the current working mode. We can force
	 * an update during the next configure_filter() run by mac80211 by
	 * resetting the current packet_filter state.
	 */
	rt2x00dev->packet_filter = 0;

	return 0;
}
EXPORT_SYMBOL_GPL(rt2x00mac_add_interface);

void rt2x00mac_remove_interface(struct ieee80211_hw *hw,
				struct ieee80211_vif *vif)
{
	struct rt2x00_dev *rt2x00dev = hw->priv;
	struct rt2x00_intf *intf = vif_to_intf(vif);

	/*
	 * Don't allow interfaces to be remove while
	 * either the device has disappeared or when
	 * no interface is present.
	 */
	if (!test_bit(DEVICE_STATE_PRESENT, &rt2x00dev->flags) ||
	    (vif->type == NL80211_IFTYPE_AP && !rt2x00dev->intf_ap_count) ||
	    (vif->type != NL80211_IFTYPE_AP && !rt2x00dev->intf_sta_count))
		return;

	if (vif->type == NL80211_IFTYPE_AP)
		rt2x00dev->intf_ap_count--;
	else
		rt2x00dev->intf_sta_count--;

	/*
	 * Release beacon entry so it is available for
	 * new interfaces again.
	 */
	clear_bit(ENTRY_BCN_ASSIGNED, &intf->beacon->flags);

	/*
	 * Make sure the bssid and mac address registers
	 * are cleared to prevent false ACKing of frames.
	 */
	rt2x00lib_config_intf(rt2x00dev, intf,
			      NL80211_IFTYPE_UNSPECIFIED, NULL, NULL);
}
EXPORT_SYMBOL_GPL(rt2x00mac_remove_interface);

int rt2x00mac_config(struct ieee80211_hw *hw, u32 changed)
{
	struct rt2x00_dev *rt2x00dev = hw->priv;
	struct ieee80211_conf *conf = &hw->conf;

	/*
	 * mac80211 might be calling this function while we are trying
	 * to remove the device or perhaps suspending it.
	 */
	if (!test_bit(DEVICE_STATE_PRESENT, &rt2x00dev->flags))
		return 0;

	/*
	 * Some configuration parameters (e.g. channel and antenna values) can
	 * only be set when the radio is enabled, but do require the RX to
	 * be off. During this period we should keep link tuning enabled,
	 * if for any reason the link tuner must be reset, this will be
	 * handled by rt2x00lib_config().
	 */
	rt2x00queue_stop_queue(rt2x00dev->rx);

	/*
	 * When we've just turned on the radio, we want to reprogram
	 * everything to ensure a consistent state
	 */
	rt2x00lib_config(rt2x00dev, conf, changed);

	/*
	 * After the radio has been enabled we need to configure
	 * the antenna to the default settings. rt2x00lib_config_antenna()
	 * should determine if any action should be taken based on
	 * checking if diversity has been enabled or no antenna changes
	 * have been made since the last configuration change.
	 */
	rt2x00lib_config_antenna(rt2x00dev, rt2x00dev->default_ant);

	/* Turn RX back on */
	rt2x00queue_start_queue(rt2x00dev->rx);

	return 0;
}
EXPORT_SYMBOL_GPL(rt2x00mac_config);

void rt2x00mac_configure_filter(struct ieee80211_hw *hw,
				unsigned int changed_flags,
				unsigned int *total_flags,
				u64 multicast)
{
	struct rt2x00_dev *rt2x00dev = hw->priv;

	/*
	 * Mask off any flags we are going to ignore
	 * from the total_flags field.
	 */
	*total_flags &=
	    FIF_ALLMULTI |
	    FIF_FCSFAIL |
	    FIF_PLCPFAIL |
	    FIF_CONTROL |
	    FIF_PSPOLL |
	    FIF_OTHER_BSS |
	    FIF_PROMISC_IN_BSS;

	/*
	 * Apply some rules to the filters:
	 * - Some filters imply different filters to be set.
	 * - Some things we can't filter out at all.
	 * - Multicast filter seems to kill broadcast traffic so never use it.
	 */
	*total_flags |= FIF_ALLMULTI;
	if (*total_flags & FIF_OTHER_BSS ||
	    *total_flags & FIF_PROMISC_IN_BSS)
		*total_flags |= FIF_PROMISC_IN_BSS | FIF_OTHER_BSS;

	/*
	 * If the device has a single filter for all control frames,
	 * FIF_CONTROL and FIF_PSPOLL flags imply each other.
	 * And if the device has more than one filter for control frames
	 * of different types, but has no a separate filter for PS Poll frames,
	 * FIF_CONTROL flag implies FIF_PSPOLL.
	 */
	if (!test_bit(DRIVER_SUPPORT_CONTROL_FILTERS, &rt2x00dev->flags)) {
		if (*total_flags & FIF_CONTROL || *total_flags & FIF_PSPOLL)
			*total_flags |= FIF_CONTROL | FIF_PSPOLL;
	}
	if (!test_bit(DRIVER_SUPPORT_CONTROL_FILTER_PSPOLL, &rt2x00dev->flags)) {
		if (*total_flags & FIF_CONTROL)
			*total_flags |= FIF_PSPOLL;
	}

	/*
	 * Check if there is any work left for us.
	 */
	if (rt2x00dev->packet_filter == *total_flags)
		return;
	rt2x00dev->packet_filter = *total_flags;

	rt2x00dev->ops->lib->config_filter(rt2x00dev, *total_flags);
}
EXPORT_SYMBOL_GPL(rt2x00mac_configure_filter);

static void rt2x00mac_set_tim_iter(void *data, u8 *mac,
				   struct ieee80211_vif *vif)
{
	struct rt2x00_intf *intf = vif_to_intf(vif);

	if (vif->type != NL80211_IFTYPE_AP &&
	    vif->type != NL80211_IFTYPE_ADHOC &&
	    vif->type != NL80211_IFTYPE_MESH_POINT &&
	    vif->type != NL80211_IFTYPE_WDS)
		return;

	set_bit(DELAYED_UPDATE_BEACON, &intf->delayed_flags);
}

int rt2x00mac_set_tim(struct ieee80211_hw *hw, struct ieee80211_sta *sta,
		      bool set)
{
	struct rt2x00_dev *rt2x00dev = hw->priv;

	if (!test_bit(DEVICE_STATE_ENABLED_RADIO, &rt2x00dev->flags))
		return 0;

	ieee80211_iterate_active_interfaces_atomic(rt2x00dev->hw,
						   rt2x00mac_set_tim_iter,
						   rt2x00dev);

	/* queue work to upodate the beacon template */
	ieee80211_queue_work(rt2x00dev->hw, &rt2x00dev->intf_work);
	return 0;
}
EXPORT_SYMBOL_GPL(rt2x00mac_set_tim);

#ifdef CONFIG_RT2X00_LIB_CRYPTO
static void memcpy_tkip(struct rt2x00lib_crypto *crypto, u8 *key, u8 key_len)
{
	if (key_len > NL80211_TKIP_DATA_OFFSET_ENCR_KEY)
		memcpy(crypto->key,
		       &key[NL80211_TKIP_DATA_OFFSET_ENCR_KEY],
		       sizeof(crypto->key));

	if (key_len > NL80211_TKIP_DATA_OFFSET_TX_MIC_KEY)
		memcpy(crypto->tx_mic,
		       &key[NL80211_TKIP_DATA_OFFSET_TX_MIC_KEY],
		       sizeof(crypto->tx_mic));

	if (key_len > NL80211_TKIP_DATA_OFFSET_RX_MIC_KEY)
		memcpy(crypto->rx_mic,
		       &key[NL80211_TKIP_DATA_OFFSET_RX_MIC_KEY],
		       sizeof(crypto->rx_mic));
}

int rt2x00mac_set_key(struct ieee80211_hw *hw, enum set_key_cmd cmd,
		      struct ieee80211_vif *vif, struct ieee80211_sta *sta,
		      struct ieee80211_key_conf *key)
{
	struct rt2x00_dev *rt2x00dev = hw->priv;
	int (*set_key) (struct rt2x00_dev *rt2x00dev,
			struct rt2x00lib_crypto *crypto,
			struct ieee80211_key_conf *key);
	struct rt2x00lib_crypto crypto;
	static const u8 bcast_addr[ETH_ALEN] =
		{ 0xff, 0xff, 0xff, 0xff, 0xff, 0xff, };

	if (!test_bit(DEVICE_STATE_PRESENT, &rt2x00dev->flags))
		return 0;
	else if (!test_bit(CONFIG_SUPPORT_HW_CRYPTO, &rt2x00dev->flags))
		return -EOPNOTSUPP;
	else if (key->keylen > 32)
		return -ENOSPC;

	memset(&crypto, 0, sizeof(crypto));

	/*
	 * When in STA mode, bssidx is always 0 otherwise local_address[5]
	 * contains the bss number, see BSS_ID_MASK comments for details.
	 */
	if (rt2x00dev->intf_sta_count)
		crypto.bssidx = 0;
	else
		crypto.bssidx = vif->addr[5] & (rt2x00dev->ops->max_ap_intf - 1);

	crypto.cipher = rt2x00crypto_key_to_cipher(key);
	if (crypto.cipher == CIPHER_NONE)
		return -EOPNOTSUPP;

	crypto.cmd = cmd;

	if (sta) {
		/* some drivers need the AID */
		crypto.aid = sta->aid;
		crypto.address = sta->addr;
	} else
		crypto.address = bcast_addr;

	if (crypto.cipher == CIPHER_TKIP)
		memcpy_tkip(&crypto, &key->key[0], key->keylen);
	else
		memcpy(crypto.key, &key->key[0], key->keylen);
	/*
	 * Each BSS has a maximum of 4 shared keys.
	 * Shared key index values:
	 *	0) BSS0 key0
	 *	1) BSS0 key1
	 *	...
	 *	4) BSS1 key0
	 *	...
	 *	8) BSS2 key0
	 *	...
	 * Both pairwise as shared key indeces are determined by
	 * driver. This is required because the hardware requires
	 * keys to be assigned in correct order (When key 1 is
	 * provided but key 0 is not, then the key is not found
	 * by the hardware during RX).
	 */
	if (cmd == SET_KEY)
		key->hw_key_idx = 0;

	if (key->flags & IEEE80211_KEY_FLAG_PAIRWISE)
		set_key = rt2x00dev->ops->lib->config_pairwise_key;
	else
		set_key = rt2x00dev->ops->lib->config_shared_key;

	if (!set_key)
		return -EOPNOTSUPP;

	return set_key(rt2x00dev, &crypto, key);
}
EXPORT_SYMBOL_GPL(rt2x00mac_set_key);
#endif /* CONFIG_RT2X00_LIB_CRYPTO */

void rt2x00mac_sw_scan_start(struct ieee80211_hw *hw)
{
	struct rt2x00_dev *rt2x00dev = hw->priv;
	__set_bit(DEVICE_STATE_SCANNING, &rt2x00dev->flags);
	rt2x00link_stop_tuner(rt2x00dev);
}
EXPORT_SYMBOL_GPL(rt2x00mac_sw_scan_start);

void rt2x00mac_sw_scan_complete(struct ieee80211_hw *hw)
{
	struct rt2x00_dev *rt2x00dev = hw->priv;
	__clear_bit(DEVICE_STATE_SCANNING, &rt2x00dev->flags);
	rt2x00link_start_tuner(rt2x00dev);
}
EXPORT_SYMBOL_GPL(rt2x00mac_sw_scan_complete);

int rt2x00mac_get_stats(struct ieee80211_hw *hw,
			struct ieee80211_low_level_stats *stats)
{
	struct rt2x00_dev *rt2x00dev = hw->priv;

	/*
	 * The dot11ACKFailureCount, dot11RTSFailureCount and
	 * dot11RTSSuccessCount are updated in interrupt time.
	 * dot11FCSErrorCount is updated in the link tuner.
	 */
	memcpy(stats, &rt2x00dev->low_level_stats, sizeof(*stats));

	return 0;
}
EXPORT_SYMBOL_GPL(rt2x00mac_get_stats);

void rt2x00mac_bss_info_changed(struct ieee80211_hw *hw,
				struct ieee80211_vif *vif,
				struct ieee80211_bss_conf *bss_conf,
				u32 changes)
{
	struct rt2x00_dev *rt2x00dev = hw->priv;
	struct rt2x00_intf *intf = vif_to_intf(vif);

	/*
	 * mac80211 might be calling this function while we are trying
	 * to remove the device or perhaps suspending it.
	 */
	if (!test_bit(DEVICE_STATE_PRESENT, &rt2x00dev->flags))
		return;

	/*
	 * Update the BSSID.
	 */
	if (changes & BSS_CHANGED_BSSID)
		rt2x00lib_config_intf(rt2x00dev, intf, vif->type, NULL,
				      bss_conf->bssid);

	/*
	 * Update the beacon.
	 */
	if (changes & (BSS_CHANGED_BEACON | BSS_CHANGED_BEACON_ENABLED))
		rt2x00queue_update_beacon(rt2x00dev, vif,
					  bss_conf->enable_beacon);

	/*
	 * When the association status has changed we must reset the link
	 * tuner counter. This is because some drivers determine if they
	 * should perform link tuning based on the number of seconds
	 * while associated or not associated.
	 */
	if (changes & BSS_CHANGED_ASSOC) {
		rt2x00dev->link.count = 0;

		if (bss_conf->assoc)
			rt2x00dev->intf_associated++;
		else
			rt2x00dev->intf_associated--;

		rt2x00leds_led_assoc(rt2x00dev, !!rt2x00dev->intf_associated);
	}

	/*
	 * When the erp information has changed, we should perform
	 * additional configuration steps. For all other changes we are done.
	 */
	if (changes & (BSS_CHANGED_ERP_CTS_PROT | BSS_CHANGED_ERP_PREAMBLE |
		       BSS_CHANGED_ERP_SLOT | BSS_CHANGED_BASIC_RATES |
		       BSS_CHANGED_BEACON_INT | BSS_CHANGED_HT))
		rt2x00lib_config_erp(rt2x00dev, intf, bss_conf, changes);
}
EXPORT_SYMBOL_GPL(rt2x00mac_bss_info_changed);

int rt2x00mac_conf_tx(struct ieee80211_hw *hw, u16 queue_idx,
		      const struct ieee80211_tx_queue_params *params)
{
	struct rt2x00_dev *rt2x00dev = hw->priv;
	struct data_queue *queue;

	queue = rt2x00queue_get_queue(rt2x00dev, queue_idx);
	if (unlikely(!queue))
		return -EINVAL;

	/*
	 * The passed variables are stored as real value ((2^n)-1).
	 * Ralink registers require to know the bit number 'n'.
	 */
	if (params->cw_min > 0)
		queue->cw_min = fls(params->cw_min);
	else
		queue->cw_min = 5; /* cw_min: 2^5 = 32. */

	if (params->cw_max > 0)
		queue->cw_max = fls(params->cw_max);
	else
		queue->cw_max = 10; /* cw_min: 2^10 = 1024. */

	queue->aifs = params->aifs;
	queue->txop = params->txop;

	INFO(rt2x00dev,
	     "Configured TX queue %d - CWmin: %d, CWmax: %d, Aifs: %d, TXop: %d.\n",
	     queue_idx, queue->cw_min, queue->cw_max, queue->aifs, queue->txop);

	return 0;
}
EXPORT_SYMBOL_GPL(rt2x00mac_conf_tx);

void rt2x00mac_rfkill_poll(struct ieee80211_hw *hw)
{
	struct rt2x00_dev *rt2x00dev = hw->priv;
	bool active = !!rt2x00dev->ops->lib->rfkill_poll(rt2x00dev);

	wiphy_rfkill_set_hw_state(hw->wiphy, !active);
}
EXPORT_SYMBOL_GPL(rt2x00mac_rfkill_poll);

void rt2x00mac_flush(struct ieee80211_hw *hw, bool drop)
{
	struct rt2x00_dev *rt2x00dev = hw->priv;
	struct data_queue *queue;

	tx_queue_for_each(rt2x00dev, queue)
		rt2x00queue_flush_queue(queue, drop);
}
EXPORT_SYMBOL_GPL(rt2x00mac_flush);<|MERGE_RESOLUTION|>--- conflicted
+++ resolved
@@ -281,14 +281,8 @@
 	 * STA interfaces at this time, since this can cause
 	 * invalid behavior in the device.
 	 */
-<<<<<<< HEAD
-	memcpy(&intf->mac, vif->addr, ETH_ALEN);
-	rt2x00lib_config_intf(rt2x00dev, intf, vif->type,
-			      intf->mac, NULL);
-=======
 	rt2x00lib_config_intf(rt2x00dev, intf, vif->type,
 			      vif->addr, NULL);
->>>>>>> 33af8813
 
 	/*
 	 * Some filters depend on the current working mode. We can force
