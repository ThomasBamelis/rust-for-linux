--- conflicted
+++ resolved
@@ -103,66 +103,6 @@
 }
 
 static int omap_ehci_init(struct usb_hcd *hcd)
-<<<<<<< HEAD
-{
-	struct ehci_hcd		*ehci = hcd_to_ehci(hcd);
-	int			rc;
-	struct ehci_hcd_omap_platform_data	*pdata;
-
-	pdata = hcd->self.controller->platform_data;
-
-	/* Hold PHYs in reset while initializing EHCI controller */
-	if (pdata->phy_reset) {
-		if (gpio_is_valid(pdata->reset_gpio_port[0]))
-			gpio_set_value_cansleep(pdata->reset_gpio_port[0], 0);
-
-		if (gpio_is_valid(pdata->reset_gpio_port[1]))
-			gpio_set_value_cansleep(pdata->reset_gpio_port[1], 0);
-
-		/* Hold the PHY in RESET for enough time till DIR is high */
-		udelay(10);
-	}
-
-	/* Soft reset the PHY using PHY reset command over ULPI */
-	if (pdata->port_mode[0] == OMAP_EHCI_PORT_MODE_PHY)
-		omap_ehci_soft_phy_reset(hcd, 0);
-	if (pdata->port_mode[1] == OMAP_EHCI_PORT_MODE_PHY)
-		omap_ehci_soft_phy_reset(hcd, 1);
-
-	/* we know this is the memory we want, no need to ioremap again */
-	ehci->caps = hcd->regs;
-
-	rc = ehci_setup(hcd);
-
-	if (pdata->phy_reset) {
-		/* Hold the PHY in RESET for enough time till
-		 * PHY is settled and ready
-		 */
-		udelay(10);
-
-		if (gpio_is_valid(pdata->reset_gpio_port[0]))
-			gpio_set_value_cansleep(pdata->reset_gpio_port[0], 1);
-
-		if (gpio_is_valid(pdata->reset_gpio_port[1]))
-			gpio_set_value_cansleep(pdata->reset_gpio_port[1], 1);
-	}
-
-	/* root ports should always stay powered */
-	ehci_port_power(ehci, 1);
-
-	return rc;
-}
-
-static int omap_ehci_hub_control(
-	struct usb_hcd	*hcd,
-	u16		typeReq,
-	u16		wValue,
-	u16		wIndex,
-	char		*buf,
-	u16		wLength
-)
-=======
->>>>>>> 9450d57e
 {
 	struct ehci_hcd		*ehci = hcd_to_ehci(hcd);
 	int			rc;
@@ -324,85 +264,9 @@
 		goto err_pm_runtime;
 	}
 
-<<<<<<< HEAD
-	/* get clocks */
-	utmi_p1_fck = clk_get(dev, "utmi_p1_gfclk");
-	if (IS_ERR(utmi_p1_fck)) {
-		ret = PTR_ERR(utmi_p1_fck);
-		dev_err(dev, "utmi_p1_gfclk failed error:%d\n",	ret);
-		goto err_add_hcd;
-	}
-
-	xclk60mhsp1_ck = clk_get(dev, "xclk60mhsp1_ck");
-	if (IS_ERR(xclk60mhsp1_ck)) {
-		ret = PTR_ERR(xclk60mhsp1_ck);
-		dev_err(dev, "xclk60mhsp1_ck failed error:%d\n", ret);
-		goto err_utmi_p1_fck;
-	}
-
-	utmi_p2_fck = clk_get(dev, "utmi_p2_gfclk");
-	if (IS_ERR(utmi_p2_fck)) {
-		ret = PTR_ERR(utmi_p2_fck);
-		dev_err(dev, "utmi_p2_gfclk failed error:%d\n", ret);
-		goto err_xclk60mhsp1_ck;
-	}
-
-	xclk60mhsp2_ck = clk_get(dev, "xclk60mhsp2_ck");
-	if (IS_ERR(xclk60mhsp2_ck)) {
-		ret = PTR_ERR(xclk60mhsp2_ck);
-		dev_err(dev, "xclk60mhsp2_ck failed error:%d\n", ret);
-		goto err_utmi_p2_fck;
-	}
-
-	usbhost_p1_fck = clk_get(dev, "usb_host_hs_utmi_p1_clk");
-	if (IS_ERR(usbhost_p1_fck)) {
-		ret = PTR_ERR(usbhost_p1_fck);
-		dev_err(dev, "usbhost_p1_fck failed error:%d\n", ret);
-		goto err_xclk60mhsp2_ck;
-	}
-
-	usbhost_p2_fck = clk_get(dev, "usb_host_hs_utmi_p2_clk");
-	if (IS_ERR(usbhost_p2_fck)) {
-		ret = PTR_ERR(usbhost_p2_fck);
-		dev_err(dev, "usbhost_p2_fck failed error:%d\n", ret);
-		goto err_usbhost_p1_fck;
-	}
-
-	init_60m_fclk = clk_get(dev, "init_60m_fclk");
-	if (IS_ERR(init_60m_fclk)) {
-		ret = PTR_ERR(init_60m_fclk);
-		dev_err(dev, "init_60m_fclk failed error:%d\n", ret);
-		goto err_usbhost_p2_fck;
-	}
 
 	return 0;
 
-err_usbhost_p2_fck:
-	clk_put(usbhost_p2_fck);
-
-err_usbhost_p1_fck:
-	clk_put(usbhost_p1_fck);
-
-err_xclk60mhsp2_ck:
-	clk_put(xclk60mhsp2_ck);
-
-err_utmi_p2_fck:
-	clk_put(utmi_p2_fck);
-
-err_xclk60mhsp1_ck:
-	clk_put(xclk60mhsp1_ck);
-
-err_utmi_p1_fck:
-	clk_put(utmi_p1_fck);
-
-err_add_hcd:
-	usb_remove_hcd(hcd);
-
-=======
-
-	return 0;
-
->>>>>>> 9450d57e
 err_pm_runtime:
 	disable_put_regulator(pdata);
 	pm_runtime_put_sync(dev);
