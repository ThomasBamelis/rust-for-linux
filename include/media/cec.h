/*
 * cec - HDMI Consumer Electronics Control support header
 *
 * Copyright 2016 Cisco Systems, Inc. and/or its affiliates. All rights reserved.
 *
 * This program is free software; you may redistribute it and/or modify
 * it under the terms of the GNU General Public License as published by
 * the Free Software Foundation; version 2 of the License.
 *
 * THE SOFTWARE IS PROVIDED "AS IS", WITHOUT WARRANTY OF ANY KIND,
 * EXPRESS OR IMPLIED, INCLUDING BUT NOT LIMITED TO THE WARRANTIES OF
 * MERCHANTABILITY, FITNESS FOR A PARTICULAR PURPOSE AND
 * NONINFRINGEMENT. IN NO EVENT SHALL THE AUTHORS OR COPYRIGHT HOLDERS
 * BE LIABLE FOR ANY CLAIM, DAMAGES OR OTHER LIABILITY, WHETHER IN AN
 * ACTION OF CONTRACT, TORT OR OTHERWISE, ARISING FROM, OUT OF OR IN
 * CONNECTION WITH THE SOFTWARE OR THE USE OR OTHER DEALINGS IN THE
 * SOFTWARE.
 */

#ifndef _MEDIA_CEC_H
#define _MEDIA_CEC_H

#include <linux/poll.h>
#include <linux/fs.h>
#include <linux/debugfs.h>
#include <linux/device.h>
#include <linux/cdev.h>
#include <linux/kthread.h>
#include <linux/timer.h>
#include <linux/cec-funcs.h>
#include <media/rc-core.h>
#include <media/cec-notifier.h>

/**
 * struct cec_devnode - cec device node
 * @dev:	cec device
 * @cdev:	cec character device
 * @minor:	device node minor number
 * @registered:	the device was correctly registered
 * @unregistered: the device was unregistered
 * @fhs_lock:	lock to control access to the filehandle list
 * @fhs:	the list of open filehandles (cec_fh)
 *
 * This structure represents a cec-related device node.
 *
 * The @parent is a physical device. It must be set by core or device drivers
 * before registering the node.
 */
struct cec_devnode {
	/* sysfs */
	struct device dev;
	struct cdev cdev;

	/* device info */
	int minor;
	bool registered;
	bool unregistered;
	struct list_head fhs;
	struct mutex lock;
};

struct cec_adapter;
struct cec_data;

struct cec_data {
	struct list_head list;
	struct list_head xfer_list;
	struct cec_adapter *adap;
	struct cec_msg msg;
	struct cec_fh *fh;
	struct delayed_work work;
	struct completion c;
	u8 attempts;
	bool new_initiator;
	bool blocking;
	bool completed;
};

struct cec_msg_entry {
	struct list_head	list;
	struct cec_msg		msg;
};

#define CEC_NUM_EVENTS		CEC_EVENT_LOST_MSGS

struct cec_fh {
	struct list_head	list;
	struct list_head	xfer_list;
	struct cec_adapter	*adap;
	u8			mode_initiator;
	u8			mode_follower;

	/* Events */
	wait_queue_head_t	wait;
	unsigned int		pending_events;
	struct cec_event	events[CEC_NUM_EVENTS];
	struct mutex		lock;
	struct list_head	msgs; /* queued messages */
	unsigned int		queued_msgs;
};

#define CEC_SIGNAL_FREE_TIME_RETRY		3
#define CEC_SIGNAL_FREE_TIME_NEW_INITIATOR	5
#define CEC_SIGNAL_FREE_TIME_NEXT_XFER		7

/* The nominal data bit period is 2.4 ms */
#define CEC_FREE_TIME_TO_USEC(ft)		((ft) * 2400)

struct cec_adap_ops {
	/* Low-level callbacks */
	int (*adap_enable)(struct cec_adapter *adap, bool enable);
	int (*adap_monitor_all_enable)(struct cec_adapter *adap, bool enable);
	int (*adap_log_addr)(struct cec_adapter *adap, u8 logical_addr);
	int (*adap_transmit)(struct cec_adapter *adap, u8 attempts,
			     u32 signal_free_time, struct cec_msg *msg);
	void (*adap_status)(struct cec_adapter *adap, struct seq_file *file);

	/* High-level CEC message callback */
	int (*received)(struct cec_adapter *adap, struct cec_msg *msg);
};

/*
 * The minimum message length you can receive (excepting poll messages) is 2.
 * With a transfer rate of at most 36 bytes per second this makes 18 messages
 * per second worst case.
 *
 * We queue at most 3 seconds worth of received messages. The CEC specification
 * requires that messages are replied to within a second, so 3 seconds should
 * give more than enough margin. Since most messages are actually more than 2
 * bytes, this is in practice a lot more than 3 seconds.
 */
#define CEC_MAX_MSG_RX_QUEUE_SZ		(18 * 3)

/*
 * The transmit queue is limited to 1 second worth of messages (worst case).
 * Messages can be transmitted by userspace and kernel space. But for both it
 * makes no sense to have a lot of messages queued up. One second seems
 * reasonable.
 */
#define CEC_MAX_MSG_TX_QUEUE_SZ		(18 * 1)

struct cec_adapter {
	struct module *owner;
	char name[32];
	struct cec_devnode devnode;
	struct mutex lock;
	struct rc_dev *rc;

	struct list_head transmit_queue;
	unsigned int transmit_queue_sz;
	struct list_head wait_queue;
	struct cec_data *transmitting;

	struct task_struct *kthread_config;
	struct completion config_completion;

	struct task_struct *kthread;
	wait_queue_head_t kthread_waitq;
	wait_queue_head_t waitq;

	const struct cec_adap_ops *ops;
	void *priv;
	u32 capabilities;
	u8 available_log_addrs;

	u16 phys_addr;
	bool needs_hpd;
	bool is_configuring;
	bool is_configured;
	u32 monitor_all_cnt;
	u32 follower_cnt;
	struct cec_fh *cec_follower;
	struct cec_fh *cec_initiator;
	bool passthrough;
	struct cec_log_addrs log_addrs;

#ifdef CONFIG_CEC_NOTIFIER
	struct cec_notifier *notifier;
#endif

	struct dentry *cec_dir;
	struct dentry *status_file;

	u16 phys_addrs[15];
	u32 sequence;

	char input_name[32];
	char input_phys[32];
	char input_drv[32];
};

static inline void *cec_get_drvdata(const struct cec_adapter *adap)
{
	return adap->priv;
}

static inline bool cec_has_log_addr(const struct cec_adapter *adap, u8 log_addr)
{
	return adap->log_addrs.log_addr_mask & (1 << log_addr);
}

static inline bool cec_is_sink(const struct cec_adapter *adap)
{
	return adap->phys_addr == 0;
}

#define cec_phys_addr_exp(pa) \
	((pa) >> 12), ((pa) >> 8) & 0xf, ((pa) >> 4) & 0xf, (pa) & 0xf

<<<<<<< HEAD
=======
struct edid;

>>>>>>> a2054256
#if IS_REACHABLE(CONFIG_CEC_CORE)
struct cec_adapter *cec_allocate_adapter(const struct cec_adap_ops *ops,
		void *priv, const char *name, u32 caps, u8 available_las);
int cec_register_adapter(struct cec_adapter *adap, struct device *parent);
void cec_unregister_adapter(struct cec_adapter *adap);
void cec_delete_adapter(struct cec_adapter *adap);

int cec_s_log_addrs(struct cec_adapter *adap, struct cec_log_addrs *log_addrs,
		    bool block);
void cec_s_phys_addr(struct cec_adapter *adap, u16 phys_addr,
		     bool block);
void cec_s_phys_addr_from_edid(struct cec_adapter *adap,
			       const struct edid *edid);
int cec_transmit_msg(struct cec_adapter *adap, struct cec_msg *msg,
		     bool block);

/* Called by the adapter */
void cec_transmit_done(struct cec_adapter *adap, u8 status, u8 arb_lost_cnt,
		       u8 nack_cnt, u8 low_drive_cnt, u8 error_cnt);
/*
 * Simplified version of cec_transmit_done for hardware that doesn't retry
 * failed transmits. So this is always just one attempt in which case
 * the status is sufficient.
 */
void cec_transmit_attempt_done(struct cec_adapter *adap, u8 status);
void cec_received_msg(struct cec_adapter *adap, struct cec_msg *msg);

/**
 * cec_get_edid_phys_addr() - find and return the physical address
 *
 * @edid:	pointer to the EDID data
 * @size:	size in bytes of the EDID data
 * @offset:	If not %NULL then the location of the physical address
 *		bytes in the EDID will be returned here. This is set to 0
 *		if there is no physical address found.
 *
 * Return: the physical address or CEC_PHYS_ADDR_INVALID if there is none.
 */
u16 cec_get_edid_phys_addr(const u8 *edid, unsigned int size,
			   unsigned int *offset);

/**
 * cec_set_edid_phys_addr() - find and set the physical address
 *
 * @edid:	pointer to the EDID data
 * @size:	size in bytes of the EDID data
 * @phys_addr:	the new physical address
 *
 * This function finds the location of the physical address in the EDID
 * and fills in the given physical address and updates the checksum
 * at the end of the EDID block. It does nothing if the EDID doesn't
 * contain a physical address.
 */
void cec_set_edid_phys_addr(u8 *edid, unsigned int size, u16 phys_addr);

/**
 * cec_phys_addr_for_input() - calculate the PA for an input
 *
 * @phys_addr:	the physical address of the parent
 * @input:	the number of the input port, must be between 1 and 15
 *
 * This function calculates a new physical address based on the input
 * port number. For example:
 *
 * PA = 0.0.0.0 and input = 2 becomes 2.0.0.0
 *
 * PA = 3.0.0.0 and input = 1 becomes 3.1.0.0
 *
 * PA = 3.2.1.0 and input = 5 becomes 3.2.1.5
 *
 * PA = 3.2.1.3 and input = 5 becomes f.f.f.f since it maxed out the depth.
 *
 * Return: the new physical address or CEC_PHYS_ADDR_INVALID.
 */
u16 cec_phys_addr_for_input(u16 phys_addr, u8 input);

/**
 * cec_phys_addr_validate() - validate a physical address from an EDID
 *
 * @phys_addr:	the physical address to validate
 * @parent:	if not %NULL, then this is filled with the parents PA.
 * @port:	if not %NULL, then this is filled with the input port.
 *
 * This validates a physical address as read from an EDID. If the
 * PA is invalid (such as 1.0.1.0 since '0' is only allowed at the end),
 * then it will return -EINVAL.
 *
 * The parent PA is passed into %parent and the input port is passed into
 * %port. For example:
 *
 * PA = 0.0.0.0: has parent 0.0.0.0 and input port 0.
 *
 * PA = 1.0.0.0: has parent 0.0.0.0 and input port 1.
 *
 * PA = 3.2.0.0: has parent 3.0.0.0 and input port 2.
 *
 * PA = f.f.f.f: has parent f.f.f.f and input port 0.
 *
 * Return: 0 if the PA is valid, -EINVAL if not.
 */
int cec_phys_addr_validate(u16 phys_addr, u16 *parent, u16 *port);

#ifdef CONFIG_CEC_NOTIFIER
void cec_register_cec_notifier(struct cec_adapter *adap,
			       struct cec_notifier *notifier);
#endif

#else

static inline int cec_register_adapter(struct cec_adapter *adap,
				       struct device *parent)
{
	return 0;
}

static inline void cec_unregister_adapter(struct cec_adapter *adap)
{
}

static inline void cec_delete_adapter(struct cec_adapter *adap)
{
}

static inline void cec_s_phys_addr(struct cec_adapter *adap, u16 phys_addr,
				   bool block)
{
}

static inline void cec_s_phys_addr_from_edid(struct cec_adapter *adap,
					     const struct edid *edid)
{
}

static inline u16 cec_get_edid_phys_addr(const u8 *edid, unsigned int size,
					 unsigned int *offset)
{
	if (offset)
		*offset = 0;
	return CEC_PHYS_ADDR_INVALID;
}

static inline void cec_set_edid_phys_addr(u8 *edid, unsigned int size,
					  u16 phys_addr)
{
}

static inline u16 cec_phys_addr_for_input(u16 phys_addr, u8 input)
{
	return CEC_PHYS_ADDR_INVALID;
}

static inline int cec_phys_addr_validate(u16 phys_addr, u16 *parent, u16 *port)
{
	return 0;
}

#endif

/**
 * cec_phys_addr_invalidate() - set the physical address to INVALID
 *
 * @adap:	the CEC adapter
 *
 * This is a simple helper function to invalidate the physical
 * address.
 */
static inline void cec_phys_addr_invalidate(struct cec_adapter *adap)
{
	cec_s_phys_addr(adap, CEC_PHYS_ADDR_INVALID, false);
}

#endif /* _MEDIA_CEC_H */<|MERGE_RESOLUTION|>--- conflicted
+++ resolved
@@ -207,11 +207,8 @@
 #define cec_phys_addr_exp(pa) \
 	((pa) >> 12), ((pa) >> 8) & 0xf, ((pa) >> 4) & 0xf, (pa) & 0xf
 
-<<<<<<< HEAD
-=======
 struct edid;
 
->>>>>>> a2054256
 #if IS_REACHABLE(CONFIG_CEC_CORE)
 struct cec_adapter *cec_allocate_adapter(const struct cec_adap_ops *ops,
 		void *priv, const char *name, u32 caps, u8 available_las);
