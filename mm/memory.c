--- conflicted
+++ resolved
@@ -1453,649 +1453,6 @@
 }
 EXPORT_SYMBOL_GPL(zap_vma_ptes);
 
-<<<<<<< HEAD
-/**
- * follow_page_mask - look up a page descriptor from a user-virtual address
- * @vma: vm_area_struct mapping @address
- * @address: virtual address to look up
- * @flags: flags modifying lookup behaviour
- * @page_mask: on output, *page_mask is set according to the size of the page
- *
- * @flags can have FOLL_ flags set, defined in <linux/mm.h>
- *
- * Returns the mapped (struct page *), %NULL if no mapping exists, or
- * an error pointer if there is a mapping to something not represented
- * by a page descriptor (see also vm_normal_page()).
- */
-struct page *follow_page_mask(struct vm_area_struct *vma,
-			      unsigned long address, unsigned int flags,
-			      unsigned int *page_mask)
-{
-	pgd_t *pgd;
-	pud_t *pud;
-	pmd_t *pmd;
-	pte_t *ptep, pte;
-	spinlock_t *ptl;
-	struct page *page;
-	struct mm_struct *mm = vma->vm_mm;
-
-	*page_mask = 0;
-
-	page = follow_huge_addr(mm, address, flags & FOLL_WRITE);
-	if (!IS_ERR(page)) {
-		BUG_ON(flags & FOLL_GET);
-		goto out;
-	}
-
-	page = NULL;
-	pgd = pgd_offset(mm, address);
-	if (pgd_none(*pgd) || unlikely(pgd_bad(*pgd)))
-		goto no_page_table;
-
-	pud = pud_offset(pgd, address);
-	if (pud_none(*pud))
-		goto no_page_table;
-	if (pud_huge(*pud) && vma->vm_flags & VM_HUGETLB) {
-		if (flags & FOLL_GET)
-			goto out;
-		page = follow_huge_pud(mm, address, pud, flags & FOLL_WRITE);
-		goto out;
-	}
-	if (unlikely(pud_bad(*pud)))
-		goto no_page_table;
-
-	pmd = pmd_offset(pud, address);
-	if (pmd_none(*pmd))
-		goto no_page_table;
-	if (pmd_huge(*pmd) && vma->vm_flags & VM_HUGETLB) {
-		page = follow_huge_pmd(mm, address, pmd, flags & FOLL_WRITE);
-		if (flags & FOLL_GET) {
-			/*
-			 * Refcount on tail pages are not well-defined and
-			 * shouldn't be taken. The caller should handle a NULL
-			 * return when trying to follow tail pages.
-			 */
-			if (PageHead(page))
-				get_page(page);
-			else {
-				page = NULL;
-				goto out;
-			}
-		}
-		goto out;
-	}
-	if ((flags & FOLL_NUMA) && pmd_numa(*pmd))
-		goto no_page_table;
-	if (pmd_trans_huge(*pmd)) {
-		if (flags & FOLL_SPLIT) {
-			split_huge_page_pmd(vma, address, pmd);
-			goto split_fallthrough;
-		}
-		ptl = pmd_lock(mm, pmd);
-		if (likely(pmd_trans_huge(*pmd))) {
-			if (unlikely(pmd_trans_splitting(*pmd))) {
-				spin_unlock(ptl);
-				wait_split_huge_page(vma->anon_vma, pmd);
-			} else {
-				page = follow_trans_huge_pmd(vma, address,
-							     pmd, flags);
-				spin_unlock(ptl);
-				*page_mask = HPAGE_PMD_NR - 1;
-				goto out;
-			}
-		} else
-			spin_unlock(ptl);
-		/* fall through */
-	}
-split_fallthrough:
-	if (unlikely(pmd_bad(*pmd)))
-		goto no_page_table;
-
-	ptep = pte_offset_map_lock(mm, pmd, address, &ptl);
-
-	pte = *ptep;
-	if (!pte_present(pte)) {
-		swp_entry_t entry;
-		/*
-		 * KSM's break_ksm() relies upon recognizing a ksm page
-		 * even while it is being migrated, so for that case we
-		 * need migration_entry_wait().
-		 */
-		if (likely(!(flags & FOLL_MIGRATION)))
-			goto no_page;
-		if (pte_none(pte) || pte_file(pte))
-			goto no_page;
-		entry = pte_to_swp_entry(pte);
-		if (!is_migration_entry(entry))
-			goto no_page;
-		pte_unmap_unlock(ptep, ptl);
-		migration_entry_wait(mm, pmd, address);
-		goto split_fallthrough;
-	}
-	if ((flags & FOLL_NUMA) && pte_numa(pte))
-		goto no_page;
-	if ((flags & FOLL_WRITE) && !pte_write(pte))
-		goto unlock;
-
-	page = vm_normal_page(vma, address, pte);
-	if (unlikely(!page)) {
-		if ((flags & FOLL_DUMP) ||
-		    !is_zero_pfn(pte_pfn(pte)))
-			goto bad_page;
-		page = pte_page(pte);
-	}
-
-	if (flags & FOLL_GET)
-		get_page_foll(page);
-	if (flags & FOLL_TOUCH) {
-		if ((flags & FOLL_WRITE) &&
-		    !pte_dirty(pte) && !PageDirty(page))
-			set_page_dirty(page);
-		/*
-		 * pte_mkyoung() would be more correct here, but atomic care
-		 * is needed to avoid losing the dirty bit: it is easier to use
-		 * mark_page_accessed().
-		 */
-		mark_page_accessed(page);
-	}
-	if ((flags & FOLL_MLOCK) && (vma->vm_flags & VM_LOCKED)) {
-		/*
-		 * The preliminary mapping check is mainly to avoid the
-		 * pointless overhead of lock_page on the ZERO_PAGE
-		 * which might bounce very badly if there is contention.
-		 *
-		 * If the page is already locked, we don't need to
-		 * handle it now - vmscan will handle it later if and
-		 * when it attempts to reclaim the page.
-		 */
-		if (page->mapping && trylock_page(page)) {
-			lru_add_drain();  /* push cached pages to LRU */
-			/*
-			 * Because we lock page here, and migration is
-			 * blocked by the pte's page reference, and we
-			 * know the page is still mapped, we don't even
-			 * need to check for file-cache page truncation.
-			 */
-			mlock_vma_page(page);
-			unlock_page(page);
-		}
-	}
-unlock:
-	pte_unmap_unlock(ptep, ptl);
-out:
-	return page;
-
-bad_page:
-	pte_unmap_unlock(ptep, ptl);
-	return ERR_PTR(-EFAULT);
-
-no_page:
-	pte_unmap_unlock(ptep, ptl);
-	if (!pte_none(pte))
-		return page;
-
-no_page_table:
-	/*
-	 * When core dumping an enormous anonymous area that nobody
-	 * has touched so far, we don't want to allocate unnecessary pages or
-	 * page tables.  Return error instead of NULL to skip handle_mm_fault,
-	 * then get_dump_page() will return NULL to leave a hole in the dump.
-	 * But we can only make this optimization where a hole would surely
-	 * be zero-filled if handle_mm_fault() actually did handle it.
-	 */
-	if ((flags & FOLL_DUMP) &&
-	    (!vma->vm_ops || !vma->vm_ops->fault))
-		return ERR_PTR(-EFAULT);
-	return page;
-}
-
-static inline int stack_guard_page(struct vm_area_struct *vma, unsigned long addr)
-{
-	return stack_guard_page_start(vma, addr) ||
-	       stack_guard_page_end(vma, addr+PAGE_SIZE);
-}
-
-/**
- * __get_user_pages() - pin user pages in memory
- * @tsk:	task_struct of target task
- * @mm:		mm_struct of target mm
- * @start:	starting user address
- * @nr_pages:	number of pages from start to pin
- * @gup_flags:	flags modifying pin behaviour
- * @pages:	array that receives pointers to the pages pinned.
- *		Should be at least nr_pages long. Or NULL, if caller
- *		only intends to ensure the pages are faulted in.
- * @vmas:	array of pointers to vmas corresponding to each page.
- *		Or NULL if the caller does not require them.
- * @nonblocking: whether waiting for disk IO or mmap_sem contention
- *
- * Returns number of pages pinned. This may be fewer than the number
- * requested. If nr_pages is 0 or negative, returns 0. If no pages
- * were pinned, returns -errno. Each page returned must be released
- * with a put_page() call when it is finished with. vmas will only
- * remain valid while mmap_sem is held.
- *
- * Must be called with mmap_sem held for read or write.
- *
- * __get_user_pages walks a process's page tables and takes a reference to
- * each struct page that each user address corresponds to at a given
- * instant. That is, it takes the page that would be accessed if a user
- * thread accesses the given user virtual address at that instant.
- *
- * This does not guarantee that the page exists in the user mappings when
- * __get_user_pages returns, and there may even be a completely different
- * page there in some cases (eg. if mmapped pagecache has been invalidated
- * and subsequently re faulted). However it does guarantee that the page
- * won't be freed completely. And mostly callers simply care that the page
- * contains data that was valid *at some point in time*. Typically, an IO
- * or similar operation cannot guarantee anything stronger anyway because
- * locks can't be held over the syscall boundary.
- *
- * If @gup_flags & FOLL_WRITE == 0, the page must not be written to. If
- * the page is written to, set_page_dirty (or set_page_dirty_lock, as
- * appropriate) must be called after the page is finished with, and
- * before put_page is called.
- *
- * If @nonblocking != NULL, __get_user_pages will not wait for disk IO
- * or mmap_sem contention, and if waiting is needed to pin all pages,
- * *@nonblocking will be set to 0.
- *
- * In most cases, get_user_pages or get_user_pages_fast should be used
- * instead of __get_user_pages. __get_user_pages should be used only if
- * you need some special @gup_flags.
- */
-long __get_user_pages(struct task_struct *tsk, struct mm_struct *mm,
-		unsigned long start, unsigned long nr_pages,
-		unsigned int gup_flags, struct page **pages,
-		struct vm_area_struct **vmas, int *nonblocking)
-{
-	long i;
-	unsigned long vm_flags;
-	unsigned int page_mask;
-
-	if (!nr_pages)
-		return 0;
-
-	VM_BUG_ON(!!pages != !!(gup_flags & FOLL_GET));
-
-	/*
-	 * If FOLL_FORCE and FOLL_NUMA are both set, handle_mm_fault
-	 * would be called on PROT_NONE ranges. We must never invoke
-	 * handle_mm_fault on PROT_NONE ranges or the NUMA hinting
-	 * page faults would unprotect the PROT_NONE ranges if
-	 * _PAGE_NUMA and _PAGE_PROTNONE are sharing the same pte/pmd
-	 * bitflag. So to avoid that, don't set FOLL_NUMA if
-	 * FOLL_FORCE is set.
-	 */
-	if (!(gup_flags & FOLL_FORCE))
-		gup_flags |= FOLL_NUMA;
-
-	i = 0;
-
-	do {
-		struct vm_area_struct *vma;
-
-		vma = find_extend_vma(mm, start);
-		if (!vma && in_gate_area(mm, start)) {
-			unsigned long pg = start & PAGE_MASK;
-			pgd_t *pgd;
-			pud_t *pud;
-			pmd_t *pmd;
-			pte_t *pte;
-
-			/* user gate pages are read-only */
-			if (gup_flags & FOLL_WRITE)
-				goto efault;
-			if (pg > TASK_SIZE)
-				pgd = pgd_offset_k(pg);
-			else
-				pgd = pgd_offset_gate(mm, pg);
-			BUG_ON(pgd_none(*pgd));
-			pud = pud_offset(pgd, pg);
-			BUG_ON(pud_none(*pud));
-			pmd = pmd_offset(pud, pg);
-			if (pmd_none(*pmd))
-				goto efault;
-			VM_BUG_ON(pmd_trans_huge(*pmd));
-			pte = pte_offset_map(pmd, pg);
-			if (pte_none(*pte)) {
-				pte_unmap(pte);
-				goto efault;
-			}
-			vma = get_gate_vma(mm);
-			if (pages) {
-				struct page *page;
-
-				page = vm_normal_page(vma, start, *pte);
-				if (!page) {
-					if (!(gup_flags & FOLL_DUMP) &&
-					     is_zero_pfn(pte_pfn(*pte)))
-						page = pte_page(*pte);
-					else {
-						pte_unmap(pte);
-						goto efault;
-					}
-				}
-				pages[i] = page;
-				get_page(page);
-			}
-			pte_unmap(pte);
-			page_mask = 0;
-			goto next_page;
-		}
-
-		if (!vma)
-			goto efault;
-		vm_flags = vma->vm_flags;
-		if (vm_flags & (VM_IO | VM_PFNMAP))
-			goto efault;
-
-		if (gup_flags & FOLL_WRITE) {
-			if (!(vm_flags & VM_WRITE)) {
-				if (!(gup_flags & FOLL_FORCE))
-					goto efault;
-				/*
-				 * We used to let the write,force case do COW
-				 * in a VM_MAYWRITE VM_SHARED !VM_WRITE vma, so
-				 * ptrace could set a breakpoint in a read-only
-				 * mapping of an executable, without corrupting
-				 * the file (yet only when that file had been
-				 * opened for writing!).  Anon pages in shared
-				 * mappings are surprising: now just reject it.
-				 */
-				if (!is_cow_mapping(vm_flags)) {
-					WARN_ON_ONCE(vm_flags & VM_MAYWRITE);
-					goto efault;
-				}
-			}
-		} else {
-			if (!(vm_flags & VM_READ)) {
-				if (!(gup_flags & FOLL_FORCE))
-					goto efault;
-				/*
-				 * Is there actually any vma we can reach here
-				 * which does not have VM_MAYREAD set?
-				 */
-				if (!(vm_flags & VM_MAYREAD))
-					goto efault;
-			}
-		}
-
-		if (is_vm_hugetlb_page(vma)) {
-			i = follow_hugetlb_page(mm, vma, pages, vmas,
-					&start, &nr_pages, i, gup_flags);
-			continue;
-		}
-
-		do {
-			struct page *page;
-			unsigned int foll_flags = gup_flags;
-			unsigned int page_increm;
-
-			/*
-			 * If we have a pending SIGKILL, don't keep faulting
-			 * pages and potentially allocating memory.
-			 */
-			if (unlikely(fatal_signal_pending(current)))
-				return i ? i : -ERESTARTSYS;
-
-			cond_resched();
-			while (!(page = follow_page_mask(vma, start,
-						foll_flags, &page_mask))) {
-				int ret;
-				unsigned int fault_flags = 0;
-
-				/* For mlock, just skip the stack guard page. */
-				if (foll_flags & FOLL_MLOCK) {
-					if (stack_guard_page(vma, start))
-						goto next_page;
-				}
-				if (foll_flags & FOLL_WRITE)
-					fault_flags |= FAULT_FLAG_WRITE;
-				if (nonblocking)
-					fault_flags |= FAULT_FLAG_ALLOW_RETRY;
-				if (foll_flags & FOLL_NOWAIT)
-					fault_flags |= (FAULT_FLAG_ALLOW_RETRY | FAULT_FLAG_RETRY_NOWAIT);
-
-				ret = handle_mm_fault(mm, vma, start,
-							fault_flags);
-
-				if (ret & VM_FAULT_ERROR) {
-					if (ret & VM_FAULT_OOM)
-						return i ? i : -ENOMEM;
-					if (ret & (VM_FAULT_HWPOISON |
-						   VM_FAULT_HWPOISON_LARGE)) {
-						if (i)
-							return i;
-						else if (gup_flags & FOLL_HWPOISON)
-							return -EHWPOISON;
-						else
-							return -EFAULT;
-					}
-					if (ret & VM_FAULT_SIGBUS)
-						goto efault;
-					BUG();
-				}
-
-				if (tsk) {
-					if (ret & VM_FAULT_MAJOR)
-						tsk->maj_flt++;
-					else
-						tsk->min_flt++;
-				}
-
-				if (ret & VM_FAULT_RETRY) {
-					if (nonblocking)
-						*nonblocking = 0;
-					return i;
-				}
-
-				/*
-				 * The VM_FAULT_WRITE bit tells us that
-				 * do_wp_page has broken COW when necessary,
-				 * even if maybe_mkwrite decided not to set
-				 * pte_write. We can thus safely do subsequent
-				 * page lookups as if they were reads. But only
-				 * do so when looping for pte_write is futile:
-				 * in some cases userspace may also be wanting
-				 * to write to the gotten user page, which a
-				 * read fault here might prevent (a readonly
-				 * page might get reCOWed by userspace write).
-				 */
-				if ((ret & VM_FAULT_WRITE) &&
-				    !(vma->vm_flags & VM_WRITE))
-					foll_flags &= ~FOLL_WRITE;
-
-				cond_resched();
-			}
-			if (IS_ERR(page))
-				return i ? i : PTR_ERR(page);
-			if (pages) {
-				pages[i] = page;
-
-				flush_anon_page(vma, page, start);
-				flush_dcache_page(page);
-				page_mask = 0;
-			}
-next_page:
-			if (vmas) {
-				vmas[i] = vma;
-				page_mask = 0;
-			}
-			page_increm = 1 + (~(start >> PAGE_SHIFT) & page_mask);
-			if (page_increm > nr_pages)
-				page_increm = nr_pages;
-			i += page_increm;
-			start += page_increm * PAGE_SIZE;
-			nr_pages -= page_increm;
-		} while (nr_pages && start < vma->vm_end);
-	} while (nr_pages);
-	return i;
-efault:
-	return i ? : -EFAULT;
-}
-EXPORT_SYMBOL(__get_user_pages);
-
-/*
- * fixup_user_fault() - manually resolve a user page fault
- * @tsk:	the task_struct to use for page fault accounting, or
- *		NULL if faults are not to be recorded.
- * @mm:		mm_struct of target mm
- * @address:	user address
- * @fault_flags:flags to pass down to handle_mm_fault()
- *
- * This is meant to be called in the specific scenario where for locking reasons
- * we try to access user memory in atomic context (within a pagefault_disable()
- * section), this returns -EFAULT, and we want to resolve the user fault before
- * trying again.
- *
- * Typically this is meant to be used by the futex code.
- *
- * The main difference with get_user_pages() is that this function will
- * unconditionally call handle_mm_fault() which will in turn perform all the
- * necessary SW fixup of the dirty and young bits in the PTE, while
- * handle_mm_fault() only guarantees to update these in the struct page.
- *
- * This is important for some architectures where those bits also gate the
- * access permission to the page because they are maintained in software.  On
- * such architectures, gup() will not be enough to make a subsequent access
- * succeed.
- *
- * This should be called with the mm_sem held for read.
- */
-int fixup_user_fault(struct task_struct *tsk, struct mm_struct *mm,
-		     unsigned long address, unsigned int fault_flags)
-{
-	struct vm_area_struct *vma;
-	vm_flags_t vm_flags;
-	int ret;
-
-	vma = find_extend_vma(mm, address);
-	if (!vma || address < vma->vm_start)
-		return -EFAULT;
-
-	vm_flags = (fault_flags & FAULT_FLAG_WRITE) ? VM_WRITE : VM_READ;
-	if (!(vm_flags & vma->vm_flags))
-		return -EFAULT;
-
-	ret = handle_mm_fault(mm, vma, address, fault_flags);
-	if (ret & VM_FAULT_ERROR) {
-		if (ret & VM_FAULT_OOM)
-			return -ENOMEM;
-		if (ret & (VM_FAULT_HWPOISON | VM_FAULT_HWPOISON_LARGE))
-			return -EHWPOISON;
-		if (ret & VM_FAULT_SIGBUS)
-			return -EFAULT;
-		BUG();
-	}
-	if (tsk) {
-		if (ret & VM_FAULT_MAJOR)
-			tsk->maj_flt++;
-		else
-			tsk->min_flt++;
-	}
-	return 0;
-}
-
-/*
- * get_user_pages() - pin user pages in memory
- * @tsk:	the task_struct to use for page fault accounting, or
- *		NULL if faults are not to be recorded.
- * @mm:		mm_struct of target mm
- * @start:	starting user address
- * @nr_pages:	number of pages from start to pin
- * @write:	whether pages will be written to by the caller
- * @force:	whether to force access even when user mapping is currently
- *		protected (but never forces write access to shared mapping).
- * @pages:	array that receives pointers to the pages pinned.
- *		Should be at least nr_pages long. Or NULL, if caller
- *		only intends to ensure the pages are faulted in.
- * @vmas:	array of pointers to vmas corresponding to each page.
- *		Or NULL if the caller does not require them.
- *
- * Returns number of pages pinned. This may be fewer than the number
- * requested. If nr_pages is 0 or negative, returns 0. If no pages
- * were pinned, returns -errno. Each page returned must be released
- * with a put_page() call when it is finished with. vmas will only
- * remain valid while mmap_sem is held.
- *
- * Must be called with mmap_sem held for read or write.
- *
- * get_user_pages walks a process's page tables and takes a reference to
- * each struct page that each user address corresponds to at a given
- * instant. That is, it takes the page that would be accessed if a user
- * thread accesses the given user virtual address at that instant.
- *
- * This does not guarantee that the page exists in the user mappings when
- * get_user_pages returns, and there may even be a completely different
- * page there in some cases (eg. if mmapped pagecache has been invalidated
- * and subsequently re faulted). However it does guarantee that the page
- * won't be freed completely. And mostly callers simply care that the page
- * contains data that was valid *at some point in time*. Typically, an IO
- * or similar operation cannot guarantee anything stronger anyway because
- * locks can't be held over the syscall boundary.
- *
- * If write=0, the page must not be written to. If the page is written to,
- * set_page_dirty (or set_page_dirty_lock, as appropriate) must be called
- * after the page is finished with, and before put_page is called.
- *
- * get_user_pages is typically used for fewer-copy IO operations, to get a
- * handle on the memory by some means other than accesses via the user virtual
- * addresses. The pages may be submitted for DMA to devices or accessed via
- * their kernel linear mapping (via the kmap APIs). Care should be taken to
- * use the correct cache flushing APIs.
- *
- * See also get_user_pages_fast, for performance critical applications.
- */
-long get_user_pages(struct task_struct *tsk, struct mm_struct *mm,
-		unsigned long start, unsigned long nr_pages, int write,
-		int force, struct page **pages, struct vm_area_struct **vmas)
-{
-	int flags = FOLL_TOUCH;
-
-	if (pages)
-		flags |= FOLL_GET;
-	if (write)
-		flags |= FOLL_WRITE;
-	if (force)
-		flags |= FOLL_FORCE;
-
-	return __get_user_pages(tsk, mm, start, nr_pages, flags, pages, vmas,
-				NULL);
-}
-EXPORT_SYMBOL(get_user_pages);
-
-/**
- * get_dump_page() - pin user page in memory while writing it to core dump
- * @addr: user address
- *
- * Returns struct page pointer of user page pinned for dump,
- * to be freed afterwards by page_cache_release() or put_page().
- *
- * Returns NULL on any kind of failure - a hole must then be inserted into
- * the corefile, to preserve alignment with its headers; and also returns
- * NULL wherever the ZERO_PAGE, or an anonymous pte_none, has been found -
- * allowing a hole to be left in the corefile to save diskspace.
- *
- * Called without mmap_sem, but after all other threads have been killed.
- */
-#ifdef CONFIG_ELF_CORE
-struct page *get_dump_page(unsigned long addr)
-{
-	struct vm_area_struct *vma;
-	struct page *page;
-
-	if (__get_user_pages(current, current->mm, addr, 1,
-			     FOLL_FORCE | FOLL_DUMP | FOLL_GET, &page, &vma,
-			     NULL) < 1)
-		return NULL;
-	flush_cache_page(vma, addr, page_to_pfn(page));
-	return page;
-}
-#endif /* CONFIG_ELF_CORE */
-
-=======
->>>>>>> 1a5700bc
 pte_t *__get_locked_pte(struct mm_struct *mm, unsigned long addr,
 			spinlock_t **ptl)
 {
