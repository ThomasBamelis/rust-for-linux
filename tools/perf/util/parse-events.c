--- conflicted
+++ resolved
@@ -1697,8 +1697,6 @@
 			}
 		}
 	}
-<<<<<<< HEAD
-=======
 
 	if (parse_state->fake_pmu) {
 		if (!parse_events_add_pmu(parse_state, list, str, head,
@@ -1708,7 +1706,6 @@
 		}
 	}
 
->>>>>>> 754e0b0e
 out_err:
 	if (ok)
 		*listp = list;
