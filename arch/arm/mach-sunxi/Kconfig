config ARCH_SUNXI
	bool "Allwinner A1X SOCs" if ARCH_MULTI_V7
	select ARCH_REQUIRE_GPIOLIB
	select ARM_GIC
	select CLKSRC_MMIO
	select CLKSRC_OF
	select COMMON_CLK
	select GENERIC_CLOCKEVENTS
	select GENERIC_IRQ_CHIP
	select HAVE_SMP
	select PINCTRL
	select PINCTRL_SUNXI
	select SPARSE_IRQ
<<<<<<< HEAD
	select SUN4I_TIMER
	select PINCTRL_SUNXI
	select ARM_GIC
	select HAVE_SMP
=======
	select SUN4I_TIMER
>>>>>>> d8ec26d7
<|MERGE_RESOLUTION|>--- conflicted
+++ resolved
@@ -11,11 +11,4 @@
 	select PINCTRL
 	select PINCTRL_SUNXI
 	select SPARSE_IRQ
-<<<<<<< HEAD
-	select SUN4I_TIMER
-	select PINCTRL_SUNXI
-	select ARM_GIC
-	select HAVE_SMP
-=======
-	select SUN4I_TIMER
->>>>>>> d8ec26d7
+	select SUN4I_TIMER