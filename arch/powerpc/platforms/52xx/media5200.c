/*
 * Support for 'media5200-platform' compatible boards.
 *
 * Copyright (C) 2008 Secret Lab Technologies Ltd.
 *
 * This program is free software; you can redistribute  it and/or modify it
 * under  the terms of  the GNU General  Public License as published by the
 * Free Software Foundation;  either version 2 of the  License, or (at your
 * option) any later version.
 *
 * Description:
 * This code implements support for the Freescape Media5200 platform
 * (built around the MPC5200 SoC).
 *
 * Notable characteristic of the Media5200 is the presence of an FPGA
 * that has all external IRQ lines routed through it.  This file implements
 * a cascaded interrupt controller driver which attaches itself to the
 * Virtual IRQ subsystem after the primary mpc5200 interrupt controller
 * is initialized.
 *
 */

#undef DEBUG

#include <linux/irq.h>
#include <linux/interrupt.h>
#include <linux/io.h>
#include <asm/time.h>
#include <asm/prom.h>
#include <asm/machdep.h>
#include <asm/mpc52xx.h>

static struct of_device_id mpc5200_gpio_ids[] __initdata = {
	{ .compatible = "fsl,mpc5200-gpio", },
	{ .compatible = "mpc5200-gpio", },
	{}
};

/* FPGA register set */
#define MEDIA5200_IRQ_ENABLE (0x40c)
#define MEDIA5200_IRQ_STATUS (0x410)
#define MEDIA5200_NUM_IRQS   (6)
#define MEDIA5200_IRQ_SHIFT  (32 - MEDIA5200_NUM_IRQS)

struct media5200_irq {
	void __iomem *regs;
	spinlock_t lock;
	struct irq_host *irqhost;
};
struct media5200_irq media5200_irq;

static void media5200_irq_unmask(struct irq_data *d)
{
	unsigned long flags;
	u32 val;

	spin_lock_irqsave(&media5200_irq.lock, flags);
	val = in_be32(media5200_irq.regs + MEDIA5200_IRQ_ENABLE);
	val |= 1 << (MEDIA5200_IRQ_SHIFT + irq_map[d->irq].hwirq);
	out_be32(media5200_irq.regs + MEDIA5200_IRQ_ENABLE, val);
	spin_unlock_irqrestore(&media5200_irq.lock, flags);
}

static void media5200_irq_mask(struct irq_data *d)
{
	unsigned long flags;
	u32 val;

	spin_lock_irqsave(&media5200_irq.lock, flags);
	val = in_be32(media5200_irq.regs + MEDIA5200_IRQ_ENABLE);
	val &= ~(1 << (MEDIA5200_IRQ_SHIFT + irq_map[d->irq].hwirq));
	out_be32(media5200_irq.regs + MEDIA5200_IRQ_ENABLE, val);
	spin_unlock_irqrestore(&media5200_irq.lock, flags);
}

static struct irq_chip media5200_irq_chip = {
	.name = "Media5200 FPGA",
	.irq_unmask = media5200_irq_unmask,
	.irq_mask = media5200_irq_mask,
	.irq_mask_ack = media5200_irq_mask,
};

void media5200_irq_cascade(unsigned int virq, struct irq_desc *desc)
{
<<<<<<< HEAD
	struct irq_chip *chip = get_irq_desc_chip(desc);
=======
	struct irq_chip *chip = irq_desc_get_chip(desc);
>>>>>>> 00b317a4
	int sub_virq, val;
	u32 status, enable;

	/* Mask off the cascaded IRQ */
	raw_spin_lock(&desc->lock);
	chip->irq_mask(&desc->irq_data);
	raw_spin_unlock(&desc->lock);

	/* Ask the FPGA for IRQ status.  If 'val' is 0, then no irqs
	 * are pending.  'ffs()' is 1 based */
	status = in_be32(media5200_irq.regs + MEDIA5200_IRQ_ENABLE);
	enable = in_be32(media5200_irq.regs + MEDIA5200_IRQ_STATUS);
	val = ffs((status & enable) >> MEDIA5200_IRQ_SHIFT);
	if (val) {
		sub_virq = irq_linear_revmap(media5200_irq.irqhost, val - 1);
		/* pr_debug("%s: virq=%i s=%.8x e=%.8x hwirq=%i subvirq=%i\n",
		 *          __func__, virq, status, enable, val - 1, sub_virq);
		 */
		generic_handle_irq(sub_virq);
	}

	/* Processing done; can reenable the cascade now */
	raw_spin_lock(&desc->lock);
	chip->irq_ack(&desc->irq_data);
<<<<<<< HEAD
	if (!(desc->status & IRQ_DISABLED))
=======
	if (!irqd_irq_disabled(&desc->irq_data))
>>>>>>> 00b317a4
		chip->irq_unmask(&desc->irq_data);
	raw_spin_unlock(&desc->lock);
}

static int media5200_irq_map(struct irq_host *h, unsigned int virq,
			     irq_hw_number_t hw)
{
	pr_debug("%s: h=%p, virq=%i, hwirq=%i\n", __func__, h, virq, (int)hw);
	irq_set_chip_data(virq, &media5200_irq);
	irq_set_chip_and_handler(virq, &media5200_irq_chip, handle_level_irq);
	irq_set_status_flags(virq, IRQ_LEVEL);
	return 0;
}

static int media5200_irq_xlate(struct irq_host *h, struct device_node *ct,
				 const u32 *intspec, unsigned int intsize,
				 irq_hw_number_t *out_hwirq,
				 unsigned int *out_flags)
{
	if (intsize != 2)
		return -1;

	pr_debug("%s: bank=%i, number=%i\n", __func__, intspec[0], intspec[1]);
	*out_hwirq = intspec[1];
	*out_flags = IRQ_TYPE_NONE;
	return 0;
}

static struct irq_host_ops media5200_irq_ops = {
	.map = media5200_irq_map,
	.xlate = media5200_irq_xlate,
};

/*
 * Setup Media5200 IRQ mapping
 */
static void __init media5200_init_irq(void)
{
	struct device_node *fpga_np;
	int cascade_virq;

	/* First setup the regular MPC5200 interrupt controller */
	mpc52xx_init_irq();

	/* Now find the FPGA IRQ */
	fpga_np = of_find_compatible_node(NULL, NULL, "fsl,media5200-fpga");
	if (!fpga_np)
		goto out;
	pr_debug("%s: found fpga node: %s\n", __func__, fpga_np->full_name);

	media5200_irq.regs = of_iomap(fpga_np, 0);
	if (!media5200_irq.regs)
		goto out;
	pr_debug("%s: mapped to %p\n", __func__, media5200_irq.regs);

	cascade_virq = irq_of_parse_and_map(fpga_np, 0);
	if (!cascade_virq)
		goto out;
	pr_debug("%s: cascaded on virq=%i\n", __func__, cascade_virq);

	/* Disable all FPGA IRQs */
	out_be32(media5200_irq.regs + MEDIA5200_IRQ_ENABLE, 0);

	spin_lock_init(&media5200_irq.lock);

	media5200_irq.irqhost = irq_alloc_host(fpga_np, IRQ_HOST_MAP_LINEAR,
					       MEDIA5200_NUM_IRQS,
					       &media5200_irq_ops, -1);
	if (!media5200_irq.irqhost)
		goto out;
	pr_debug("%s: allocated irqhost\n", __func__);

	media5200_irq.irqhost->host_data = &media5200_irq;

	irq_set_handler_data(cascade_virq, &media5200_irq);
	irq_set_chained_handler(cascade_virq, media5200_irq_cascade);

	return;

 out:
	pr_err("Could not find Media5200 FPGA; PCI interrupts will not work\n");
}

/*
 * Setup the architecture
 */
static void __init media5200_setup_arch(void)
{

	struct device_node *np;
	struct mpc52xx_gpio __iomem *gpio;
	u32 port_config;

	if (ppc_md.progress)
		ppc_md.progress("media5200_setup_arch()", 0);

	/* Map important registers from the internal memory map */
	mpc52xx_map_common_devices();

	/* Some mpc5200 & mpc5200b related configuration */
	mpc5200_setup_xlb_arbiter();

	mpc52xx_setup_pci();

	np = of_find_matching_node(NULL, mpc5200_gpio_ids);
	gpio = of_iomap(np, 0);
	of_node_put(np);
	if (!gpio) {
		printk(KERN_ERR "%s() failed. expect abnormal behavior\n",
		       __func__);
		return;
	}

	/* Set port config */
	port_config = in_be32(&gpio->port_config);

	port_config &= ~0x03000000;	/* ATA CS is on csb_4/5		*/
	port_config |=  0x01000000;

	out_be32(&gpio->port_config, port_config);

	/* Unmap zone */
	iounmap(gpio);

}

/* list of the supported boards */
static const char *board[] __initdata = {
	"fsl,media5200",
	NULL
};

/*
 * Called very early, MMU is off, device-tree isn't unflattened
 */
static int __init media5200_probe(void)
{
	return of_flat_dt_match(of_get_flat_dt_root(), board);
}

define_machine(media5200_platform) {
	.name		= "media5200-platform",
	.probe		= media5200_probe,
	.setup_arch	= media5200_setup_arch,
	.init		= mpc52xx_declare_of_platform_devices,
	.init_IRQ	= media5200_init_irq,
	.get_irq	= mpc52xx_get_irq,
	.restart	= mpc52xx_restart,
	.calibrate_decr	= generic_calibrate_decr,
};<|MERGE_RESOLUTION|>--- conflicted
+++ resolved
@@ -82,11 +82,7 @@
 
 void media5200_irq_cascade(unsigned int virq, struct irq_desc *desc)
 {
-<<<<<<< HEAD
-	struct irq_chip *chip = get_irq_desc_chip(desc);
-=======
 	struct irq_chip *chip = irq_desc_get_chip(desc);
->>>>>>> 00b317a4
 	int sub_virq, val;
 	u32 status, enable;
 
@@ -111,11 +107,7 @@
 	/* Processing done; can reenable the cascade now */
 	raw_spin_lock(&desc->lock);
 	chip->irq_ack(&desc->irq_data);
-<<<<<<< HEAD
-	if (!(desc->status & IRQ_DISABLED))
-=======
 	if (!irqd_irq_disabled(&desc->irq_data))
->>>>>>> 00b317a4
 		chip->irq_unmask(&desc->irq_data);
 	raw_spin_unlock(&desc->lock);
 }
