// SPDX-License-Identifier: GPL-2.0-only
/*
 * Copyright (C) 2012 - Virtual Open Systems and Columbia University
 * Author: Christoffer Dall <c.dall@virtualopensystems.com>
 */

#include <linux/bug.h>
#include <linux/cpu_pm.h>
#include <linux/entry-kvm.h>
#include <linux/errno.h>
#include <linux/err.h>
#include <linux/kvm_host.h>
#include <linux/list.h>
#include <linux/module.h>
#include <linux/vmalloc.h>
#include <linux/fs.h>
#include <linux/mman.h>
#include <linux/sched.h>
#include <linux/kmemleak.h>
#include <linux/kvm.h>
#include <linux/kvm_irqfd.h>
#include <linux/irqbypass.h>
#include <linux/sched/stat.h>
#include <linux/psci.h>
#include <trace/events/kvm.h>

#define CREATE_TRACE_POINTS
#include "trace_arm.h"

#include <linux/uaccess.h>
#include <asm/ptrace.h>
#include <asm/mman.h>
#include <asm/tlbflush.h>
#include <asm/cacheflush.h>
#include <asm/cpufeature.h>
#include <asm/virt.h>
#include <asm/kvm_arm.h>
#include <asm/kvm_asm.h>
#include <asm/kvm_mmu.h>
#include <asm/kvm_pkvm.h>
#include <asm/kvm_emulate.h>
#include <asm/sections.h>

#include <kvm/arm_hypercalls.h>
#include <kvm/arm_pmu.h>
#include <kvm/arm_psci.h>

static enum kvm_mode kvm_mode = KVM_MODE_DEFAULT;
DEFINE_STATIC_KEY_FALSE(kvm_protected_mode_initialized);

DECLARE_KVM_HYP_PER_CPU(unsigned long, kvm_hyp_vector);

DEFINE_PER_CPU(unsigned long, kvm_arm_hyp_stack_page);
DECLARE_KVM_NVHE_PER_CPU(struct kvm_nvhe_init_params, kvm_init_params);

static bool vgic_present;

static DEFINE_PER_CPU(unsigned char, kvm_arm_hardware_enabled);
DEFINE_STATIC_KEY_FALSE(userspace_irqchip_in_use);

int kvm_arch_vcpu_should_kick(struct kvm_vcpu *vcpu)
{
	return kvm_vcpu_exiting_guest_mode(vcpu) == IN_GUEST_MODE;
}

int kvm_arch_hardware_setup(void *opaque)
{
	return 0;
}

int kvm_arch_check_processor_compat(void *opaque)
{
	return 0;
}

int kvm_vm_ioctl_enable_cap(struct kvm *kvm,
			    struct kvm_enable_cap *cap)
{
	int r;

	if (cap->flags)
		return -EINVAL;

	switch (cap->cap) {
	case KVM_CAP_ARM_NISV_TO_USER:
		r = 0;
		set_bit(KVM_ARCH_FLAG_RETURN_NISV_IO_ABORT_TO_USER,
			&kvm->arch.flags);
		break;
	case KVM_CAP_ARM_MTE:
		mutex_lock(&kvm->lock);
		if (!system_supports_mte() || kvm->created_vcpus) {
			r = -EINVAL;
		} else {
			r = 0;
			set_bit(KVM_ARCH_FLAG_MTE_ENABLED, &kvm->arch.flags);
		}
		mutex_unlock(&kvm->lock);
		break;
	case KVM_CAP_ARM_SYSTEM_SUSPEND:
		r = 0;
		set_bit(KVM_ARCH_FLAG_SYSTEM_SUSPEND_ENABLED, &kvm->arch.flags);
		break;
	default:
		r = -EINVAL;
		break;
	}

	return r;
}

static int kvm_arm_default_max_vcpus(void)
{
	return vgic_present ? kvm_vgic_get_max_vcpus() : KVM_MAX_VCPUS;
}

static void set_default_spectre(struct kvm *kvm)
{
	/*
	 * The default is to expose CSV2 == 1 if the HW isn't affected.
	 * Although this is a per-CPU feature, we make it global because
	 * asymmetric systems are just a nuisance.
	 *
	 * Userspace can override this as long as it doesn't promise
	 * the impossible.
	 */
	if (arm64_get_spectre_v2_state() == SPECTRE_UNAFFECTED)
		kvm->arch.pfr0_csv2 = 1;
	if (arm64_get_meltdown_state() == SPECTRE_UNAFFECTED)
		kvm->arch.pfr0_csv3 = 1;
}

/**
 * kvm_arch_init_vm - initializes a VM data structure
 * @kvm:	pointer to the KVM struct
 */
int kvm_arch_init_vm(struct kvm *kvm, unsigned long type)
{
	int ret;

	ret = kvm_share_hyp(kvm, kvm + 1);
	if (ret)
		return ret;

	ret = pkvm_init_host_vm(kvm);
	if (ret)
		goto err_unshare_kvm;

	if (!zalloc_cpumask_var(&kvm->arch.supported_cpus, GFP_KERNEL)) {
		ret = -ENOMEM;
		goto err_unshare_kvm;
	}
	cpumask_copy(kvm->arch.supported_cpus, cpu_possible_mask);

	ret = kvm_init_stage2_mmu(kvm, &kvm->arch.mmu, type);
	if (ret)
		goto err_free_cpumask;

	kvm_vgic_early_init(kvm);

	/* The maximum number of VCPUs is limited by the host's GIC model */
	kvm->max_vcpus = kvm_arm_default_max_vcpus();

	set_default_spectre(kvm);
	kvm_arm_init_hypercalls(kvm);

<<<<<<< HEAD
	return 0;

err_free_cpumask:
	free_cpumask_var(kvm->arch.supported_cpus);
err_unshare_kvm:
	kvm_unshare_hyp(kvm, kvm + 1);
=======
	/*
	 * Initialise the default PMUver before there is a chance to
	 * create an actual PMU.
	 */
	kvm->arch.dfr0_pmuver.imp = kvm_arm_pmu_get_pmuver_limit();

	return ret;
out_free_stage2_pgd:
	kvm_free_stage2_pgd(&kvm->arch.mmu);
>>>>>>> 58ff6569
	return ret;
}

vm_fault_t kvm_arch_vcpu_fault(struct kvm_vcpu *vcpu, struct vm_fault *vmf)
{
	return VM_FAULT_SIGBUS;
}


/**
 * kvm_arch_destroy_vm - destroy the VM data structure
 * @kvm:	pointer to the KVM struct
 */
void kvm_arch_destroy_vm(struct kvm *kvm)
{
	bitmap_free(kvm->arch.pmu_filter);
	free_cpumask_var(kvm->arch.supported_cpus);

	kvm_vgic_destroy(kvm);

	if (is_protected_kvm_enabled())
		pkvm_destroy_hyp_vm(kvm);

	kvm_destroy_vcpus(kvm);

	kvm_unshare_hyp(kvm, kvm + 1);
}

int kvm_vm_ioctl_check_extension(struct kvm *kvm, long ext)
{
	int r;
	switch (ext) {
	case KVM_CAP_IRQCHIP:
		r = vgic_present;
		break;
	case KVM_CAP_IOEVENTFD:
	case KVM_CAP_DEVICE_CTRL:
	case KVM_CAP_USER_MEMORY:
	case KVM_CAP_SYNC_MMU:
	case KVM_CAP_DESTROY_MEMORY_REGION_WORKS:
	case KVM_CAP_ONE_REG:
	case KVM_CAP_ARM_PSCI:
	case KVM_CAP_ARM_PSCI_0_2:
	case KVM_CAP_READONLY_MEM:
	case KVM_CAP_MP_STATE:
	case KVM_CAP_IMMEDIATE_EXIT:
	case KVM_CAP_VCPU_EVENTS:
	case KVM_CAP_ARM_IRQ_LINE_LAYOUT_2:
	case KVM_CAP_ARM_NISV_TO_USER:
	case KVM_CAP_ARM_INJECT_EXT_DABT:
	case KVM_CAP_SET_GUEST_DEBUG:
	case KVM_CAP_VCPU_ATTRIBUTES:
	case KVM_CAP_PTP_KVM:
	case KVM_CAP_ARM_SYSTEM_SUSPEND:
		r = 1;
		break;
	case KVM_CAP_SET_GUEST_DEBUG2:
		return KVM_GUESTDBG_VALID_MASK;
	case KVM_CAP_ARM_SET_DEVICE_ADDR:
		r = 1;
		break;
	case KVM_CAP_NR_VCPUS:
		/*
		 * ARM64 treats KVM_CAP_NR_CPUS differently from all other
		 * architectures, as it does not always bound it to
		 * KVM_CAP_MAX_VCPUS. It should not matter much because
		 * this is just an advisory value.
		 */
		r = min_t(unsigned int, num_online_cpus(),
			  kvm_arm_default_max_vcpus());
		break;
	case KVM_CAP_MAX_VCPUS:
	case KVM_CAP_MAX_VCPU_ID:
		if (kvm)
			r = kvm->max_vcpus;
		else
			r = kvm_arm_default_max_vcpus();
		break;
	case KVM_CAP_MSI_DEVID:
		if (!kvm)
			r = -EINVAL;
		else
			r = kvm->arch.vgic.msis_require_devid;
		break;
	case KVM_CAP_ARM_USER_IRQ:
		/*
		 * 1: EL1_VTIMER, EL1_PTIMER, and PMU.
		 * (bump this number if adding more devices)
		 */
		r = 1;
		break;
	case KVM_CAP_ARM_MTE:
		r = system_supports_mte();
		break;
	case KVM_CAP_STEAL_TIME:
		r = kvm_arm_pvtime_supported();
		break;
	case KVM_CAP_ARM_EL1_32BIT:
		r = cpus_have_const_cap(ARM64_HAS_32BIT_EL1);
		break;
	case KVM_CAP_GUEST_DEBUG_HW_BPS:
		r = get_num_brps();
		break;
	case KVM_CAP_GUEST_DEBUG_HW_WPS:
		r = get_num_wrps();
		break;
	case KVM_CAP_ARM_PMU_V3:
		r = kvm_arm_support_pmu_v3();
		break;
	case KVM_CAP_ARM_INJECT_SERROR_ESR:
		r = cpus_have_const_cap(ARM64_HAS_RAS_EXTN);
		break;
	case KVM_CAP_ARM_VM_IPA_SIZE:
		r = get_kvm_ipa_limit();
		break;
	case KVM_CAP_ARM_SVE:
		r = system_supports_sve();
		break;
	case KVM_CAP_ARM_PTRAUTH_ADDRESS:
	case KVM_CAP_ARM_PTRAUTH_GENERIC:
		r = system_has_full_ptr_auth();
		break;
	default:
		r = 0;
	}

	return r;
}

long kvm_arch_dev_ioctl(struct file *filp,
			unsigned int ioctl, unsigned long arg)
{
	return -EINVAL;
}

struct kvm *kvm_arch_alloc_vm(void)
{
	size_t sz = sizeof(struct kvm);

	if (!has_vhe())
		return kzalloc(sz, GFP_KERNEL_ACCOUNT);

	return __vmalloc(sz, GFP_KERNEL_ACCOUNT | __GFP_HIGHMEM | __GFP_ZERO);
}

int kvm_arch_vcpu_precreate(struct kvm *kvm, unsigned int id)
{
	if (irqchip_in_kernel(kvm) && vgic_initialized(kvm))
		return -EBUSY;

	if (id >= kvm->max_vcpus)
		return -EINVAL;

	return 0;
}

int kvm_arch_vcpu_create(struct kvm_vcpu *vcpu)
{
	int err;

	/* Force users to call KVM_ARM_VCPU_INIT */
	vcpu->arch.target = -1;
	bitmap_zero(vcpu->arch.features, KVM_VCPU_MAX_FEATURES);

	vcpu->arch.mmu_page_cache.gfp_zero = __GFP_ZERO;

	/*
	 * Default value for the FP state, will be overloaded at load
	 * time if we support FP (pretty likely)
	 */
	vcpu->arch.fp_state = FP_STATE_FREE;

	/* Set up the timer */
	kvm_timer_vcpu_init(vcpu);

	kvm_pmu_vcpu_init(vcpu);

	kvm_arm_reset_debug_ptr(vcpu);

	kvm_arm_pvtime_vcpu_init(&vcpu->arch);

	vcpu->arch.hw_mmu = &vcpu->kvm->arch.mmu;

	err = kvm_vgic_vcpu_init(vcpu);
	if (err)
		return err;

	return kvm_share_hyp(vcpu, vcpu + 1);
}

void kvm_arch_vcpu_postcreate(struct kvm_vcpu *vcpu)
{
}

void kvm_arch_vcpu_destroy(struct kvm_vcpu *vcpu)
{
	if (vcpu_has_run_once(vcpu) && unlikely(!irqchip_in_kernel(vcpu->kvm)))
		static_branch_dec(&userspace_irqchip_in_use);

	kvm_mmu_free_memory_cache(&vcpu->arch.mmu_page_cache);
	kvm_timer_vcpu_terminate(vcpu);
	kvm_pmu_vcpu_destroy(vcpu);

	kvm_arm_vcpu_destroy(vcpu);
}

void kvm_arch_vcpu_blocking(struct kvm_vcpu *vcpu)
{

}

void kvm_arch_vcpu_unblocking(struct kvm_vcpu *vcpu)
{

}

void kvm_arch_vcpu_load(struct kvm_vcpu *vcpu, int cpu)
{
	struct kvm_s2_mmu *mmu;
	int *last_ran;

	mmu = vcpu->arch.hw_mmu;
	last_ran = this_cpu_ptr(mmu->last_vcpu_ran);

	/*
	 * We guarantee that both TLBs and I-cache are private to each
	 * vcpu. If detecting that a vcpu from the same VM has
	 * previously run on the same physical CPU, call into the
	 * hypervisor code to nuke the relevant contexts.
	 *
	 * We might get preempted before the vCPU actually runs, but
	 * over-invalidation doesn't affect correctness.
	 */
	if (*last_ran != vcpu->vcpu_id) {
		kvm_call_hyp(__kvm_flush_cpu_context, mmu);
		*last_ran = vcpu->vcpu_id;
	}

	vcpu->cpu = cpu;

	kvm_vgic_load(vcpu);
	kvm_timer_vcpu_load(vcpu);
	if (has_vhe())
		kvm_vcpu_load_sysregs_vhe(vcpu);
	kvm_arch_vcpu_load_fp(vcpu);
	kvm_vcpu_pmu_restore_guest(vcpu);
	if (kvm_arm_is_pvtime_enabled(&vcpu->arch))
		kvm_make_request(KVM_REQ_RECORD_STEAL, vcpu);

	if (single_task_running())
		vcpu_clear_wfx_traps(vcpu);
	else
		vcpu_set_wfx_traps(vcpu);

	if (vcpu_has_ptrauth(vcpu))
		vcpu_ptrauth_disable(vcpu);
	kvm_arch_vcpu_load_debug_state_flags(vcpu);

	if (!cpumask_test_cpu(smp_processor_id(), vcpu->kvm->arch.supported_cpus))
		vcpu_set_on_unsupported_cpu(vcpu);
}

void kvm_arch_vcpu_put(struct kvm_vcpu *vcpu)
{
	kvm_arch_vcpu_put_debug_state_flags(vcpu);
	kvm_arch_vcpu_put_fp(vcpu);
	if (has_vhe())
		kvm_vcpu_put_sysregs_vhe(vcpu);
	kvm_timer_vcpu_put(vcpu);
	kvm_vgic_put(vcpu);
	kvm_vcpu_pmu_restore_host(vcpu);
	kvm_arm_vmid_clear_active();

	vcpu_clear_on_unsupported_cpu(vcpu);
	vcpu->cpu = -1;
}

void kvm_arm_vcpu_power_off(struct kvm_vcpu *vcpu)
{
	vcpu->arch.mp_state.mp_state = KVM_MP_STATE_STOPPED;
	kvm_make_request(KVM_REQ_SLEEP, vcpu);
	kvm_vcpu_kick(vcpu);
}

bool kvm_arm_vcpu_stopped(struct kvm_vcpu *vcpu)
{
	return vcpu->arch.mp_state.mp_state == KVM_MP_STATE_STOPPED;
}

static void kvm_arm_vcpu_suspend(struct kvm_vcpu *vcpu)
{
	vcpu->arch.mp_state.mp_state = KVM_MP_STATE_SUSPENDED;
	kvm_make_request(KVM_REQ_SUSPEND, vcpu);
	kvm_vcpu_kick(vcpu);
}

static bool kvm_arm_vcpu_suspended(struct kvm_vcpu *vcpu)
{
	return vcpu->arch.mp_state.mp_state == KVM_MP_STATE_SUSPENDED;
}

int kvm_arch_vcpu_ioctl_get_mpstate(struct kvm_vcpu *vcpu,
				    struct kvm_mp_state *mp_state)
{
	*mp_state = vcpu->arch.mp_state;

	return 0;
}

int kvm_arch_vcpu_ioctl_set_mpstate(struct kvm_vcpu *vcpu,
				    struct kvm_mp_state *mp_state)
{
	int ret = 0;

	switch (mp_state->mp_state) {
	case KVM_MP_STATE_RUNNABLE:
		vcpu->arch.mp_state = *mp_state;
		break;
	case KVM_MP_STATE_STOPPED:
		kvm_arm_vcpu_power_off(vcpu);
		break;
	case KVM_MP_STATE_SUSPENDED:
		kvm_arm_vcpu_suspend(vcpu);
		break;
	default:
		ret = -EINVAL;
	}

	return ret;
}

/**
 * kvm_arch_vcpu_runnable - determine if the vcpu can be scheduled
 * @v:		The VCPU pointer
 *
 * If the guest CPU is not waiting for interrupts or an interrupt line is
 * asserted, the CPU is by definition runnable.
 */
int kvm_arch_vcpu_runnable(struct kvm_vcpu *v)
{
	bool irq_lines = *vcpu_hcr(v) & (HCR_VI | HCR_VF);
	return ((irq_lines || kvm_vgic_vcpu_pending_irq(v))
		&& !kvm_arm_vcpu_stopped(v) && !v->arch.pause);
}

bool kvm_arch_vcpu_in_kernel(struct kvm_vcpu *vcpu)
{
	return vcpu_mode_priv(vcpu);
}

#ifdef CONFIG_GUEST_PERF_EVENTS
unsigned long kvm_arch_vcpu_get_ip(struct kvm_vcpu *vcpu)
{
	return *vcpu_pc(vcpu);
}
#endif

static int kvm_vcpu_initialized(struct kvm_vcpu *vcpu)
{
	return vcpu->arch.target >= 0;
}

/*
 * Handle both the initialisation that is being done when the vcpu is
 * run for the first time, as well as the updates that must be
 * performed each time we get a new thread dealing with this vcpu.
 */
int kvm_arch_vcpu_run_pid_change(struct kvm_vcpu *vcpu)
{
	struct kvm *kvm = vcpu->kvm;
	int ret;

	if (!kvm_vcpu_initialized(vcpu))
		return -ENOEXEC;

	if (!kvm_arm_vcpu_is_finalized(vcpu))
		return -EPERM;

	ret = kvm_arch_vcpu_run_map_fp(vcpu);
	if (ret)
		return ret;

	if (likely(vcpu_has_run_once(vcpu)))
		return 0;

	kvm_arm_vcpu_init_debug(vcpu);

	if (likely(irqchip_in_kernel(kvm))) {
		/*
		 * Map the VGIC hardware resources before running a vcpu the
		 * first time on this VM.
		 */
		ret = kvm_vgic_map_resources(kvm);
		if (ret)
			return ret;
	}

	ret = kvm_timer_enable(vcpu);
	if (ret)
		return ret;

	ret = kvm_arm_pmu_v3_enable(vcpu);
	if (ret)
		return ret;

	if (is_protected_kvm_enabled()) {
		ret = pkvm_create_hyp_vm(kvm);
		if (ret)
			return ret;
	}

	if (!irqchip_in_kernel(kvm)) {
		/*
		 * Tell the rest of the code that there are userspace irqchip
		 * VMs in the wild.
		 */
		static_branch_inc(&userspace_irqchip_in_use);
	}

	/*
	 * Initialize traps for protected VMs.
	 * NOTE: Move to run in EL2 directly, rather than via a hypercall, once
	 * the code is in place for first run initialization at EL2.
	 */
	if (kvm_vm_is_protected(kvm))
		kvm_call_hyp_nvhe(__pkvm_vcpu_init_traps, vcpu);

	mutex_lock(&kvm->lock);
	set_bit(KVM_ARCH_FLAG_HAS_RAN_ONCE, &kvm->arch.flags);
	mutex_unlock(&kvm->lock);

	return ret;
}

bool kvm_arch_intc_initialized(struct kvm *kvm)
{
	return vgic_initialized(kvm);
}

void kvm_arm_halt_guest(struct kvm *kvm)
{
	unsigned long i;
	struct kvm_vcpu *vcpu;

	kvm_for_each_vcpu(i, vcpu, kvm)
		vcpu->arch.pause = true;
	kvm_make_all_cpus_request(kvm, KVM_REQ_SLEEP);
}

void kvm_arm_resume_guest(struct kvm *kvm)
{
	unsigned long i;
	struct kvm_vcpu *vcpu;

	kvm_for_each_vcpu(i, vcpu, kvm) {
		vcpu->arch.pause = false;
		__kvm_vcpu_wake_up(vcpu);
	}
}

static void kvm_vcpu_sleep(struct kvm_vcpu *vcpu)
{
	struct rcuwait *wait = kvm_arch_vcpu_get_wait(vcpu);

	rcuwait_wait_event(wait,
			   (!kvm_arm_vcpu_stopped(vcpu)) && (!vcpu->arch.pause),
			   TASK_INTERRUPTIBLE);

	if (kvm_arm_vcpu_stopped(vcpu) || vcpu->arch.pause) {
		/* Awaken to handle a signal, request we sleep again later. */
		kvm_make_request(KVM_REQ_SLEEP, vcpu);
	}

	/*
	 * Make sure we will observe a potential reset request if we've
	 * observed a change to the power state. Pairs with the smp_wmb() in
	 * kvm_psci_vcpu_on().
	 */
	smp_rmb();
}

/**
 * kvm_vcpu_wfi - emulate Wait-For-Interrupt behavior
 * @vcpu:	The VCPU pointer
 *
 * Suspend execution of a vCPU until a valid wake event is detected, i.e. until
 * the vCPU is runnable.  The vCPU may or may not be scheduled out, depending
 * on when a wake event arrives, e.g. there may already be a pending wake event.
 */
void kvm_vcpu_wfi(struct kvm_vcpu *vcpu)
{
	/*
	 * Sync back the state of the GIC CPU interface so that we have
	 * the latest PMR and group enables. This ensures that
	 * kvm_arch_vcpu_runnable has up-to-date data to decide whether
	 * we have pending interrupts, e.g. when determining if the
	 * vCPU should block.
	 *
	 * For the same reason, we want to tell GICv4 that we need
	 * doorbells to be signalled, should an interrupt become pending.
	 */
	preempt_disable();
	kvm_vgic_vmcr_sync(vcpu);
	vgic_v4_put(vcpu, true);
	preempt_enable();

	kvm_vcpu_halt(vcpu);
	vcpu_clear_flag(vcpu, IN_WFIT);

	preempt_disable();
	vgic_v4_load(vcpu);
	preempt_enable();
}

static int kvm_vcpu_suspend(struct kvm_vcpu *vcpu)
{
	if (!kvm_arm_vcpu_suspended(vcpu))
		return 1;

	kvm_vcpu_wfi(vcpu);

	/*
	 * The suspend state is sticky; we do not leave it until userspace
	 * explicitly marks the vCPU as runnable. Request that we suspend again
	 * later.
	 */
	kvm_make_request(KVM_REQ_SUSPEND, vcpu);

	/*
	 * Check to make sure the vCPU is actually runnable. If so, exit to
	 * userspace informing it of the wakeup condition.
	 */
	if (kvm_arch_vcpu_runnable(vcpu)) {
		memset(&vcpu->run->system_event, 0, sizeof(vcpu->run->system_event));
		vcpu->run->system_event.type = KVM_SYSTEM_EVENT_WAKEUP;
		vcpu->run->exit_reason = KVM_EXIT_SYSTEM_EVENT;
		return 0;
	}

	/*
	 * Otherwise, we were unblocked to process a different event, such as a
	 * pending signal. Return 1 and allow kvm_arch_vcpu_ioctl_run() to
	 * process the event.
	 */
	return 1;
}

/**
 * check_vcpu_requests - check and handle pending vCPU requests
 * @vcpu:	the VCPU pointer
 *
 * Return: 1 if we should enter the guest
 *	   0 if we should exit to userspace
 *	   < 0 if we should exit to userspace, where the return value indicates
 *	   an error
 */
static int check_vcpu_requests(struct kvm_vcpu *vcpu)
{
	if (kvm_request_pending(vcpu)) {
		if (kvm_check_request(KVM_REQ_SLEEP, vcpu))
			kvm_vcpu_sleep(vcpu);

		if (kvm_check_request(KVM_REQ_VCPU_RESET, vcpu))
			kvm_reset_vcpu(vcpu);

		/*
		 * Clear IRQ_PENDING requests that were made to guarantee
		 * that a VCPU sees new virtual interrupts.
		 */
		kvm_check_request(KVM_REQ_IRQ_PENDING, vcpu);

		if (kvm_check_request(KVM_REQ_RECORD_STEAL, vcpu))
			kvm_update_stolen_time(vcpu);

		if (kvm_check_request(KVM_REQ_RELOAD_GICv4, vcpu)) {
			/* The distributor enable bits were changed */
			preempt_disable();
			vgic_v4_put(vcpu, false);
			vgic_v4_load(vcpu);
			preempt_enable();
		}

		if (kvm_check_request(KVM_REQ_RELOAD_PMU, vcpu))
			kvm_pmu_handle_pmcr(vcpu,
					    __vcpu_sys_reg(vcpu, PMCR_EL0));

		if (kvm_check_request(KVM_REQ_SUSPEND, vcpu))
			return kvm_vcpu_suspend(vcpu);

		if (kvm_dirty_ring_check_request(vcpu))
			return 0;
	}

	return 1;
}

static bool vcpu_mode_is_bad_32bit(struct kvm_vcpu *vcpu)
{
	if (likely(!vcpu_mode_is_32bit(vcpu)))
		return false;

	return !kvm_supports_32bit_el0();
}

/**
 * kvm_vcpu_exit_request - returns true if the VCPU should *not* enter the guest
 * @vcpu:	The VCPU pointer
 * @ret:	Pointer to write optional return code
 *
 * Returns: true if the VCPU needs to return to a preemptible + interruptible
 *	    and skip guest entry.
 *
 * This function disambiguates between two different types of exits: exits to a
 * preemptible + interruptible kernel context and exits to userspace. For an
 * exit to userspace, this function will write the return code to ret and return
 * true. For an exit to preemptible + interruptible kernel context (i.e. check
 * for pending work and re-enter), return true without writing to ret.
 */
static bool kvm_vcpu_exit_request(struct kvm_vcpu *vcpu, int *ret)
{
	struct kvm_run *run = vcpu->run;

	/*
	 * If we're using a userspace irqchip, then check if we need
	 * to tell a userspace irqchip about timer or PMU level
	 * changes and if so, exit to userspace (the actual level
	 * state gets updated in kvm_timer_update_run and
	 * kvm_pmu_update_run below).
	 */
	if (static_branch_unlikely(&userspace_irqchip_in_use)) {
		if (kvm_timer_should_notify_user(vcpu) ||
		    kvm_pmu_should_notify_user(vcpu)) {
			*ret = -EINTR;
			run->exit_reason = KVM_EXIT_INTR;
			return true;
		}
	}

	if (unlikely(vcpu_on_unsupported_cpu(vcpu))) {
		run->exit_reason = KVM_EXIT_FAIL_ENTRY;
		run->fail_entry.hardware_entry_failure_reason = KVM_EXIT_FAIL_ENTRY_CPU_UNSUPPORTED;
		run->fail_entry.cpu = smp_processor_id();
		*ret = 0;
		return true;
	}

	return kvm_request_pending(vcpu) ||
			xfer_to_guest_mode_work_pending();
}

/*
 * Actually run the vCPU, entering an RCU extended quiescent state (EQS) while
 * the vCPU is running.
 *
 * This must be noinstr as instrumentation may make use of RCU, and this is not
 * safe during the EQS.
 */
static int noinstr kvm_arm_vcpu_enter_exit(struct kvm_vcpu *vcpu)
{
	int ret;

	guest_state_enter_irqoff();
	ret = kvm_call_hyp_ret(__kvm_vcpu_run, vcpu);
	guest_state_exit_irqoff();

	return ret;
}

/**
 * kvm_arch_vcpu_ioctl_run - the main VCPU run function to execute guest code
 * @vcpu:	The VCPU pointer
 *
 * This function is called through the VCPU_RUN ioctl called from user space. It
 * will execute VM code in a loop until the time slice for the process is used
 * or some emulation is needed from user space in which case the function will
 * return with return value 0 and with the kvm_run structure filled in with the
 * required data for the requested emulation.
 */
int kvm_arch_vcpu_ioctl_run(struct kvm_vcpu *vcpu)
{
	struct kvm_run *run = vcpu->run;
	int ret;

	if (run->exit_reason == KVM_EXIT_MMIO) {
		ret = kvm_handle_mmio_return(vcpu);
		if (ret)
			return ret;
	}

	vcpu_load(vcpu);

	if (run->immediate_exit) {
		ret = -EINTR;
		goto out;
	}

	kvm_sigset_activate(vcpu);

	ret = 1;
	run->exit_reason = KVM_EXIT_UNKNOWN;
	run->flags = 0;
	while (ret > 0) {
		/*
		 * Check conditions before entering the guest
		 */
		ret = xfer_to_guest_mode_handle_work(vcpu);
		if (!ret)
			ret = 1;

		if (ret > 0)
			ret = check_vcpu_requests(vcpu);

		/*
		 * Preparing the interrupts to be injected also
		 * involves poking the GIC, which must be done in a
		 * non-preemptible context.
		 */
		preempt_disable();

		/*
		 * The VMID allocator only tracks active VMIDs per
		 * physical CPU, and therefore the VMID allocated may not be
		 * preserved on VMID roll-over if the task was preempted,
		 * making a thread's VMID inactive. So we need to call
		 * kvm_arm_vmid_update() in non-premptible context.
		 */
		kvm_arm_vmid_update(&vcpu->arch.hw_mmu->vmid);

		kvm_pmu_flush_hwstate(vcpu);

		local_irq_disable();

		kvm_vgic_flush_hwstate(vcpu);

		kvm_pmu_update_vcpu_events(vcpu);

		/*
		 * Ensure we set mode to IN_GUEST_MODE after we disable
		 * interrupts and before the final VCPU requests check.
		 * See the comment in kvm_vcpu_exiting_guest_mode() and
		 * Documentation/virt/kvm/vcpu-requests.rst
		 */
		smp_store_mb(vcpu->mode, IN_GUEST_MODE);

		if (ret <= 0 || kvm_vcpu_exit_request(vcpu, &ret)) {
			vcpu->mode = OUTSIDE_GUEST_MODE;
			isb(); /* Ensure work in x_flush_hwstate is committed */
			kvm_pmu_sync_hwstate(vcpu);
			if (static_branch_unlikely(&userspace_irqchip_in_use))
				kvm_timer_sync_user(vcpu);
			kvm_vgic_sync_hwstate(vcpu);
			local_irq_enable();
			preempt_enable();
			continue;
		}

		kvm_arm_setup_debug(vcpu);
		kvm_arch_vcpu_ctxflush_fp(vcpu);

		/**************************************************************
		 * Enter the guest
		 */
		trace_kvm_entry(*vcpu_pc(vcpu));
		guest_timing_enter_irqoff();

		ret = kvm_arm_vcpu_enter_exit(vcpu);

		vcpu->mode = OUTSIDE_GUEST_MODE;
		vcpu->stat.exits++;
		/*
		 * Back from guest
		 *************************************************************/

		kvm_arm_clear_debug(vcpu);

		/*
		 * We must sync the PMU state before the vgic state so
		 * that the vgic can properly sample the updated state of the
		 * interrupt line.
		 */
		kvm_pmu_sync_hwstate(vcpu);

		/*
		 * Sync the vgic state before syncing the timer state because
		 * the timer code needs to know if the virtual timer
		 * interrupts are active.
		 */
		kvm_vgic_sync_hwstate(vcpu);

		/*
		 * Sync the timer hardware state before enabling interrupts as
		 * we don't want vtimer interrupts to race with syncing the
		 * timer virtual interrupt state.
		 */
		if (static_branch_unlikely(&userspace_irqchip_in_use))
			kvm_timer_sync_user(vcpu);

		kvm_arch_vcpu_ctxsync_fp(vcpu);

		/*
		 * We must ensure that any pending interrupts are taken before
		 * we exit guest timing so that timer ticks are accounted as
		 * guest time. Transiently unmask interrupts so that any
		 * pending interrupts are taken.
		 *
		 * Per ARM DDI 0487G.b section D1.13.4, an ISB (or other
		 * context synchronization event) is necessary to ensure that
		 * pending interrupts are taken.
		 */
		if (ARM_EXCEPTION_CODE(ret) == ARM_EXCEPTION_IRQ) {
			local_irq_enable();
			isb();
			local_irq_disable();
		}

		guest_timing_exit_irqoff();

		local_irq_enable();

		trace_kvm_exit(ret, kvm_vcpu_trap_get_class(vcpu), *vcpu_pc(vcpu));

		/* Exit types that need handling before we can be preempted */
		handle_exit_early(vcpu, ret);

		preempt_enable();

		/*
		 * The ARMv8 architecture doesn't give the hypervisor
		 * a mechanism to prevent a guest from dropping to AArch32 EL0
		 * if implemented by the CPU. If we spot the guest in such
		 * state and that we decided it wasn't supposed to do so (like
		 * with the asymmetric AArch32 case), return to userspace with
		 * a fatal error.
		 */
		if (vcpu_mode_is_bad_32bit(vcpu)) {
			/*
			 * As we have caught the guest red-handed, decide that
			 * it isn't fit for purpose anymore by making the vcpu
			 * invalid. The VMM can try and fix it by issuing  a
			 * KVM_ARM_VCPU_INIT if it really wants to.
			 */
			vcpu->arch.target = -1;
			ret = ARM_EXCEPTION_IL;
		}

		ret = handle_exit(vcpu, ret);
	}

	/* Tell userspace about in-kernel device output levels */
	if (unlikely(!irqchip_in_kernel(vcpu->kvm))) {
		kvm_timer_update_run(vcpu);
		kvm_pmu_update_run(vcpu);
	}

	kvm_sigset_deactivate(vcpu);

out:
	/*
	 * In the unlikely event that we are returning to userspace
	 * with pending exceptions or PC adjustment, commit these
	 * adjustments in order to give userspace a consistent view of
	 * the vcpu state. Note that this relies on __kvm_adjust_pc()
	 * being preempt-safe on VHE.
	 */
	if (unlikely(vcpu_get_flag(vcpu, PENDING_EXCEPTION) ||
		     vcpu_get_flag(vcpu, INCREMENT_PC)))
		kvm_call_hyp(__kvm_adjust_pc, vcpu);

	vcpu_put(vcpu);
	return ret;
}

static int vcpu_interrupt_line(struct kvm_vcpu *vcpu, int number, bool level)
{
	int bit_index;
	bool set;
	unsigned long *hcr;

	if (number == KVM_ARM_IRQ_CPU_IRQ)
		bit_index = __ffs(HCR_VI);
	else /* KVM_ARM_IRQ_CPU_FIQ */
		bit_index = __ffs(HCR_VF);

	hcr = vcpu_hcr(vcpu);
	if (level)
		set = test_and_set_bit(bit_index, hcr);
	else
		set = test_and_clear_bit(bit_index, hcr);

	/*
	 * If we didn't change anything, no need to wake up or kick other CPUs
	 */
	if (set == level)
		return 0;

	/*
	 * The vcpu irq_lines field was updated, wake up sleeping VCPUs and
	 * trigger a world-switch round on the running physical CPU to set the
	 * virtual IRQ/FIQ fields in the HCR appropriately.
	 */
	kvm_make_request(KVM_REQ_IRQ_PENDING, vcpu);
	kvm_vcpu_kick(vcpu);

	return 0;
}

int kvm_vm_ioctl_irq_line(struct kvm *kvm, struct kvm_irq_level *irq_level,
			  bool line_status)
{
	u32 irq = irq_level->irq;
	unsigned int irq_type, vcpu_idx, irq_num;
	int nrcpus = atomic_read(&kvm->online_vcpus);
	struct kvm_vcpu *vcpu = NULL;
	bool level = irq_level->level;

	irq_type = (irq >> KVM_ARM_IRQ_TYPE_SHIFT) & KVM_ARM_IRQ_TYPE_MASK;
	vcpu_idx = (irq >> KVM_ARM_IRQ_VCPU_SHIFT) & KVM_ARM_IRQ_VCPU_MASK;
	vcpu_idx += ((irq >> KVM_ARM_IRQ_VCPU2_SHIFT) & KVM_ARM_IRQ_VCPU2_MASK) * (KVM_ARM_IRQ_VCPU_MASK + 1);
	irq_num = (irq >> KVM_ARM_IRQ_NUM_SHIFT) & KVM_ARM_IRQ_NUM_MASK;

	trace_kvm_irq_line(irq_type, vcpu_idx, irq_num, irq_level->level);

	switch (irq_type) {
	case KVM_ARM_IRQ_TYPE_CPU:
		if (irqchip_in_kernel(kvm))
			return -ENXIO;

		if (vcpu_idx >= nrcpus)
			return -EINVAL;

		vcpu = kvm_get_vcpu(kvm, vcpu_idx);
		if (!vcpu)
			return -EINVAL;

		if (irq_num > KVM_ARM_IRQ_CPU_FIQ)
			return -EINVAL;

		return vcpu_interrupt_line(vcpu, irq_num, level);
	case KVM_ARM_IRQ_TYPE_PPI:
		if (!irqchip_in_kernel(kvm))
			return -ENXIO;

		if (vcpu_idx >= nrcpus)
			return -EINVAL;

		vcpu = kvm_get_vcpu(kvm, vcpu_idx);
		if (!vcpu)
			return -EINVAL;

		if (irq_num < VGIC_NR_SGIS || irq_num >= VGIC_NR_PRIVATE_IRQS)
			return -EINVAL;

		return kvm_vgic_inject_irq(kvm, vcpu->vcpu_id, irq_num, level, NULL);
	case KVM_ARM_IRQ_TYPE_SPI:
		if (!irqchip_in_kernel(kvm))
			return -ENXIO;

		if (irq_num < VGIC_NR_PRIVATE_IRQS)
			return -EINVAL;

		return kvm_vgic_inject_irq(kvm, 0, irq_num, level, NULL);
	}

	return -EINVAL;
}

static int kvm_vcpu_set_target(struct kvm_vcpu *vcpu,
			       const struct kvm_vcpu_init *init)
{
	unsigned int i, ret;
	u32 phys_target = kvm_target_cpu();

	if (init->target != phys_target)
		return -EINVAL;

	/*
	 * Secondary and subsequent calls to KVM_ARM_VCPU_INIT must
	 * use the same target.
	 */
	if (vcpu->arch.target != -1 && vcpu->arch.target != init->target)
		return -EINVAL;

	/* -ENOENT for unknown features, -EINVAL for invalid combinations. */
	for (i = 0; i < sizeof(init->features) * 8; i++) {
		bool set = (init->features[i / 32] & (1 << (i % 32)));

		if (set && i >= KVM_VCPU_MAX_FEATURES)
			return -ENOENT;

		/*
		 * Secondary and subsequent calls to KVM_ARM_VCPU_INIT must
		 * use the same feature set.
		 */
		if (vcpu->arch.target != -1 && i < KVM_VCPU_MAX_FEATURES &&
		    test_bit(i, vcpu->arch.features) != set)
			return -EINVAL;

		if (set)
			set_bit(i, vcpu->arch.features);
	}

	vcpu->arch.target = phys_target;

	/* Now we know what it is, we can reset it. */
	ret = kvm_reset_vcpu(vcpu);
	if (ret) {
		vcpu->arch.target = -1;
		bitmap_zero(vcpu->arch.features, KVM_VCPU_MAX_FEATURES);
	}

	return ret;
}

static int kvm_arch_vcpu_ioctl_vcpu_init(struct kvm_vcpu *vcpu,
					 struct kvm_vcpu_init *init)
{
	int ret;

	ret = kvm_vcpu_set_target(vcpu, init);
	if (ret)
		return ret;

	/*
	 * Ensure a rebooted VM will fault in RAM pages and detect if the
	 * guest MMU is turned off and flush the caches as needed.
	 *
	 * S2FWB enforces all memory accesses to RAM being cacheable,
	 * ensuring that the data side is always coherent. We still
	 * need to invalidate the I-cache though, as FWB does *not*
	 * imply CTR_EL0.DIC.
	 */
	if (vcpu_has_run_once(vcpu)) {
		if (!cpus_have_final_cap(ARM64_HAS_STAGE2_FWB))
			stage2_unmap_vm(vcpu->kvm);
		else
			icache_inval_all_pou();
	}

	vcpu_reset_hcr(vcpu);
	vcpu->arch.cptr_el2 = CPTR_EL2_DEFAULT;

	/*
	 * Handle the "start in power-off" case.
	 */
	if (test_bit(KVM_ARM_VCPU_POWER_OFF, vcpu->arch.features))
		kvm_arm_vcpu_power_off(vcpu);
	else
		vcpu->arch.mp_state.mp_state = KVM_MP_STATE_RUNNABLE;

	return 0;
}

static int kvm_arm_vcpu_set_attr(struct kvm_vcpu *vcpu,
				 struct kvm_device_attr *attr)
{
	int ret = -ENXIO;

	switch (attr->group) {
	default:
		ret = kvm_arm_vcpu_arch_set_attr(vcpu, attr);
		break;
	}

	return ret;
}

static int kvm_arm_vcpu_get_attr(struct kvm_vcpu *vcpu,
				 struct kvm_device_attr *attr)
{
	int ret = -ENXIO;

	switch (attr->group) {
	default:
		ret = kvm_arm_vcpu_arch_get_attr(vcpu, attr);
		break;
	}

	return ret;
}

static int kvm_arm_vcpu_has_attr(struct kvm_vcpu *vcpu,
				 struct kvm_device_attr *attr)
{
	int ret = -ENXIO;

	switch (attr->group) {
	default:
		ret = kvm_arm_vcpu_arch_has_attr(vcpu, attr);
		break;
	}

	return ret;
}

static int kvm_arm_vcpu_get_events(struct kvm_vcpu *vcpu,
				   struct kvm_vcpu_events *events)
{
	memset(events, 0, sizeof(*events));

	return __kvm_arm_vcpu_get_events(vcpu, events);
}

static int kvm_arm_vcpu_set_events(struct kvm_vcpu *vcpu,
				   struct kvm_vcpu_events *events)
{
	int i;

	/* check whether the reserved field is zero */
	for (i = 0; i < ARRAY_SIZE(events->reserved); i++)
		if (events->reserved[i])
			return -EINVAL;

	/* check whether the pad field is zero */
	for (i = 0; i < ARRAY_SIZE(events->exception.pad); i++)
		if (events->exception.pad[i])
			return -EINVAL;

	return __kvm_arm_vcpu_set_events(vcpu, events);
}

long kvm_arch_vcpu_ioctl(struct file *filp,
			 unsigned int ioctl, unsigned long arg)
{
	struct kvm_vcpu *vcpu = filp->private_data;
	void __user *argp = (void __user *)arg;
	struct kvm_device_attr attr;
	long r;

	switch (ioctl) {
	case KVM_ARM_VCPU_INIT: {
		struct kvm_vcpu_init init;

		r = -EFAULT;
		if (copy_from_user(&init, argp, sizeof(init)))
			break;

		r = kvm_arch_vcpu_ioctl_vcpu_init(vcpu, &init);
		break;
	}
	case KVM_SET_ONE_REG:
	case KVM_GET_ONE_REG: {
		struct kvm_one_reg reg;

		r = -ENOEXEC;
		if (unlikely(!kvm_vcpu_initialized(vcpu)))
			break;

		r = -EFAULT;
		if (copy_from_user(&reg, argp, sizeof(reg)))
			break;

		/*
		 * We could owe a reset due to PSCI. Handle the pending reset
		 * here to ensure userspace register accesses are ordered after
		 * the reset.
		 */
		if (kvm_check_request(KVM_REQ_VCPU_RESET, vcpu))
			kvm_reset_vcpu(vcpu);

		if (ioctl == KVM_SET_ONE_REG)
			r = kvm_arm_set_reg(vcpu, &reg);
		else
			r = kvm_arm_get_reg(vcpu, &reg);
		break;
	}
	case KVM_GET_REG_LIST: {
		struct kvm_reg_list __user *user_list = argp;
		struct kvm_reg_list reg_list;
		unsigned n;

		r = -ENOEXEC;
		if (unlikely(!kvm_vcpu_initialized(vcpu)))
			break;

		r = -EPERM;
		if (!kvm_arm_vcpu_is_finalized(vcpu))
			break;

		r = -EFAULT;
		if (copy_from_user(&reg_list, user_list, sizeof(reg_list)))
			break;
		n = reg_list.n;
		reg_list.n = kvm_arm_num_regs(vcpu);
		if (copy_to_user(user_list, &reg_list, sizeof(reg_list)))
			break;
		r = -E2BIG;
		if (n < reg_list.n)
			break;
		r = kvm_arm_copy_reg_indices(vcpu, user_list->reg);
		break;
	}
	case KVM_SET_DEVICE_ATTR: {
		r = -EFAULT;
		if (copy_from_user(&attr, argp, sizeof(attr)))
			break;
		r = kvm_arm_vcpu_set_attr(vcpu, &attr);
		break;
	}
	case KVM_GET_DEVICE_ATTR: {
		r = -EFAULT;
		if (copy_from_user(&attr, argp, sizeof(attr)))
			break;
		r = kvm_arm_vcpu_get_attr(vcpu, &attr);
		break;
	}
	case KVM_HAS_DEVICE_ATTR: {
		r = -EFAULT;
		if (copy_from_user(&attr, argp, sizeof(attr)))
			break;
		r = kvm_arm_vcpu_has_attr(vcpu, &attr);
		break;
	}
	case KVM_GET_VCPU_EVENTS: {
		struct kvm_vcpu_events events;

		if (kvm_arm_vcpu_get_events(vcpu, &events))
			return -EINVAL;

		if (copy_to_user(argp, &events, sizeof(events)))
			return -EFAULT;

		return 0;
	}
	case KVM_SET_VCPU_EVENTS: {
		struct kvm_vcpu_events events;

		if (copy_from_user(&events, argp, sizeof(events)))
			return -EFAULT;

		return kvm_arm_vcpu_set_events(vcpu, &events);
	}
	case KVM_ARM_VCPU_FINALIZE: {
		int what;

		if (!kvm_vcpu_initialized(vcpu))
			return -ENOEXEC;

		if (get_user(what, (const int __user *)argp))
			return -EFAULT;

		return kvm_arm_vcpu_finalize(vcpu, what);
	}
	default:
		r = -EINVAL;
	}

	return r;
}

void kvm_arch_sync_dirty_log(struct kvm *kvm, struct kvm_memory_slot *memslot)
{

}

void kvm_arch_flush_remote_tlbs_memslot(struct kvm *kvm,
					const struct kvm_memory_slot *memslot)
{
	kvm_flush_remote_tlbs(kvm);
}

static int kvm_vm_ioctl_set_device_addr(struct kvm *kvm,
					struct kvm_arm_device_addr *dev_addr)
{
	switch (FIELD_GET(KVM_ARM_DEVICE_ID_MASK, dev_addr->id)) {
	case KVM_ARM_DEVICE_VGIC_V2:
		if (!vgic_present)
			return -ENXIO;
		return kvm_set_legacy_vgic_v2_addr(kvm, dev_addr);
	default:
		return -ENODEV;
	}
}

long kvm_arch_vm_ioctl(struct file *filp,
		       unsigned int ioctl, unsigned long arg)
{
	struct kvm *kvm = filp->private_data;
	void __user *argp = (void __user *)arg;

	switch (ioctl) {
	case KVM_CREATE_IRQCHIP: {
		int ret;
		if (!vgic_present)
			return -ENXIO;
		mutex_lock(&kvm->lock);
		ret = kvm_vgic_create(kvm, KVM_DEV_TYPE_ARM_VGIC_V2);
		mutex_unlock(&kvm->lock);
		return ret;
	}
	case KVM_ARM_SET_DEVICE_ADDR: {
		struct kvm_arm_device_addr dev_addr;

		if (copy_from_user(&dev_addr, argp, sizeof(dev_addr)))
			return -EFAULT;
		return kvm_vm_ioctl_set_device_addr(kvm, &dev_addr);
	}
	case KVM_ARM_PREFERRED_TARGET: {
		struct kvm_vcpu_init init;

		kvm_vcpu_preferred_target(&init);

		if (copy_to_user(argp, &init, sizeof(init)))
			return -EFAULT;

		return 0;
	}
	case KVM_ARM_MTE_COPY_TAGS: {
		struct kvm_arm_copy_mte_tags copy_tags;

		if (copy_from_user(&copy_tags, argp, sizeof(copy_tags)))
			return -EFAULT;
		return kvm_vm_ioctl_mte_copy_tags(kvm, &copy_tags);
	}
	default:
		return -EINVAL;
	}
}

static unsigned long nvhe_percpu_size(void)
{
	return (unsigned long)CHOOSE_NVHE_SYM(__per_cpu_end) -
		(unsigned long)CHOOSE_NVHE_SYM(__per_cpu_start);
}

static unsigned long nvhe_percpu_order(void)
{
	unsigned long size = nvhe_percpu_size();

	return size ? get_order(size) : 0;
}

/* A lookup table holding the hypervisor VA for each vector slot */
static void *hyp_spectre_vector_selector[BP_HARDEN_EL2_SLOTS];

static void kvm_init_vector_slot(void *base, enum arm64_hyp_spectre_vector slot)
{
	hyp_spectre_vector_selector[slot] = __kvm_vector_slot2addr(base, slot);
}

static int kvm_init_vector_slots(void)
{
	int err;
	void *base;

	base = kern_hyp_va(kvm_ksym_ref(__kvm_hyp_vector));
	kvm_init_vector_slot(base, HYP_VECTOR_DIRECT);

	base = kern_hyp_va(kvm_ksym_ref(__bp_harden_hyp_vecs));
	kvm_init_vector_slot(base, HYP_VECTOR_SPECTRE_DIRECT);

	if (kvm_system_needs_idmapped_vectors() &&
	    !is_protected_kvm_enabled()) {
		err = create_hyp_exec_mappings(__pa_symbol(__bp_harden_hyp_vecs),
					       __BP_HARDEN_HYP_VECS_SZ, &base);
		if (err)
			return err;
	}

	kvm_init_vector_slot(base, HYP_VECTOR_INDIRECT);
	kvm_init_vector_slot(base, HYP_VECTOR_SPECTRE_INDIRECT);
	return 0;
}

static void cpu_prepare_hyp_mode(int cpu, u32 hyp_va_bits)
{
	struct kvm_nvhe_init_params *params = per_cpu_ptr_nvhe_sym(kvm_init_params, cpu);
	unsigned long tcr;

	/*
	 * Calculate the raw per-cpu offset without a translation from the
	 * kernel's mapping to the linear mapping, and store it in tpidr_el2
	 * so that we can use adr_l to access per-cpu variables in EL2.
	 * Also drop the KASAN tag which gets in the way...
	 */
	params->tpidr_el2 = (unsigned long)kasan_reset_tag(per_cpu_ptr_nvhe_sym(__per_cpu_start, cpu)) -
			    (unsigned long)kvm_ksym_ref(CHOOSE_NVHE_SYM(__per_cpu_start));

	params->mair_el2 = read_sysreg(mair_el1);

	tcr = (read_sysreg(tcr_el1) & TCR_EL2_MASK) | TCR_EL2_RES1;
	tcr &= ~TCR_T0SZ_MASK;
	tcr |= TCR_T0SZ(hyp_va_bits);
	params->tcr_el2 = tcr;

	params->pgd_pa = kvm_mmu_get_httbr();
	if (is_protected_kvm_enabled())
		params->hcr_el2 = HCR_HOST_NVHE_PROTECTED_FLAGS;
	else
		params->hcr_el2 = HCR_HOST_NVHE_FLAGS;
	params->vttbr = params->vtcr = 0;

	/*
	 * Flush the init params from the data cache because the struct will
	 * be read while the MMU is off.
	 */
	kvm_flush_dcache_to_poc(params, sizeof(*params));
}

static void hyp_install_host_vector(void)
{
	struct kvm_nvhe_init_params *params;
	struct arm_smccc_res res;

	/* Switch from the HYP stub to our own HYP init vector */
	__hyp_set_vectors(kvm_get_idmap_vector());

	/*
	 * Call initialization code, and switch to the full blown HYP code.
	 * If the cpucaps haven't been finalized yet, something has gone very
	 * wrong, and hyp will crash and burn when it uses any
	 * cpus_have_const_cap() wrapper.
	 */
	BUG_ON(!system_capabilities_finalized());
	params = this_cpu_ptr_nvhe_sym(kvm_init_params);
	arm_smccc_1_1_hvc(KVM_HOST_SMCCC_FUNC(__kvm_hyp_init), virt_to_phys(params), &res);
	WARN_ON(res.a0 != SMCCC_RET_SUCCESS);
}

static void cpu_init_hyp_mode(void)
{
	hyp_install_host_vector();

	/*
	 * Disabling SSBD on a non-VHE system requires us to enable SSBS
	 * at EL2.
	 */
	if (this_cpu_has_cap(ARM64_SSBS) &&
	    arm64_get_spectre_v4_state() == SPECTRE_VULNERABLE) {
		kvm_call_hyp_nvhe(__kvm_enable_ssbs);
	}
}

static void cpu_hyp_reset(void)
{
	if (!is_kernel_in_hyp_mode())
		__hyp_reset_vectors();
}

/*
 * EL2 vectors can be mapped and rerouted in a number of ways,
 * depending on the kernel configuration and CPU present:
 *
 * - If the CPU is affected by Spectre-v2, the hardening sequence is
 *   placed in one of the vector slots, which is executed before jumping
 *   to the real vectors.
 *
 * - If the CPU also has the ARM64_SPECTRE_V3A cap, the slot
 *   containing the hardening sequence is mapped next to the idmap page,
 *   and executed before jumping to the real vectors.
 *
 * - If the CPU only has the ARM64_SPECTRE_V3A cap, then an
 *   empty slot is selected, mapped next to the idmap page, and
 *   executed before jumping to the real vectors.
 *
 * Note that ARM64_SPECTRE_V3A is somewhat incompatible with
 * VHE, as we don't have hypervisor-specific mappings. If the system
 * is VHE and yet selects this capability, it will be ignored.
 */
static void cpu_set_hyp_vector(void)
{
	struct bp_hardening_data *data = this_cpu_ptr(&bp_hardening_data);
	void *vector = hyp_spectre_vector_selector[data->slot];

	if (!is_protected_kvm_enabled())
		*this_cpu_ptr_hyp_sym(kvm_hyp_vector) = (unsigned long)vector;
	else
		kvm_call_hyp_nvhe(__pkvm_cpu_set_vector, data->slot);
}

static void cpu_hyp_init_context(void)
{
	kvm_init_host_cpu_context(&this_cpu_ptr_hyp_sym(kvm_host_data)->host_ctxt);

	if (!is_kernel_in_hyp_mode())
		cpu_init_hyp_mode();
}

static void cpu_hyp_init_features(void)
{
	cpu_set_hyp_vector();
	kvm_arm_init_debug();

	if (is_kernel_in_hyp_mode())
		kvm_timer_init_vhe();

	if (vgic_present)
		kvm_vgic_init_cpu_hardware();
}

static void cpu_hyp_reinit(void)
{
	cpu_hyp_reset();
	cpu_hyp_init_context();
	cpu_hyp_init_features();
}

static void _kvm_arch_hardware_enable(void *discard)
{
	if (!__this_cpu_read(kvm_arm_hardware_enabled)) {
		cpu_hyp_reinit();
		__this_cpu_write(kvm_arm_hardware_enabled, 1);
	}
}

int kvm_arch_hardware_enable(void)
{
	_kvm_arch_hardware_enable(NULL);
	return 0;
}

static void _kvm_arch_hardware_disable(void *discard)
{
	if (__this_cpu_read(kvm_arm_hardware_enabled)) {
		cpu_hyp_reset();
		__this_cpu_write(kvm_arm_hardware_enabled, 0);
	}
}

void kvm_arch_hardware_disable(void)
{
	if (!is_protected_kvm_enabled())
		_kvm_arch_hardware_disable(NULL);
}

#ifdef CONFIG_CPU_PM
static int hyp_init_cpu_pm_notifier(struct notifier_block *self,
				    unsigned long cmd,
				    void *v)
{
	/*
	 * kvm_arm_hardware_enabled is left with its old value over
	 * PM_ENTER->PM_EXIT. It is used to indicate PM_EXIT should
	 * re-enable hyp.
	 */
	switch (cmd) {
	case CPU_PM_ENTER:
		if (__this_cpu_read(kvm_arm_hardware_enabled))
			/*
			 * don't update kvm_arm_hardware_enabled here
			 * so that the hardware will be re-enabled
			 * when we resume. See below.
			 */
			cpu_hyp_reset();

		return NOTIFY_OK;
	case CPU_PM_ENTER_FAILED:
	case CPU_PM_EXIT:
		if (__this_cpu_read(kvm_arm_hardware_enabled))
			/* The hardware was enabled before suspend. */
			cpu_hyp_reinit();

		return NOTIFY_OK;

	default:
		return NOTIFY_DONE;
	}
}

static struct notifier_block hyp_init_cpu_pm_nb = {
	.notifier_call = hyp_init_cpu_pm_notifier,
};

static void hyp_cpu_pm_init(void)
{
	if (!is_protected_kvm_enabled())
		cpu_pm_register_notifier(&hyp_init_cpu_pm_nb);
}
static void hyp_cpu_pm_exit(void)
{
	if (!is_protected_kvm_enabled())
		cpu_pm_unregister_notifier(&hyp_init_cpu_pm_nb);
}
#else
static inline void hyp_cpu_pm_init(void)
{
}
static inline void hyp_cpu_pm_exit(void)
{
}
#endif

static void init_cpu_logical_map(void)
{
	unsigned int cpu;

	/*
	 * Copy the MPIDR <-> logical CPU ID mapping to hyp.
	 * Only copy the set of online CPUs whose features have been checked
	 * against the finalized system capabilities. The hypervisor will not
	 * allow any other CPUs from the `possible` set to boot.
	 */
	for_each_online_cpu(cpu)
		hyp_cpu_logical_map[cpu] = cpu_logical_map(cpu);
}

#define init_psci_0_1_impl_state(config, what)	\
	config.psci_0_1_ ## what ## _implemented = psci_ops.what

static bool init_psci_relay(void)
{
	/*
	 * If PSCI has not been initialized, protected KVM cannot install
	 * itself on newly booted CPUs.
	 */
	if (!psci_ops.get_version) {
		kvm_err("Cannot initialize protected mode without PSCI\n");
		return false;
	}

	kvm_host_psci_config.version = psci_ops.get_version();

	if (kvm_host_psci_config.version == PSCI_VERSION(0, 1)) {
		kvm_host_psci_config.function_ids_0_1 = get_psci_0_1_function_ids();
		init_psci_0_1_impl_state(kvm_host_psci_config, cpu_suspend);
		init_psci_0_1_impl_state(kvm_host_psci_config, cpu_on);
		init_psci_0_1_impl_state(kvm_host_psci_config, cpu_off);
		init_psci_0_1_impl_state(kvm_host_psci_config, migrate);
	}
	return true;
}

static int init_subsystems(void)
{
	int err = 0;

	/*
	 * Enable hardware so that subsystem initialisation can access EL2.
	 */
	on_each_cpu(_kvm_arch_hardware_enable, NULL, 1);

	/*
	 * Register CPU lower-power notifier
	 */
	hyp_cpu_pm_init();

	/*
	 * Init HYP view of VGIC
	 */
	err = kvm_vgic_hyp_init();
	switch (err) {
	case 0:
		vgic_present = true;
		break;
	case -ENODEV:
	case -ENXIO:
		vgic_present = false;
		err = 0;
		break;
	default:
		goto out;
	}

	/*
	 * Init HYP architected timer support
	 */
	err = kvm_timer_hyp_init(vgic_present);
	if (err)
		goto out;

	kvm_register_perf_callbacks(NULL);

out:
	if (err || !is_protected_kvm_enabled())
		on_each_cpu(_kvm_arch_hardware_disable, NULL, 1);

	return err;
}

static void teardown_hyp_mode(void)
{
	int cpu;

	free_hyp_pgds();
	for_each_possible_cpu(cpu) {
		free_page(per_cpu(kvm_arm_hyp_stack_page, cpu));
		free_pages(kvm_nvhe_sym(kvm_arm_hyp_percpu_base)[cpu], nvhe_percpu_order());
	}
}

static int do_pkvm_init(u32 hyp_va_bits)
{
	void *per_cpu_base = kvm_ksym_ref(kvm_nvhe_sym(kvm_arm_hyp_percpu_base));
	int ret;

	preempt_disable();
	cpu_hyp_init_context();
	ret = kvm_call_hyp_nvhe(__pkvm_init, hyp_mem_base, hyp_mem_size,
				num_possible_cpus(), kern_hyp_va(per_cpu_base),
				hyp_va_bits);
	cpu_hyp_init_features();

	/*
	 * The stub hypercalls are now disabled, so set our local flag to
	 * prevent a later re-init attempt in kvm_arch_hardware_enable().
	 */
	__this_cpu_write(kvm_arm_hardware_enabled, 1);
	preempt_enable();

	return ret;
}

static void kvm_hyp_init_symbols(void)
{
	kvm_nvhe_sym(id_aa64pfr0_el1_sys_val) = read_sanitised_ftr_reg(SYS_ID_AA64PFR0_EL1);
	kvm_nvhe_sym(id_aa64pfr1_el1_sys_val) = read_sanitised_ftr_reg(SYS_ID_AA64PFR1_EL1);
	kvm_nvhe_sym(id_aa64isar0_el1_sys_val) = read_sanitised_ftr_reg(SYS_ID_AA64ISAR0_EL1);
	kvm_nvhe_sym(id_aa64isar1_el1_sys_val) = read_sanitised_ftr_reg(SYS_ID_AA64ISAR1_EL1);
	kvm_nvhe_sym(id_aa64isar2_el1_sys_val) = read_sanitised_ftr_reg(SYS_ID_AA64ISAR2_EL1);
	kvm_nvhe_sym(id_aa64mmfr0_el1_sys_val) = read_sanitised_ftr_reg(SYS_ID_AA64MMFR0_EL1);
	kvm_nvhe_sym(id_aa64mmfr1_el1_sys_val) = read_sanitised_ftr_reg(SYS_ID_AA64MMFR1_EL1);
	kvm_nvhe_sym(id_aa64mmfr2_el1_sys_val) = read_sanitised_ftr_reg(SYS_ID_AA64MMFR2_EL1);
	kvm_nvhe_sym(__icache_flags) = __icache_flags;
	kvm_nvhe_sym(kvm_arm_vmid_bits) = kvm_arm_vmid_bits;
}

static int kvm_hyp_init_protection(u32 hyp_va_bits)
{
	void *addr = phys_to_virt(hyp_mem_base);
	int ret;

	ret = create_hyp_mappings(addr, addr + hyp_mem_size, PAGE_HYP);
	if (ret)
		return ret;

	ret = do_pkvm_init(hyp_va_bits);
	if (ret)
		return ret;

	free_hyp_pgds();

	return 0;
}

/**
 * Inits Hyp-mode on all online CPUs
 */
static int init_hyp_mode(void)
{
	u32 hyp_va_bits;
	int cpu;
	int err = -ENOMEM;

	/*
	 * The protected Hyp-mode cannot be initialized if the memory pool
	 * allocation has failed.
	 */
	if (is_protected_kvm_enabled() && !hyp_mem_base)
		goto out_err;

	/*
	 * Allocate Hyp PGD and setup Hyp identity mapping
	 */
	err = kvm_mmu_init(&hyp_va_bits);
	if (err)
		goto out_err;

	/*
	 * Allocate stack pages for Hypervisor-mode
	 */
	for_each_possible_cpu(cpu) {
		unsigned long stack_page;

		stack_page = __get_free_page(GFP_KERNEL);
		if (!stack_page) {
			err = -ENOMEM;
			goto out_err;
		}

		per_cpu(kvm_arm_hyp_stack_page, cpu) = stack_page;
	}

	/*
	 * Allocate and initialize pages for Hypervisor-mode percpu regions.
	 */
	for_each_possible_cpu(cpu) {
		struct page *page;
		void *page_addr;

		page = alloc_pages(GFP_KERNEL, nvhe_percpu_order());
		if (!page) {
			err = -ENOMEM;
			goto out_err;
		}

		page_addr = page_address(page);
		memcpy(page_addr, CHOOSE_NVHE_SYM(__per_cpu_start), nvhe_percpu_size());
		kvm_nvhe_sym(kvm_arm_hyp_percpu_base)[cpu] = (unsigned long)page_addr;
	}

	/*
	 * Map the Hyp-code called directly from the host
	 */
	err = create_hyp_mappings(kvm_ksym_ref(__hyp_text_start),
				  kvm_ksym_ref(__hyp_text_end), PAGE_HYP_EXEC);
	if (err) {
		kvm_err("Cannot map world-switch code\n");
		goto out_err;
	}

	err = create_hyp_mappings(kvm_ksym_ref(__hyp_rodata_start),
				  kvm_ksym_ref(__hyp_rodata_end), PAGE_HYP_RO);
	if (err) {
		kvm_err("Cannot map .hyp.rodata section\n");
		goto out_err;
	}

	err = create_hyp_mappings(kvm_ksym_ref(__start_rodata),
				  kvm_ksym_ref(__end_rodata), PAGE_HYP_RO);
	if (err) {
		kvm_err("Cannot map rodata section\n");
		goto out_err;
	}

	/*
	 * .hyp.bss is guaranteed to be placed at the beginning of the .bss
	 * section thanks to an assertion in the linker script. Map it RW and
	 * the rest of .bss RO.
	 */
	err = create_hyp_mappings(kvm_ksym_ref(__hyp_bss_start),
				  kvm_ksym_ref(__hyp_bss_end), PAGE_HYP);
	if (err) {
		kvm_err("Cannot map hyp bss section: %d\n", err);
		goto out_err;
	}

	err = create_hyp_mappings(kvm_ksym_ref(__hyp_bss_end),
				  kvm_ksym_ref(__bss_stop), PAGE_HYP_RO);
	if (err) {
		kvm_err("Cannot map bss section\n");
		goto out_err;
	}

	/*
	 * Map the Hyp stack pages
	 */
	for_each_possible_cpu(cpu) {
		struct kvm_nvhe_init_params *params = per_cpu_ptr_nvhe_sym(kvm_init_params, cpu);
		char *stack_page = (char *)per_cpu(kvm_arm_hyp_stack_page, cpu);
		unsigned long hyp_addr;

		/*
		 * Allocate a contiguous HYP private VA range for the stack
		 * and guard page. The allocation is also aligned based on
		 * the order of its size.
		 */
		err = hyp_alloc_private_va_range(PAGE_SIZE * 2, &hyp_addr);
		if (err) {
			kvm_err("Cannot allocate hyp stack guard page\n");
			goto out_err;
		}

		/*
		 * Since the stack grows downwards, map the stack to the page
		 * at the higher address and leave the lower guard page
		 * unbacked.
		 *
		 * Any valid stack address now has the PAGE_SHIFT bit as 1
		 * and addresses corresponding to the guard page have the
		 * PAGE_SHIFT bit as 0 - this is used for overflow detection.
		 */
		err = __create_hyp_mappings(hyp_addr + PAGE_SIZE, PAGE_SIZE,
					    __pa(stack_page), PAGE_HYP);
		if (err) {
			kvm_err("Cannot map hyp stack\n");
			goto out_err;
		}

		/*
		 * Save the stack PA in nvhe_init_params. This will be needed
		 * to recreate the stack mapping in protected nVHE mode.
		 * __hyp_pa() won't do the right thing there, since the stack
		 * has been mapped in the flexible private VA space.
		 */
		params->stack_pa = __pa(stack_page);

		params->stack_hyp_va = hyp_addr + (2 * PAGE_SIZE);
	}

	for_each_possible_cpu(cpu) {
		char *percpu_begin = (char *)kvm_nvhe_sym(kvm_arm_hyp_percpu_base)[cpu];
		char *percpu_end = percpu_begin + nvhe_percpu_size();

		/* Map Hyp percpu pages */
		err = create_hyp_mappings(percpu_begin, percpu_end, PAGE_HYP);
		if (err) {
			kvm_err("Cannot map hyp percpu region\n");
			goto out_err;
		}

		/* Prepare the CPU initialization parameters */
		cpu_prepare_hyp_mode(cpu, hyp_va_bits);
	}

	kvm_hyp_init_symbols();

	if (is_protected_kvm_enabled()) {
		init_cpu_logical_map();

		if (!init_psci_relay()) {
			err = -ENODEV;
			goto out_err;
		}

		err = kvm_hyp_init_protection(hyp_va_bits);
		if (err) {
			kvm_err("Failed to init hyp memory protection\n");
			goto out_err;
		}
	}

	return 0;

out_err:
	teardown_hyp_mode();
	kvm_err("error initializing Hyp mode: %d\n", err);
	return err;
}

static void _kvm_host_prot_finalize(void *arg)
{
	int *err = arg;

	if (WARN_ON(kvm_call_hyp_nvhe(__pkvm_prot_finalize)))
		WRITE_ONCE(*err, -EINVAL);
}

static int pkvm_drop_host_privileges(void)
{
	int ret = 0;

	/*
	 * Flip the static key upfront as that may no longer be possible
	 * once the host stage 2 is installed.
	 */
	static_branch_enable(&kvm_protected_mode_initialized);
	on_each_cpu(_kvm_host_prot_finalize, &ret, 1);
	return ret;
}

static int finalize_hyp_mode(void)
{
	if (!is_protected_kvm_enabled())
		return 0;

	/*
	 * Exclude HYP sections from kmemleak so that they don't get peeked
	 * at, which would end badly once inaccessible.
	 */
	kmemleak_free_part(__hyp_bss_start, __hyp_bss_end - __hyp_bss_start);
	kmemleak_free_part_phys(hyp_mem_base, hyp_mem_size);
	return pkvm_drop_host_privileges();
}

struct kvm_vcpu *kvm_mpidr_to_vcpu(struct kvm *kvm, unsigned long mpidr)
{
	struct kvm_vcpu *vcpu;
	unsigned long i;

	mpidr &= MPIDR_HWID_BITMASK;
	kvm_for_each_vcpu(i, vcpu, kvm) {
		if (mpidr == kvm_vcpu_get_mpidr_aff(vcpu))
			return vcpu;
	}
	return NULL;
}

bool kvm_arch_has_irq_bypass(void)
{
	return true;
}

int kvm_arch_irq_bypass_add_producer(struct irq_bypass_consumer *cons,
				      struct irq_bypass_producer *prod)
{
	struct kvm_kernel_irqfd *irqfd =
		container_of(cons, struct kvm_kernel_irqfd, consumer);

	return kvm_vgic_v4_set_forwarding(irqfd->kvm, prod->irq,
					  &irqfd->irq_entry);
}
void kvm_arch_irq_bypass_del_producer(struct irq_bypass_consumer *cons,
				      struct irq_bypass_producer *prod)
{
	struct kvm_kernel_irqfd *irqfd =
		container_of(cons, struct kvm_kernel_irqfd, consumer);

	kvm_vgic_v4_unset_forwarding(irqfd->kvm, prod->irq,
				     &irqfd->irq_entry);
}

void kvm_arch_irq_bypass_stop(struct irq_bypass_consumer *cons)
{
	struct kvm_kernel_irqfd *irqfd =
		container_of(cons, struct kvm_kernel_irqfd, consumer);

	kvm_arm_halt_guest(irqfd->kvm);
}

void kvm_arch_irq_bypass_start(struct irq_bypass_consumer *cons)
{
	struct kvm_kernel_irqfd *irqfd =
		container_of(cons, struct kvm_kernel_irqfd, consumer);

	kvm_arm_resume_guest(irqfd->kvm);
}

/**
 * Initialize Hyp-mode and memory mappings on all CPUs.
 */
int kvm_arch_init(void *opaque)
{
	int err;
	bool in_hyp_mode;

	if (!is_hyp_mode_available()) {
		kvm_info("HYP mode not available\n");
		return -ENODEV;
	}

	if (kvm_get_mode() == KVM_MODE_NONE) {
		kvm_info("KVM disabled from command line\n");
		return -ENODEV;
	}

	err = kvm_sys_reg_table_init();
	if (err) {
		kvm_info("Error initializing system register tables");
		return err;
	}

	in_hyp_mode = is_kernel_in_hyp_mode();

	if (cpus_have_final_cap(ARM64_WORKAROUND_DEVICE_LOAD_ACQUIRE) ||
	    cpus_have_final_cap(ARM64_WORKAROUND_1508412))
		kvm_info("Guests without required CPU erratum workarounds can deadlock system!\n" \
			 "Only trusted guests should be used on this system.\n");

	err = kvm_set_ipa_limit();
	if (err)
		return err;

	err = kvm_arm_init_sve();
	if (err)
		return err;

	err = kvm_arm_vmid_alloc_init();
	if (err) {
		kvm_err("Failed to initialize VMID allocator.\n");
		return err;
	}

	if (!in_hyp_mode) {
		err = init_hyp_mode();
		if (err)
			goto out_err;
	}

	err = kvm_init_vector_slots();
	if (err) {
		kvm_err("Cannot initialise vector slots\n");
		goto out_err;
	}

	err = init_subsystems();
	if (err)
		goto out_hyp;

	if (!in_hyp_mode) {
		err = finalize_hyp_mode();
		if (err) {
			kvm_err("Failed to finalize Hyp protection\n");
			goto out_hyp;
		}
	}

	if (is_protected_kvm_enabled()) {
		kvm_info("Protected nVHE mode initialized successfully\n");
	} else if (in_hyp_mode) {
		kvm_info("VHE mode initialized successfully\n");
	} else {
		kvm_info("Hyp mode initialized successfully\n");
	}

	return 0;

out_hyp:
	hyp_cpu_pm_exit();
	if (!in_hyp_mode)
		teardown_hyp_mode();
out_err:
	kvm_arm_vmid_alloc_free();
	return err;
}

/* NOP: Compiling as a module not supported */
void kvm_arch_exit(void)
{
	kvm_unregister_perf_callbacks();
}

static int __init early_kvm_mode_cfg(char *arg)
{
	if (!arg)
		return -EINVAL;

	if (strcmp(arg, "none") == 0) {
		kvm_mode = KVM_MODE_NONE;
		return 0;
	}

	if (!is_hyp_mode_available()) {
		pr_warn_once("KVM is not available. Ignoring kvm-arm.mode\n");
		return 0;
	}

	if (strcmp(arg, "protected") == 0) {
		if (!is_kernel_in_hyp_mode())
			kvm_mode = KVM_MODE_PROTECTED;
		else
			pr_warn_once("Protected KVM not available with VHE\n");

		return 0;
	}

	if (strcmp(arg, "nvhe") == 0 && !WARN_ON(is_kernel_in_hyp_mode())) {
		kvm_mode = KVM_MODE_DEFAULT;
		return 0;
	}

	return -EINVAL;
}
early_param("kvm-arm.mode", early_kvm_mode_cfg);

enum kvm_mode kvm_get_mode(void)
{
	return kvm_mode;
}

static int arm_init(void)
{
	int rc = kvm_init(NULL, sizeof(struct kvm_vcpu), 0, THIS_MODULE);
	return rc;
}

module_init(arm_init);<|MERGE_RESOLUTION|>--- conflicted
+++ resolved
@@ -164,24 +164,18 @@
 	set_default_spectre(kvm);
 	kvm_arm_init_hypercalls(kvm);
 
-<<<<<<< HEAD
+	/*
+	 * Initialise the default PMUver before there is a chance to
+	 * create an actual PMU.
+	 */
+	kvm->arch.dfr0_pmuver.imp = kvm_arm_pmu_get_pmuver_limit();
+
 	return 0;
 
 err_free_cpumask:
 	free_cpumask_var(kvm->arch.supported_cpus);
 err_unshare_kvm:
 	kvm_unshare_hyp(kvm, kvm + 1);
-=======
-	/*
-	 * Initialise the default PMUver before there is a chance to
-	 * create an actual PMU.
-	 */
-	kvm->arch.dfr0_pmuver.imp = kvm_arm_pmu_get_pmuver_limit();
-
-	return ret;
-out_free_stage2_pgd:
-	kvm_free_stage2_pgd(&kvm->arch.mmu);
->>>>>>> 58ff6569
 	return ret;
 }
 
