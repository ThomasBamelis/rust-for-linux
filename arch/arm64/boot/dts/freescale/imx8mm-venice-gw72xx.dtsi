--- conflicted
+++ resolved
@@ -134,10 +134,7 @@
 	fsl,refclk-pad-mode = <IMX8_PCIE_REFCLK_PAD_INPUT>;
 	fsl,clkreq-unsupported;
 	clocks = <&pcie0_refclk>;
-<<<<<<< HEAD
-=======
 	clock-names = "ref";
->>>>>>> 88084a3d
 	status = "okay";
 };
 
