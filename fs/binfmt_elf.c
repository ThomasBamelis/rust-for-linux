--- conflicted
+++ resolved
@@ -699,26 +699,11 @@
 	unsigned long reloc_func_desc __maybe_unused = 0;
 	int executable_stack = EXSTACK_DEFAULT;
 	struct elfhdr *elf_ex = (struct elfhdr *)bprm->buf;
-<<<<<<< HEAD
-	struct {
-		struct elfhdr interp_elf_ex;
-	} *loc;
-=======
 	struct elfhdr *interp_elf_ex = NULL;
->>>>>>> 04d5ce62
 	struct arch_elf_state arch_state = INIT_ARCH_ELF_STATE;
 	struct mm_struct *mm;
 	struct pt_regs *regs;
 
-<<<<<<< HEAD
-	loc = kmalloc(sizeof(*loc), GFP_KERNEL);
-	if (!loc) {
-		retval = -ENOMEM;
-		goto out_ret;
-	}
-
-=======
->>>>>>> 04d5ce62
 	retval = -ENOEXEC;
 	/* First of all, some simple consistency checks */
 	if (memcmp(elf_ex->e_ident, ELFMAG, SELFMAG) != 0)
@@ -853,11 +838,7 @@
 	 * the exec syscall.
 	 */
 	retval = arch_check_elf(elf_ex,
-<<<<<<< HEAD
-				!!interpreter, &loc->interp_elf_ex,
-=======
 				!!interpreter, interp_elf_ex,
->>>>>>> 04d5ce62
 				&arch_state);
 	if (retval)
 		goto out_free_dentry;
